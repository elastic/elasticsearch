/*
 * Copyright Elasticsearch B.V. and/or licensed to Elasticsearch B.V. under one
 * or more contributor license agreements. Licensed under the Elastic License
 * 2.0; you may not use this file except in compliance with the Elastic License
 * 2.0.
 */

package org.elasticsearch.xpack.security.failurestore;

import org.apache.http.client.methods.HttpPost;
import org.apache.http.client.methods.HttpPut;
import org.elasticsearch.Build;
import org.elasticsearch.action.search.SearchResponse;
import org.elasticsearch.client.Request;
import org.elasticsearch.client.RequestOptions;
import org.elasticsearch.client.Response;
import org.elasticsearch.client.ResponseException;
import org.elasticsearch.common.Strings;
import org.elasticsearch.common.settings.SecureString;
import org.elasticsearch.common.settings.Settings;
import org.elasticsearch.common.util.Maps;
import org.elasticsearch.common.util.concurrent.ThreadContext;
import org.elasticsearch.common.xcontent.XContentHelper;
import org.elasticsearch.common.xcontent.support.XContentMapValues;
import org.elasticsearch.core.Nullable;
import org.elasticsearch.core.Tuple;
import org.elasticsearch.search.SearchHit;
import org.elasticsearch.search.SearchResponseUtils;
import org.elasticsearch.test.TestSecurityClient;
import org.elasticsearch.test.cluster.ElasticsearchCluster;
import org.elasticsearch.test.rest.ESRestTestCase;
import org.elasticsearch.test.rest.ObjectPath;
import org.elasticsearch.xcontent.XContentBuilder;
import org.elasticsearch.xcontent.json.JsonXContent;
import org.elasticsearch.xpack.core.security.user.User;
import org.elasticsearch.xpack.security.SecurityOnTrialLicenseRestTestCase;
import org.hamcrest.Matcher;
import org.junit.Before;
import org.junit.ClassRule;

import java.io.IOException;
import java.io.UncheckedIOException;
import java.util.ArrayList;
import java.util.Arrays;
import java.util.Collections;
import java.util.HashMap;
import java.util.List;
import java.util.Locale;
import java.util.Map;
import java.util.Set;
import java.util.stream.Collectors;
import java.util.stream.Stream;

import static org.hamcrest.Matchers.containsInAnyOrder;
import static org.hamcrest.Matchers.containsString;
import static org.hamcrest.Matchers.empty;
import static org.hamcrest.Matchers.equalTo;
import static org.hamcrest.Matchers.hasItem;
import static org.hamcrest.Matchers.is;
import static org.hamcrest.Matchers.notNullValue;

public class FailureStoreSecurityRestIT extends ESRestTestCase {

    private TestSecurityClient securityClient;

    private Map<String, String> apiKeys = new HashMap<>();

    @ClassRule
    public static ElasticsearchCluster cluster = ElasticsearchCluster.local()
        .apply(SecurityOnTrialLicenseRestTestCase.commonTrialSecurityClusterConfig)
        .build();

    @Override
    protected String getTestRestCluster() {
        return cluster.getHttpAddresses();
    }

    @Override
    protected Settings restAdminSettings() {
        String token = basicAuthHeaderValue("admin_user", new SecureString("admin-password".toCharArray()));
        return Settings.builder().put(ThreadContext.PREFIX + ".Authorization", token).build();
    }

    private static final String ASYNC_SEARCH_TIMEOUT = "30s";

    private static final String ADMIN_USER = "admin_user";

    private static final String DATA_ACCESS = "data_access";
    private static final String BACKING_INDEX_DATA_ACCESS = "backing_index_data_access";
    private static final String BACKING_INDEX_FAILURE_ACCESS = "backing_index_failure_access";
    private static final String FAILURE_INDEX_DATA_ACCESS = "failure_index_data_access";
    private static final String FAILURE_INDEX_FAILURE_ACCESS = "failure_index_failure_access";
    private static final String STAR_READ_ONLY_ACCESS = "star_read_only";
    private static final String FAILURE_STORE_ACCESS = "failure_store_access";
    private static final String BOTH_ACCESS = "both_access";
    private static final String WRITE_ACCESS = "write_access";
    private static final String MANAGE_ACCESS = "manage_access";
    private static final String MANAGE_FAILURE_STORE_ACCESS = "manage_failure_store_access";
    private static final String MANAGE_DATA_STREAM_LIFECYCLE = "manage_data_stream_lifecycle";
    private static final SecureString PASSWORD = new SecureString("admin-password");

    @Before
    public void setup() throws IOException {
        apiKeys = new HashMap<>();
        createUser(WRITE_ACCESS, PASSWORD, WRITE_ACCESS);
        upsertRole(Strings.format("""
            {
              "cluster": ["all"],
              "indices": [{"names": ["test*", "other*"], "privileges": ["write", "auto_configure"]}]
            }"""), WRITE_ACCESS);
    }

    public void testGetUserPrivileges() throws IOException {
        createUser("user", PASSWORD, "role");

        upsertRole("""
            {
              "cluster": ["all"],
              "indices": [
                {
                  "names": ["*"],
                  "privileges": ["read", "read_failure_store"]
                }
              ]
            }
            """, "role");
        expectUserPrivilegesResponse("""
            {
              "cluster": ["all"],
              "global": [],
              "indices": [{
                  "names": ["*"],
                  "privileges": ["read", "read_failure_store"],
                  "allow_restricted_indices": false
                }
              ],
              "applications": [],
              "run_as": []
            }""");

        upsertRole("""
            {
              "cluster": ["all"],
              "indices": [
                {
                  "names": ["*"],
                  "privileges": ["read_failure_store"]
                }
              ]
            }
            """, "role");
        expectUserPrivilegesResponse("""
            {
              "cluster": ["all"],
              "global": [],
              "indices": [
                {
                  "names": ["*"],
                  "privileges": ["read_failure_store"],
                  "allow_restricted_indices": false
                }],
              "applications": [],
              "run_as": []
            }""");

        upsertRole("""
            {
              "cluster": ["all"],
              "indices": [
                {
                  "names": ["*"],
                  "privileges": ["all", "read_failure_store"]
                }
              ]
            }
            """, "role");
        expectUserPrivilegesResponse("""
            {
              "cluster": ["all"],
              "global": [],
              "indices": [
                {
                  "names": ["*"],
                  "privileges": ["all", "read_failure_store"],
                  "allow_restricted_indices": false
                }],
              "applications": [],
              "run_as": []
            }""");

        upsertRole("""
            {
              "cluster": ["all"],
              "indices": [
                {
                  "names": ["*"],
                  "privileges": ["read", "read_failure_store"]
                },
                {
                  "names": ["*"],
                  "privileges": ["write", "manage_failure_store"]
                }
              ]
            }
            """, "role");
        expectUserPrivilegesResponse("""
            {
              "cluster": ["all"],
              "global": [],
              "indices": [
                {
                  "names": ["*"],
                  "privileges": ["manage_failure_store", "read", "read_failure_store", "write"],
                  "allow_restricted_indices": false
                }
              ],
              "applications": [],
              "run_as": []
            }""");

        upsertRole("""
            {
              "cluster": ["all"],
              "indices": [
                {
                  "names": ["*", "idx"],
                  "privileges": ["read", "manage"],
                  "allow_restricted_indices": false
                },
                {
                  "names": ["idx", "*"],
                  "privileges": ["manage_data_stream_lifecycle"],
                  "allow_restricted_indices": false
                },
                {
                  "names": ["*", "idx"],
                  "privileges": ["write"],
                  "allow_restricted_indices": true
                },
                {
                  "names": ["idx", "*"],
                  "privileges": ["manage"],
                  "allow_restricted_indices": true
                }
              ]
            }
            """, "role");
        expectUserPrivilegesResponse("""
            {
              "cluster": ["all"],
              "global": [],
              "indices": [
                {
                  "names": ["*", "idx"],
                  "privileges": ["manage", "manage_data_stream_lifecycle", "read"],
                  "allow_restricted_indices": false
                },
                {
                  "names": ["*", "idx"],
                  "privileges": ["manage", "write"],
                  "allow_restricted_indices": true
                }
              ],
              "applications": [],
              "run_as": []
            }""");
    }

    public void testHasPrivileges() throws IOException {
        createUser("user", PASSWORD, "role");

        upsertRole("""
            {
              "cluster": ["all"],
              "indices": [
                {
                  "names": ["*"],
                  "privileges": ["read", "read_failure_store"]
                },
                {
                  "names": ["test2"],
                  "privileges": ["manage_failure_store", "write"]
                }
              ]
            }
            """, "role");
        createAndStoreApiKey("user", randomBoolean() ? null : """
            {
              "role": {
                "cluster": ["all"],
                "indices": [
                  {
                    "names": ["*"],
                    "privileges": ["read", "read_failure_store"]
                  },
                  {
                    "names": ["test2"],
                    "privileges": ["manage_failure_store", "write"]
                  }
                ]
              }
            }
            """);

        expectHasPrivileges("user", """
            {
                "index": [
                    {
                        "names": ["test1"],
                        "privileges": ["read", "read_failure_store"]
                    },
                    {
                        "names": ["test2"],
                        "privileges": ["read"]
                    },
                    {
                        "names": ["test2"],
                        "privileges": ["read_failure_store"]
                    },
                    {
                        "names": ["test1"],
                        "privileges": ["manage_failure_store"]
                    },
                    {
                        "names": ["test1"],
                        "privileges": ["manage"]
                    },
                    {
                        "names": ["test2"],
                        "privileges": ["manage_failure_store"]
                    },
                    {
                        "names": ["test2"],
                        "privileges": ["manage"]
                    }
                ]
            }
            """, """
            {
                "username": "user",
                "has_all_requested": false,
                "cluster": {},
                "index": {
                    "test1": {
                        "read": true,
                        "read_failure_store": true,
                        "manage_failure_store": false,
                        "manage": false
                    },
                    "test2": {
                        "read": true,
                        "read_failure_store": true,
                        "manage_failure_store": true,
                        "manage": false
                    }
                },
                "application": {}
            }
            """);
        expectHasPrivileges("user", """
            {
                "index": [
                    {
                        "names": ["test1"],
                        "privileges": ["indices:data/write/*"]
                    },
                    {
                        "names": ["test2"],
                        "privileges": ["indices:admin/*", "indices:data/write/*"]
                    }
                ]
            }
            """, """
            {
                "username": "user",
                "has_all_requested": false,
                "cluster": {},
                "index": {
                    "test1": {
                        "indices:data/write/*": false
                    },
                    "test2": {
                        "indices:admin/*": false,
                        "indices:data/write/*": true
                    }
                },
                "application": {}
            }
            """);
        expectHasPrivileges("user", """
            {
                "index": [
                    {
                        "names": ["test1"],
                        "privileges": ["indices:data/write/*"]
                    }
                ]
            }
            """, """
            {
                "username": "user",
                "has_all_requested": false,
                "cluster": {},
                "index": {
                    "test1": {
                        "indices:data/write/*": false
                    }
                },
                "application": {}
            }
            """);
        expectHasPrivileges("user", """
            {
                "index": [
                    {
                        "names": ["test1"],
                        "privileges": ["read"]
                    }
                ]
            }
            """, """
            {
                "username": "user",
                "has_all_requested": true,
                "cluster": {},
                "index": {
                    "test1": {
                        "read": true
                    }
                },
                "application": {}
            }
            """);
        expectHasPrivileges("user", """
            {
                "index": [
                    {
                        "names": ["test1"],
                        "privileges": ["read_failure_store"]
                    }
                ]
            }
            """, """
            {
                "username": "user",
                "has_all_requested": true,
                "cluster": {},
                "index": {
                    "test1": {
                        "read_failure_store": true
                    }
                },
                "application": {}
            }
            """);
        expectHasPrivileges("user", """
            {
                "index": [
                    {
                        "names": [".security-7"],
                        "privileges": ["read_failure_store"],
                        "allow_restricted_indices": true
                    }
                ]
            }
            """, """
            {
                "username": "user",
                "has_all_requested": false,
                "cluster": {},
                "index": {
                    ".security-7": {
                        "read_failure_store": false
                    }
                },
                "application": {}
            }
            """);
        expectHasPrivileges("user", """
            {
                "index": [
                    {
                        "names": [".security-7", "test1"],
                        "privileges": ["read_failure_store"],
                        "allow_restricted_indices": true
                    }
                ]
            }
            """, """
            {
                "username": "user",
                "has_all_requested": false,
                "cluster": {},
                "index": {
                    ".security-7": {
                        "read_failure_store": false
                    },
                    "test1": {
                        "read_failure_store": true
                    }
                },
                "application": {}
            }
            """);

        upsertRole("""
            {
              "cluster": ["all"],
              "indices": [
                {
                  "names": ["*"],
                  "privileges": ["indices:data/read/*"]
                },
                {
                  "names": ["test*"],
                  "privileges": ["read_failure_store"]
                },
                {
                  "names": ["test2"],
                  "privileges": ["all"]
                }
              ]
            }
            """, "role");
        apiKeys.remove("user");
        createAndStoreApiKey("user", randomBoolean() ? null : """
            {
                "role": {
                  "cluster": ["all"],
                  "indices": [
                    {
                      "names": ["*"],
                      "privileges": ["indices:data/read/*"]
                    },
                    {
                      "names": ["test*"],
                      "privileges": ["read_failure_store"]
                    },
                    {
                      "names": ["test2"],
                      "privileges": ["all"]
                    }
                  ]
                }
            }
            """);
        expectHasPrivileges("user", """
            {
                "index": [
                    {
                        "names": ["test1"],
                        "privileges": ["all", "indices:data/read/*", "read", "read_failure_store", "write"]
                    },
                    {
                        "names": ["test2"],
                        "privileges": ["all", "indices:data/read/*", "read", "read_failure_store", "write"]
                    },
                    {
                        "names": ["test3"],
                        "privileges": ["all", "indices:data/read/*", "read", "read_failure_store", "write"]
                    }
                ]
            }
            """, """
            {
                "username": "user",
                "has_all_requested": false,
                "cluster": {},
                "index": {
                    "test1": {
                        "all": false,
                        "indices:data/read/*": true,
                        "read": false,
                        "read_failure_store": true,
                        "write": false
                    },
                    "test2": {
                        "all": true,
                        "indices:data/read/*": true,
                        "read": true,
                        "read_failure_store": true,
                        "write": true
                    },
                    "test3": {
                        "all": false,
                        "indices:data/read/*": true,
                        "read": false,
                        "read_failure_store": true,
                        "write": false
                    }
                },
                "application": {}
            }
            """);

        upsertRole("""
            {
              "cluster": ["all"],
              "indices": [
                {
                  "names": ["test1"],
                  "privileges": ["read", "read_failure_store"]
                }
              ]
            }
            """, "role");
        apiKeys.remove("user");
        createAndStoreApiKey("user", randomBoolean() ? null : """
            {
                "role": {
                  "cluster": ["all"],
                  "indices": [
                    {
                      "names": ["test1"],
                      "privileges": ["read", "read_failure_store"]
                    }
                  ]
                }
            }
            """);
        expectHasPrivileges("user", """
            {
                "index": [
                    {
                        "names": ["test1"],
                        "privileges": ["all"]
                    }
                ]
            }
            """, """
            {
                "username": "user",
                "has_all_requested": false,
                "cluster": {},
                "index": {
                    "test1": {
                        "all": false
                    }
                },
                "application": {}
            }
            """);

        upsertRole("""
            {
              "cluster": ["all"],
              "indices": [
                {
                  "names": ["test1"],
                  "privileges": ["all"]
                }
              ]
            }
            """, "role");
        apiKeys.remove("user");
        createAndStoreApiKey("user", randomBoolean() ? null : """
            {
                "role": {
                  "cluster": ["all"],
                  "indices": [
                    {
                      "names": ["test1"],
                      "privileges": ["all"]
                    }
                  ]
                }
            }
            """);
        expectHasPrivileges("user", """
            {
                "index": [
                    {
                        "names": ["test1"],
                        "privileges": ["all"]
                    }
                ]
            }
            """, """
            {
                "username": "user",
                "has_all_requested": true,
                "cluster": {},
                "index": {
                    "test1": {
                        "all": true
                    }
                },
                "application": {}
            }
            """);
        expectHasPrivileges("user", """
            {
                "index": [
                    {
                        "names": ["test1"],
                        "privileges": ["read"]
                    }
                ]
            }
            """, """
            {
                "username": "user",
                "has_all_requested": true,
                "cluster": {},
                "index": {
                    "test1": {
                        "read": true
                    }
                },
                "application": {}
            }
            """);
        expectHasPrivileges("user", """
            {
                "index": [
                    {
                        "names": ["test1"],
                        "privileges": ["read_failure_store"]
                    }
                ]
            }
            """, """
            {
                "username": "user",
                "has_all_requested": true,
                "cluster": {},
                "index": {
                    "test1": {
                        "read_failure_store": true
                    }
                },
                "application": {}
            }
            """);
        expectHasPrivileges("user", """
            {
                "index": [
                    {
                        "names": [".security-7"],
                        "privileges": ["read_failure_store", "read", "all"],
                        "allow_restricted_indices": true
                    }
                ]
            }
            """, """
            {
                "username": "user",
                "has_all_requested": false,
                "cluster": {},
                "index": {
                    ".security-7": {
                        "read_failure_store": false,
                        "read": false,
                        "all": false
                    }
                },
                "application": {}
            }
            """);

        upsertRole("""
            {
              "cluster": ["all"],
              "indices": [
                {
                  "names": [".*"],
                  "privileges": ["read_failure_store"],
                  "allow_restricted_indices": true
                },
                {
                  "names": [".*"],
                  "privileges": ["read"],
                  "allow_restricted_indices": false
                }
              ]
            }
            """, "role");
        apiKeys.remove("user");
        createAndStoreApiKey("user", randomBoolean() ? null : """
            {
                "role": {
                    "cluster": ["all"],
                    "indices": [
                        {
                            "names": [".*"],
                            "privileges": ["read_failure_store"],
                            "allow_restricted_indices": true
                        },
                        {
                            "names": [".*"],
                            "privileges": ["read"],
                            "allow_restricted_indices": false
                        }
                    ]
                }
            }
            """);
        expectHasPrivileges("user", """
            {
                "index": [
                    {
                        "names": [".security-7"],
                        "privileges": ["read_failure_store", "read", "all"],
                        "allow_restricted_indices": true
                    }
                ]
            }
            """, """
            {
                "username": "user",
                "has_all_requested": false,
                "cluster": {},
                "index": {
                    ".security-7": {
                        "read_failure_store": true,
                        "read": false,
                        "all": false
                    }
                },
                "application": {}
            }
            """);

        // invalid payloads with explicit selectors in index patterns
        expectThrows(() -> expectHasPrivileges("user", """
            {
                "index": [
                    {
                        "names": ["test1", "test1::failures"],
                        "privileges": ["read_failure_store", "read", "all"],
                        "allow_restricted_indices": false
                    }
                ]
            }
            """, """
            {}
            """), 400);
        expectThrows(() -> expectHasPrivileges("user", """
            {
                "index": [
                    {
                        "names": ["test1::data"],
                        "privileges": ["read_failure_store", "read", "all"],
                        "allow_restricted_indices": false
                    }
                ]
            }
            """, """
            {}
            """), 400);
        expectThrows(() -> expectHasPrivileges("user", """
            {
                "index": [
                    {
                        "names": ["test1::failures"],
                        "privileges": ["read_failure_store", "read", "all"],
                        "allow_restricted_indices": false
                    }
                ]
            }
            """, """
            {}
            """), 400);
    }

    public void testHasPrivilegesWithApiKeys() throws IOException {
        var user = "user";
        var role = "role";
        createUser(user, PASSWORD, role);
        upsertRole("""
            {
                "cluster": ["all"],
                "indices": [
                    {
                        "names": ["*"],
                        "privileges": ["read_failure_store"]
                    }
                ]
            }
            """, role);

        String apiKey = createApiKey(user, """
            {
                "role": {
                    "cluster": ["all"],
                    "indices": [{"names": ["test1"], "privileges": ["read_failure_store"]}]
                }
            }""");

        expectHasPrivilegesWithApiKey(apiKey, """
            {
                "index": [
                    {
                        "names": ["test1"],
                        "privileges": ["read_failure_store"],
                        "allow_restricted_indices": true
                    },
                    {
                        "names": ["test2"],
                        "privileges": ["read_failure_store"],
                        "allow_restricted_indices": true
                    }
                ]
            }
            """, """
            {
                "username": "user",
                "has_all_requested": false,
                "cluster": {},
                "index": {
                    "test1": {
                        "read_failure_store": true
                    },
                    "test2": {
                        "read_failure_store": false
                    }
                },
                "application": {}
            }
            """);
    }

    public void testRoleWithSelectorInIndexPattern() throws Exception {
        setupDataStream();
        createUser("user", PASSWORD, "role");
        expectThrowsSelectorsNotAllowed(
            () -> upsertRole(
                Strings.format("""
                    {
                      "cluster": ["all"],
                      "indices": [
                        {
                          "names": ["%s"],
                          "privileges": ["%s"]
                        }
                      ]
                    }""", randomFrom("*::failures", "test1::failures", "test1::data", "*::data"), randomFrom("read", "read_failure_store")),
                "role",
                false
            )
        );

        AssertionError bulkFailedError = expectThrows(
            AssertionError.class,
            () -> upsertRole(
                Strings.format("""
                    {
                      "cluster": ["all"],
                      "indices": [
                        {
                          "names": ["%s"],
                          "privileges": ["%s"]
                        }
                      ]
                    }""", randomFrom("*::failures", "test1::failures", "test1::data", "*::data"), randomFrom("read", "read_failure_store")),
                "role",
                true
            )
        );
        assertThat(bulkFailedError.getMessage(), containsString("selectors [::] are not allowed in the index name expression"));

        expectThrowsSelectorsNotAllowed(() -> createApiKey("user", Strings.format("""
            {
                "role": {
                    "cluster": ["all"],
                    "indices": [
                        {
                            "names": ["%s"],
                            "privileges": ["%s"]
                        }
                    ]
                }
            }""", randomFrom("*::failures", "test1::failures", "test1::data", "*::data"), randomFrom("read", "read_failure_store"))));

    }

    public void testFailureStoreAccess() throws Exception {
        List<String> docIds = setupDataStream();
        assertThat(docIds.size(), equalTo(2));
        assertThat(docIds, hasItem("1"));
        String dataDocId = "1";
        String failuresDocId = docIds.stream().filter(id -> false == id.equals(dataDocId)).findFirst().get();

        Tuple<String, String> backingIndices = getSingleDataAndFailureIndices("test1");
        String dataIndexName = backingIndices.v1();
        String failureIndexName = backingIndices.v2();

        createUser(DATA_ACCESS, PASSWORD, DATA_ACCESS);
        upsertRole(Strings.format("""
            {
              "cluster": ["all"],
              "indices": [{"names": ["test*"], "privileges": ["read"]}]
            }"""), DATA_ACCESS);
        createAndStoreApiKey(DATA_ACCESS, randomBoolean() ? null : """
            {
              "role": {
                "cluster": ["all"],
                "indices": [{"names": ["test*"], "privileges": ["read"]}]
              }
            }
            """);

        createUser(STAR_READ_ONLY_ACCESS, PASSWORD, STAR_READ_ONLY_ACCESS);
        upsertRole(Strings.format("""
            {
              "cluster": ["all"],
              "indices": [{"names": ["*"], "privileges": ["read"]}]
            }"""), STAR_READ_ONLY_ACCESS);
        createAndStoreApiKey(STAR_READ_ONLY_ACCESS, randomBoolean() ? null : """
            {
              "role": {
                "cluster": ["all"],
                "indices": [{"names": ["*"], "privileges": ["read"]}]
              }
            }
            """);

        createUser(FAILURE_STORE_ACCESS, PASSWORD, FAILURE_STORE_ACCESS);
        upsertRole(Strings.format("""
            {
              "cluster": ["all"],
              "indices": [{"names": ["test*"], "privileges": ["read_failure_store"]}]
            }"""), FAILURE_STORE_ACCESS);
        createAndStoreApiKey(FAILURE_STORE_ACCESS, randomBoolean() ? null : """
            {
              "role": {
                "cluster": ["all"],
                "indices": [{"names": ["test*"], "privileges": ["read_failure_store"]}]
              }
            }
            """);

        if (randomBoolean()) {
            createUser(BOTH_ACCESS, PASSWORD, BOTH_ACCESS);
            upsertRole(Strings.format("""
                {
                  "cluster": ["all"],
                  "indices": [{"names": ["test*"], "privileges": ["read", "read_failure_store"]}]
                }"""), BOTH_ACCESS);
            createAndStoreApiKey(BOTH_ACCESS, randomBoolean() ? null : """
                {
                  "role": {
                    "cluster": ["all"],
                    "indices": [{"names": ["test*"], "privileges": ["read", "read_failure_store"]}]
                  }
                }
                """);
        } else {
            createUser(BOTH_ACCESS, PASSWORD, DATA_ACCESS, FAILURE_STORE_ACCESS);
            createAndStoreApiKey(BOTH_ACCESS, randomBoolean() ? null : """
                {
                  "role": {
                    "cluster": ["all"],
                    "indices": [{"names": ["test*"], "privileges": ["read", "read_failure_store"]}]
                  }
                }
                """);
        }

        createAndStoreApiKey(WRITE_ACCESS, randomBoolean() ? null : """
            {
              "role": {
                "cluster": ["all"],
                "indices": [{"names": ["test*"], "privileges": ["write", "auto_configure"]}]
              }
            }
            """);

        createUser(BACKING_INDEX_DATA_ACCESS, PASSWORD, BACKING_INDEX_DATA_ACCESS);
        upsertRole(Strings.format("""
            {
              "cluster": ["all"],
              "indices": [{"names": ["%s"], "privileges": ["read"]}]
            }""", dataIndexName), BACKING_INDEX_DATA_ACCESS);
        createAndStoreApiKey(BACKING_INDEX_DATA_ACCESS, null);

        createUser(BACKING_INDEX_FAILURE_ACCESS, PASSWORD, BACKING_INDEX_FAILURE_ACCESS);
        upsertRole(Strings.format("""
            {
              "cluster": ["all"],
              "indices": [{"names": ["%s"], "privileges": ["read_failure_store"]}]
            }""", dataIndexName), BACKING_INDEX_FAILURE_ACCESS);
        createAndStoreApiKey(BACKING_INDEX_FAILURE_ACCESS, null);

        createUser(FAILURE_INDEX_DATA_ACCESS, PASSWORD, FAILURE_INDEX_DATA_ACCESS);
        upsertRole(Strings.format("""
            {
              "cluster": ["all"],
              "indices": [{"names": ["%s"], "privileges": ["read"]}]
            }""", failureIndexName), FAILURE_INDEX_DATA_ACCESS);
        createAndStoreApiKey(FAILURE_INDEX_DATA_ACCESS, null);

        createUser(FAILURE_INDEX_FAILURE_ACCESS, PASSWORD, FAILURE_INDEX_FAILURE_ACCESS);
        upsertRole(Strings.format("""
            {
              "cluster": ["all"],
              "indices": [{"names": ["%s"], "privileges": ["read_failure_store"]}]
            }""", failureIndexName), FAILURE_INDEX_FAILURE_ACCESS);
        createAndStoreApiKey(FAILURE_INDEX_FAILURE_ACCESS, null);

        Request aliasRequest = new Request("POST", "/_aliases");
        aliasRequest.setJsonEntity("""
            {
              "actions": [
                {
                  "add": {
                    "index": "test1",
                    "alias": "test-alias"
                  }
                }
              ]
            }
            """);
        assertOK(adminClient().performRequest(aliasRequest));

        List<String> users = List.of(
            DATA_ACCESS,
            FAILURE_STORE_ACCESS,
            STAR_READ_ONLY_ACCESS,
            BOTH_ACCESS,
            ADMIN_USER,
            BACKING_INDEX_DATA_ACCESS,
            BACKING_INDEX_FAILURE_ACCESS,
            FAILURE_INDEX_DATA_ACCESS,
            FAILURE_INDEX_FAILURE_ACCESS
        );

        // search data
        {
            var request = new Search(randomFrom("test1::data", "test1"));
            for (var user : users) {
                switch (user) {
                    case ADMIN_USER, DATA_ACCESS, STAR_READ_ONLY_ACCESS, BOTH_ACCESS:
                        expectSearch(user, request, dataDocId);
                        expectEsql(user, request, dataDocId);
                        break;
                    case FAILURE_STORE_ACCESS, BACKING_INDEX_DATA_ACCESS, BACKING_INDEX_FAILURE_ACCESS, FAILURE_INDEX_DATA_ACCESS,
                        FAILURE_INDEX_FAILURE_ACCESS:
                        expectSearchThrows(user, request, 403);
                        // also check authz message
                        expectThrowsUnauthorized(
                            user,
                            request,
                            containsString("this action is granted by the index privileges [read,all]")
                        );
                        expectEsqlThrows(user, request, 400);
                        break;
                    default:
                        fail("must cover user: " + user);
                }
            }
        }
        {
            var request = new Search("test1", "?ignore_unavailable=true");
            for (var user : users) {
                switch (user) {
                    case ADMIN_USER, DATA_ACCESS, STAR_READ_ONLY_ACCESS, BOTH_ACCESS:
                        expectSearch(user, request, dataDocId);
                        // es|ql does not support ignore_unavailable
                        break;
                    case FAILURE_STORE_ACCESS, BACKING_INDEX_DATA_ACCESS, BACKING_INDEX_FAILURE_ACCESS, FAILURE_INDEX_DATA_ACCESS,
                        FAILURE_INDEX_FAILURE_ACCESS:
                        // es|ql does not support ignore_unavailable
                        expectSearch(user, request);
                        break;
                    default:
                        fail("must cover user: " + user);
                }
            }
        }
        {
            var request = new Search("test-alias");
            for (var user : users) {
                switch (user) {
                    case ADMIN_USER, DATA_ACCESS, STAR_READ_ONLY_ACCESS, BOTH_ACCESS:
                        expectSearch(user, request, dataDocId);
                        expectEsql(user, request, dataDocId);
                        break;
                    case FAILURE_STORE_ACCESS, BACKING_INDEX_DATA_ACCESS, BACKING_INDEX_FAILURE_ACCESS, FAILURE_INDEX_DATA_ACCESS,
                        FAILURE_INDEX_FAILURE_ACCESS:
                        expectSearchThrows(user, request, 403);
                        expectEsqlThrows(user, request, 400);
                        break;
                    default:
                        fail("must cover user: " + user);
                }
            }
        }
        {
            var request = new Search("test-alias", "?ignore_unavailable=true");
            for (var user : users) {
                switch (user) {
                    case ADMIN_USER, DATA_ACCESS, STAR_READ_ONLY_ACCESS, BOTH_ACCESS:
                        expectSearch(user, request, dataDocId);
                        // es|ql does not support ignore_unavailable
                        break;
                    case FAILURE_STORE_ACCESS, BACKING_INDEX_DATA_ACCESS, BACKING_INDEX_FAILURE_ACCESS, FAILURE_INDEX_DATA_ACCESS,
                        FAILURE_INDEX_FAILURE_ACCESS:
                        expectSearch(user, request);
                        // es|ql does not support ignore_unavailable
                        break;
                    default:
                        fail("must cover user: " + user);
                }
            }
        }
        {
            var request = new Search("test*");
            for (var user : users) {
                switch (user) {
                    case ADMIN_USER, DATA_ACCESS, STAR_READ_ONLY_ACCESS, BOTH_ACCESS:
                        expectSearch(user, request, dataDocId);
                        expectEsql(user, request, dataDocId);
                        break;
                    case FAILURE_STORE_ACCESS, BACKING_INDEX_DATA_ACCESS, BACKING_INDEX_FAILURE_ACCESS, FAILURE_INDEX_DATA_ACCESS,
                        FAILURE_INDEX_FAILURE_ACCESS:
                        expectSearch(user, request);
                        expectEsqlThrows(user, request, 400);
                        break;
                    default:
                        fail("must cover user: " + user);
                }
            }
        }
        {
            var request = new Search("*1");
            for (var user : users) {
                switch (user) {
                    case ADMIN_USER, DATA_ACCESS, STAR_READ_ONLY_ACCESS, BOTH_ACCESS:
                        expectSearch(user, request, dataDocId);
                        expectEsql(user, request, dataDocId);
                        break;
                    case FAILURE_STORE_ACCESS, BACKING_INDEX_DATA_ACCESS, BACKING_INDEX_FAILURE_ACCESS, FAILURE_INDEX_DATA_ACCESS,
                        FAILURE_INDEX_FAILURE_ACCESS:
                        expectSearch(user, request);
                        expectEsqlThrows(user, request, 400);
                        break;
                    default:
                        fail("must cover user: " + user);
                }
            }
        }
        // note expand_wildcards does not include hidden here
        for (var request : List.of(new Search("*"), new Search("_all"), new Search(""))) {
            for (var user : users) {
                switch (user) {
                    case ADMIN_USER, DATA_ACCESS, STAR_READ_ONLY_ACCESS, BOTH_ACCESS:
                        expectSearch(user, request, dataDocId);
                        // es|ql does not support _all or empty target
                        if (request.searchTarget.equals("*")) {
                            expectEsql(user, request, dataDocId);
                        }
                        break;
                    case FAILURE_STORE_ACCESS, BACKING_INDEX_FAILURE_ACCESS, FAILURE_INDEX_FAILURE_ACCESS, FAILURE_INDEX_DATA_ACCESS,
                        BACKING_INDEX_DATA_ACCESS:
                        expectSearch(user, request);
                        expectEsqlThrows(user, request, 400);
                        break;
                    default:
                        fail("must cover user: " + user);
                }
            }
        }
        {
            var request = new Search(".ds*");
            for (var user : users) {
                switch (user) {
                    case ADMIN_USER, DATA_ACCESS, STAR_READ_ONLY_ACCESS, BOTH_ACCESS, BACKING_INDEX_DATA_ACCESS:
                        expectSearch(user, request, dataDocId);
                        expectEsql(user, request, dataDocId);
                        break;
                    case FAILURE_STORE_ACCESS, BACKING_INDEX_FAILURE_ACCESS, FAILURE_INDEX_FAILURE_ACCESS, FAILURE_INDEX_DATA_ACCESS:
                        expectSearch(user, request);
                        expectEsqlThrows(user, request, 400);
                        break;
                    default:
                        fail("must cover user: " + user);
                }
            }
        }
        {
            var request = new Search(dataIndexName);
            for (var user : users) {
                switch (user) {
                    case ADMIN_USER, DATA_ACCESS, STAR_READ_ONLY_ACCESS, BOTH_ACCESS, BACKING_INDEX_DATA_ACCESS:
                        expectSearch(user, request, dataDocId);
                        expectEsql(user, request, dataDocId);
                        break;
                    case FAILURE_STORE_ACCESS, BACKING_INDEX_FAILURE_ACCESS, FAILURE_INDEX_FAILURE_ACCESS, FAILURE_INDEX_DATA_ACCESS:
                        expectSearchThrows(user, request, 403);
                        expectEsqlThrows(user, request, 400);
                        break;
                    default:
                        fail("must cover user: " + user);
                }
            }
        }
        {
            var request = new Search(dataIndexName, "?ignore_unavailable=true");
            for (var user : users) {
                switch (user) {
                    case ADMIN_USER, DATA_ACCESS, STAR_READ_ONLY_ACCESS, BOTH_ACCESS, BACKING_INDEX_DATA_ACCESS:
                        expectSearch(user, request, dataDocId);
                        // es|ql does not support ignore_unavailable
                        break;
                    case FAILURE_STORE_ACCESS, BACKING_INDEX_FAILURE_ACCESS, FAILURE_INDEX_FAILURE_ACCESS, FAILURE_INDEX_DATA_ACCESS:
                        expectSearch(user, request);
                        // es|ql does not support ignore_unavailable
                        break;
                    default:
                        fail("must cover user: " + user);
                }
            }
        }
        {
            var request = new Search("test2");
            for (var user : users) {
                switch (user) {
                    case ADMIN_USER, DATA_ACCESS, STAR_READ_ONLY_ACCESS, BOTH_ACCESS:
                        expectSearchThrows(user, request, 404);
                        expectEsqlThrows(user, request, 400);
                        break;
                    case FAILURE_STORE_ACCESS, BACKING_INDEX_DATA_ACCESS, BACKING_INDEX_FAILURE_ACCESS, FAILURE_INDEX_FAILURE_ACCESS,
                        FAILURE_INDEX_DATA_ACCESS:
                        expectSearchThrows(user, request, 403);
                        expectEsqlThrows(user, request, 400);
                        break;
                    default:
                        fail("must cover user: " + user);
                }
            }
        }
        {
            var request = new Search("test2", "?ignore_unavailable=true");
            for (var user : users) {
                switch (user) {
                    case ADMIN_USER, DATA_ACCESS, STAR_READ_ONLY_ACCESS, BOTH_ACCESS, FAILURE_STORE_ACCESS, BACKING_INDEX_DATA_ACCESS,
                        BACKING_INDEX_FAILURE_ACCESS, FAILURE_INDEX_FAILURE_ACCESS, FAILURE_INDEX_DATA_ACCESS:
                        expectSearch(user, request);
                        // es|ql does not support ignore_unavailable
                        break;
                    default:
                        fail("must cover user: " + user);
                }
            }
        }

        // search failures
        {
            var request = new Search("test1::failures");
            for (var user : users) {
                switch (user) {
                    case DATA_ACCESS, STAR_READ_ONLY_ACCESS, BACKING_INDEX_DATA_ACCESS, BACKING_INDEX_FAILURE_ACCESS,
                        FAILURE_INDEX_FAILURE_ACCESS, FAILURE_INDEX_DATA_ACCESS:
                        expectSearchThrows(user, request, 403);
                        // also check authz message
                        expectThrowsUnauthorized(
                            user,
                            request,
                            containsString(
                                "this action is granted by the index privileges [read,all] for data access, "
                                    + "or by [read_failure_store] for access with the [::failures] selector"
                            )
                        );
                        expectEsqlThrows(user, request, 400);
                        break;
                    case ADMIN_USER, FAILURE_STORE_ACCESS, BOTH_ACCESS:
                        expectSearch(user, request, failuresDocId);
                        expectEsql(user, request, failuresDocId);
                        break;
                    default:
                        fail("must cover user: " + user);
                }
            }
        }
        {
            var request = new Search("test1::failures", "?ignore_unavailable=true");
            for (var user : users) {
                switch (user) {
                    case DATA_ACCESS, STAR_READ_ONLY_ACCESS, BACKING_INDEX_DATA_ACCESS, BACKING_INDEX_FAILURE_ACCESS,
                        FAILURE_INDEX_FAILURE_ACCESS, FAILURE_INDEX_DATA_ACCESS:
                        expectSearch(user, request);
                        // es|ql does not support ignore_unavailable
                        break;
                    case ADMIN_USER, FAILURE_STORE_ACCESS, BOTH_ACCESS:
                        expectSearch(user, request, failuresDocId);
                        // es|ql does not support ignore_unavailable
                        break;
                    default:
                        fail("must cover user: " + user);
                }
            }
        }
        {
            var request = new Search("test-alias::failures");
            for (var user : users) {
                switch (user) {
                    case DATA_ACCESS, STAR_READ_ONLY_ACCESS, BACKING_INDEX_DATA_ACCESS, BACKING_INDEX_FAILURE_ACCESS,
                        FAILURE_INDEX_FAILURE_ACCESS, FAILURE_INDEX_DATA_ACCESS:
                        expectSearchThrows(user, request, 403);
                        expectEsqlThrows(user, request, 400);
                        break;
                    case ADMIN_USER, FAILURE_STORE_ACCESS, BOTH_ACCESS:
                        expectSearch(user, request, failuresDocId);
                        expectEsql(user, request, failuresDocId);
                        break;
                    default:
                        fail("must cover user: " + user);
                }
            }
        }
        {
            var request = new Search("test-alias::failures", "?ignore_unavailable=true");
            for (var user : users) {
                switch (user) {
                    case DATA_ACCESS, STAR_READ_ONLY_ACCESS, BACKING_INDEX_DATA_ACCESS, BACKING_INDEX_FAILURE_ACCESS,
                        FAILURE_INDEX_FAILURE_ACCESS, FAILURE_INDEX_DATA_ACCESS:
                        expectSearch(user, request);
                        // es|ql does not support ignore_unavailable
                        break;
                    case ADMIN_USER, FAILURE_STORE_ACCESS, BOTH_ACCESS:
                        expectSearch(user, request, failuresDocId);
                        // es|ql does not support ignore_unavailable
                        break;
                    default:
                        fail("must cover user: " + user);
                }
            }
        }
        {
            var request = new Search("test*::failures");
            for (var user : users) {
                switch (user) {
                    case DATA_ACCESS, STAR_READ_ONLY_ACCESS, BACKING_INDEX_DATA_ACCESS, BACKING_INDEX_FAILURE_ACCESS,
                        FAILURE_INDEX_FAILURE_ACCESS, FAILURE_INDEX_DATA_ACCESS:
                        expectSearch(user, request);
                        expectEsqlThrows(user, request, 400);
                        break;
                    case ADMIN_USER, FAILURE_STORE_ACCESS, BOTH_ACCESS:
                        expectSearch(user, request, failuresDocId);
                        expectEsql(user, request, failuresDocId);
                        break;
                    default:
                        fail("must cover user: " + user);
                }
            }
        }
        {
            var request = new Search("*1::failures");
            for (var user : users) {
                switch (user) {
                    case DATA_ACCESS, STAR_READ_ONLY_ACCESS, BACKING_INDEX_DATA_ACCESS, BACKING_INDEX_FAILURE_ACCESS,
                        FAILURE_INDEX_FAILURE_ACCESS, FAILURE_INDEX_DATA_ACCESS:
                        expectSearch(user, request);
                        expectEsqlThrows(user, request, 400);
                        break;
                    case ADMIN_USER, FAILURE_STORE_ACCESS, BOTH_ACCESS:
                        expectSearch(user, request, failuresDocId);
                        expectEsql(user, request, failuresDocId);
                        break;
                    default:
                        fail("must cover user: " + user);
                }
            }
        }
        {
            var request = new Search("*::failures");
            for (var user : users) {
                switch (user) {
                    case DATA_ACCESS, STAR_READ_ONLY_ACCESS, BACKING_INDEX_DATA_ACCESS, BACKING_INDEX_FAILURE_ACCESS,
                        FAILURE_INDEX_FAILURE_ACCESS, FAILURE_INDEX_DATA_ACCESS:
                        expectSearch(user, request);
                        expectEsqlThrows(user, request, 400);
                        break;
                    case ADMIN_USER, FAILURE_STORE_ACCESS, BOTH_ACCESS:
                        expectSearch(user, request, failuresDocId);
                        expectEsql(user, request, failuresDocId);
                        break;
                    default:
                        fail("must cover user: " + user);
                }
            }
        }
        {
            var request = new Search(".fs*");
            for (var user : users) {
                switch (user) {
                    case DATA_ACCESS, BACKING_INDEX_DATA_ACCESS, BACKING_INDEX_FAILURE_ACCESS, FAILURE_INDEX_FAILURE_ACCESS:
                        expectSearch(user, request);
                        expectEsqlThrows(user, request, 400);
                        break;
                    case ADMIN_USER, FAILURE_STORE_ACCESS, STAR_READ_ONLY_ACCESS, BOTH_ACCESS, FAILURE_INDEX_DATA_ACCESS:
                        expectSearch(user, request, failuresDocId);
                        expectEsql(user, request, failuresDocId);
                        break;
                    default:
                        fail("must cover user: " + user);
                }
            }
        }
        {
            var request = new Search(failureIndexName);
            for (var user : users) {
                switch (user) {
                    case DATA_ACCESS, BACKING_INDEX_DATA_ACCESS, BACKING_INDEX_FAILURE_ACCESS, FAILURE_INDEX_FAILURE_ACCESS:
                        expectSearchThrows(user, request, 403);
                        expectEsqlThrows(user, request, 400);
                        break;
                    case ADMIN_USER, FAILURE_STORE_ACCESS, STAR_READ_ONLY_ACCESS, BOTH_ACCESS, FAILURE_INDEX_DATA_ACCESS:
                        expectSearch(user, request, failuresDocId);
                        expectEsql(user, request, failuresDocId);
                        break;
                    default:
                        fail("must cover user: " + user);
                }
            }
        }
        {
            var request = new Search(failureIndexName, "?ignore_unavailable=true");
            for (var user : users) {
                switch (user) {
                    case DATA_ACCESS, BACKING_INDEX_DATA_ACCESS, BACKING_INDEX_FAILURE_ACCESS, FAILURE_INDEX_FAILURE_ACCESS:
                        expectSearch(user, request);
                        // es|ql does not support ignore_unavailable
                        break;
                    case ADMIN_USER, FAILURE_STORE_ACCESS, STAR_READ_ONLY_ACCESS, BOTH_ACCESS, FAILURE_INDEX_DATA_ACCESS:
                        expectSearch(user, request, failuresDocId);
                        // es|ql does not support ignore_unavailable
                        break;
                    default:
                        fail("must cover user: " + user);
                }
            }
        }
        {
            var request = new Search(failureIndexName + "::failures");
            for (var user : users) {
                switch (user) {
                    case DATA_ACCESS, STAR_READ_ONLY_ACCESS, BACKING_INDEX_DATA_ACCESS, BACKING_INDEX_FAILURE_ACCESS,
                        FAILURE_INDEX_DATA_ACCESS:
                        expectSearchThrows(user, request, 403);
                        expectEsqlThrows(user, request, 400);
                        break;
                    case FAILURE_STORE_ACCESS, BOTH_ACCESS, ADMIN_USER, FAILURE_INDEX_FAILURE_ACCESS:
                        expectSearchThrows(user, request, 404);
                        expectEsqlThrows(user, request, 400);
                        break;
                    default:
                        fail("must cover user: " + user);
                }
            }
        }
        {
            var request = new Search(failureIndexName + "::failures", "?ignore_unavailable=true");
            for (var user : users) {
                switch (user) {
                    case DATA_ACCESS, FAILURE_STORE_ACCESS, ADMIN_USER, STAR_READ_ONLY_ACCESS, BOTH_ACCESS, BACKING_INDEX_DATA_ACCESS,
                        BACKING_INDEX_FAILURE_ACCESS, FAILURE_INDEX_DATA_ACCESS, FAILURE_INDEX_FAILURE_ACCESS:
                        expectSearch(user, request);
                        // es|ql does not support ignore_unavailable
                        break;
                    default:
                        fail("must cover user: " + user);
                }
            }
        }
        {
            var request = new Search(dataIndexName + "::failures");
            for (var user : users) {
                switch (user) {
                    case STAR_READ_ONLY_ACCESS, BOTH_ACCESS, DATA_ACCESS, FAILURE_STORE_ACCESS, FAILURE_INDEX_DATA_ACCESS,
                        FAILURE_INDEX_FAILURE_ACCESS, BACKING_INDEX_DATA_ACCESS:
                        expectSearchThrows(user, request, 403);
                        expectEsqlThrows(user, request, 400);
                        break;
                    case ADMIN_USER, BACKING_INDEX_FAILURE_ACCESS:
                        expectSearchThrows(user, request, 404);
                        expectEsqlThrows(user, request, 400);
                        break;
                    default:
                        fail("must cover user: " + user);
                }
            }
        }
        {
            var request = new Search(dataIndexName + "::failures", "?ignore_unavailable=true");
            for (var user : users) {
                switch (user) {
                    case DATA_ACCESS, FAILURE_STORE_ACCESS, ADMIN_USER, STAR_READ_ONLY_ACCESS, BOTH_ACCESS, BACKING_INDEX_DATA_ACCESS,
                        BACKING_INDEX_FAILURE_ACCESS, FAILURE_INDEX_DATA_ACCESS, FAILURE_INDEX_FAILURE_ACCESS:
                        expectSearch(user, request);
                        // es|ql does not support ignore_unavailable
                        break;
                    default:
                        fail("must cover user: " + user);
                }
            }
        }
        {
            var request = new Search(".fs*::failures");
            for (var user : users) {
                switch (user) {
                    case DATA_ACCESS, FAILURE_STORE_ACCESS, ADMIN_USER, STAR_READ_ONLY_ACCESS, BOTH_ACCESS, BACKING_INDEX_DATA_ACCESS,
                        BACKING_INDEX_FAILURE_ACCESS, FAILURE_INDEX_DATA_ACCESS, FAILURE_INDEX_FAILURE_ACCESS:
                        expectSearch(user, request);
                        expectEsqlThrows(user, request, 400);
                        break;
                    default:
                        fail("must cover user: " + user);
                }
            }
        }
        {
            var request = new Search(".ds*::failures");
            for (var user : users) {
                switch (user) {
                    case DATA_ACCESS, FAILURE_STORE_ACCESS, ADMIN_USER, STAR_READ_ONLY_ACCESS, BOTH_ACCESS, BACKING_INDEX_DATA_ACCESS,
                        BACKING_INDEX_FAILURE_ACCESS, FAILURE_INDEX_DATA_ACCESS, FAILURE_INDEX_FAILURE_ACCESS:
                        expectSearch(user, request);
                        expectEsqlThrows(user, request, 400);
                        break;
                    default:
                        fail("must cover user: " + user);
                }
            }
        }
        {
            var request = new Search("test2::failures");
            for (var user : users) {
                switch (user) {
                    case DATA_ACCESS, STAR_READ_ONLY_ACCESS, BACKING_INDEX_DATA_ACCESS, BACKING_INDEX_FAILURE_ACCESS,
                        FAILURE_INDEX_DATA_ACCESS, FAILURE_INDEX_FAILURE_ACCESS:
                        expectSearchThrows(user, request, 403);
                        expectEsqlThrows(user, request, 400);
                        break;
                    case ADMIN_USER, FAILURE_STORE_ACCESS, BOTH_ACCESS:
                        expectSearchThrows(user, request, 404);
                        expectEsqlThrows(user, request, 400);
                        break;
                    default:
                        fail("must cover user: " + user);
                }
            }
        }
        {
            var request = new Search("test2::failures", "?ignore_unavailable=true");
            for (var user : users) {
                switch (user) {
                    case ADMIN_USER, DATA_ACCESS, STAR_READ_ONLY_ACCESS, BOTH_ACCESS, FAILURE_STORE_ACCESS, BACKING_INDEX_DATA_ACCESS,
                        BACKING_INDEX_FAILURE_ACCESS, FAILURE_INDEX_DATA_ACCESS, FAILURE_INDEX_FAILURE_ACCESS:
                        expectSearch(user, request);
                        // es|ql does not support ignore_unavailable
                        break;
                    default:
                        fail("must cover user: " + user);
                }
            }
        }

        // mixed access
        {
            var request = new Search("test1,test1::failures");
            for (var user : users) {
                switch (user) {
                    case DATA_ACCESS, FAILURE_STORE_ACCESS, STAR_READ_ONLY_ACCESS:
                        expectSearchThrows(user, request, 403);
                        expectEsqlThrows(user, request, 403);
                        break;
                    case BACKING_INDEX_DATA_ACCESS, BACKING_INDEX_FAILURE_ACCESS, FAILURE_INDEX_DATA_ACCESS, FAILURE_INDEX_FAILURE_ACCESS:
                        expectSearchThrows(user, request, 403);
                        expectEsqlThrows(user, request, 400);
                        break;
                    case ADMIN_USER, BOTH_ACCESS:
                        expectSearch(user, request, dataDocId, failuresDocId);
                        expectEsql(user, request, dataDocId, failuresDocId);
                        break;
                    default:
                        fail("must cover user: " + user);
                }
            }
        }
        {
            var request = new Search("test1,test1::failures", "?ignore_unavailable=true");
            for (var user : users) {
                switch (user) {
                    case DATA_ACCESS, STAR_READ_ONLY_ACCESS:
                        expectSearch(user, request, dataDocId);
                        // es|ql does not support ignore_unavailable
                        break;
                    case FAILURE_STORE_ACCESS:
                        expectSearch(user, request, failuresDocId);
                        // es|ql does not support ignore_unavailable
                        break;
                    case ADMIN_USER, BOTH_ACCESS:
                        expectSearch(user, request, dataDocId, failuresDocId);
                        // es|ql does not support ignore_unavailable
                        break;
                    case BACKING_INDEX_DATA_ACCESS, BACKING_INDEX_FAILURE_ACCESS, FAILURE_INDEX_DATA_ACCESS, FAILURE_INDEX_FAILURE_ACCESS:
                        expectSearch(user, request);
                        // es|ql does not support ignore_unavailable
                        break;
                    default:
                        fail("must cover user: " + user);
                }
            }
        }
        {
            var request = new Search("test1," + failureIndexName);
            for (var user : users) {
                switch (user) {
                    case DATA_ACCESS, FAILURE_STORE_ACCESS, FAILURE_INDEX_DATA_ACCESS:
                        expectSearchThrows(user, request, 403);
                        expectEsqlThrows(user, request, 403);
                        break;
                    case BACKING_INDEX_DATA_ACCESS, FAILURE_INDEX_FAILURE_ACCESS, BACKING_INDEX_FAILURE_ACCESS:
                        expectSearchThrows(user, request, 403);
                        expectEsqlThrows(user, request, 400);
                        break;
                    case ADMIN_USER, BOTH_ACCESS, STAR_READ_ONLY_ACCESS:
                        expectSearch(user, request, dataDocId, failuresDocId);
                        expectEsql(user, request, dataDocId, failuresDocId);
                        break;
                    default:
                        fail("must cover user: " + user);
                }
            }
        }
        {
            var request = new Search("test1," + failureIndexName, "?ignore_unavailable=true");
            for (var user : users) {
                switch (user) {
                    case DATA_ACCESS:
                        expectSearch(user, request, dataDocId);
                        break;
                    case FAILURE_STORE_ACCESS, FAILURE_INDEX_DATA_ACCESS:
                        expectSearch(user, request, failuresDocId);
                        // es|ql does not support ignore_unavailable
                        break;
                    case ADMIN_USER, BOTH_ACCESS, STAR_READ_ONLY_ACCESS:
                        expectSearch(user, request, dataDocId, failuresDocId);
                        // es|ql does not support ignore_unavailable
                        break;
                    case BACKING_INDEX_DATA_ACCESS, BACKING_INDEX_FAILURE_ACCESS, FAILURE_INDEX_FAILURE_ACCESS:
                        expectSearch(user, request);
                        // es|ql does not support ignore_unavailable
                        break;
                    default:
                        fail("must cover user: " + user);
                }
            }
        }
        {
            var request = new Search("test1::failures," + dataIndexName);
            for (var user : users) {
                switch (user) {
                    case DATA_ACCESS, FAILURE_STORE_ACCESS, STAR_READ_ONLY_ACCESS, BACKING_INDEX_DATA_ACCESS:
                        expectSearchThrows(user, request, 403);
                        expectEsqlThrows(user, request, 403);
                        break;
                    case BACKING_INDEX_FAILURE_ACCESS, FAILURE_INDEX_DATA_ACCESS, FAILURE_INDEX_FAILURE_ACCESS:
                        expectSearchThrows(user, request, 403);
                        expectEsqlThrows(user, request, 400);
                        break;
                    case ADMIN_USER, BOTH_ACCESS:
                        expectSearch(user, request, dataDocId, failuresDocId);
                        expectEsql(user, request, dataDocId, failuresDocId);
                        break;
                    default:
                        fail("must cover user: " + user);
                }
            }
        }
        {
            var request = new Search("test1::failures," + dataIndexName, "?ignore_unavailable=true");
            for (var user : users) {
                switch (user) {
                    case DATA_ACCESS, BACKING_INDEX_DATA_ACCESS, STAR_READ_ONLY_ACCESS:
                        expectSearch(user, request, dataDocId);
                        // es|ql does not support ignore_unavailable
                        break;
                    case FAILURE_STORE_ACCESS:
                        expectSearch(user, request, failuresDocId);
                        // es|ql does not support ignore_unavailable
                        break;
                    case ADMIN_USER, BOTH_ACCESS:
                        expectSearch(user, request, dataDocId, failuresDocId);
                        // es|ql does not support ignore_unavailable
                        break;
                    case BACKING_INDEX_FAILURE_ACCESS, FAILURE_INDEX_DATA_ACCESS, FAILURE_INDEX_FAILURE_ACCESS:
                        expectSearch(user, request);
                        // es|ql does not support ignore_unavailable
                        break;
                    default:
                        fail("must cover user: " + user);
                }
            }
        }
        {
            var request = new Search("test1,*::failures");
            for (var user : users) {
                switch (user) {
                    case FAILURE_STORE_ACCESS:
                        expectSearchThrows(user, request, 403);
                        expectEsqlThrows(user, request, 403);
                        break;
                    case BACKING_INDEX_DATA_ACCESS, FAILURE_INDEX_DATA_ACCESS, BACKING_INDEX_FAILURE_ACCESS, FAILURE_INDEX_FAILURE_ACCESS:
                        expectSearchThrows(user, request, 403);
                        expectEsqlThrows(user, request, 400);
                        break;
                    case DATA_ACCESS, STAR_READ_ONLY_ACCESS:
                        expectSearch(user, request, dataDocId);
                        expectEsql(user, request, dataDocId);
                        break;
                    case ADMIN_USER, BOTH_ACCESS:
                        expectSearch(user, request, dataDocId, failuresDocId);
                        expectEsql(user, request, dataDocId, failuresDocId);
                        break;
                    default:
                        fail("must cover user: " + user);
                }
            }
        }
        {
            var request = new Search("test1,*::failures", "?ignore_unavailable=true");
            for (var user : users) {
                switch (user) {
                    case FAILURE_STORE_ACCESS:
                        expectSearch(user, request, failuresDocId);
                        // es|ql does not support ignore_unavailable
                        break;
                    case DATA_ACCESS, STAR_READ_ONLY_ACCESS:
                        expectSearch(user, request, dataDocId);
                        // es|ql does not support ignore_unavailable
                        break;
                    case ADMIN_USER, BOTH_ACCESS:
                        expectSearch(user, request, dataDocId, failuresDocId);
                        // es|ql does not support ignore_unavailable
                        break;
                    case BACKING_INDEX_DATA_ACCESS, BACKING_INDEX_FAILURE_ACCESS, FAILURE_INDEX_DATA_ACCESS, FAILURE_INDEX_FAILURE_ACCESS:
                        expectSearch(user, request);
                        // es|ql does not support ignore_unavailable
                        break;
                    default:
                        fail("must cover user: " + user);
                }
            }
        }
        {
            var request = new Search("test1::failures,*");
            for (var user : users) {
                switch (user) {
                    case FAILURE_STORE_ACCESS:
                        expectSearch(user, request, failuresDocId);
                        expectEsql(user, request, failuresDocId);
                        break;
                    case BACKING_INDEX_DATA_ACCESS, BACKING_INDEX_FAILURE_ACCESS, FAILURE_INDEX_DATA_ACCESS, FAILURE_INDEX_FAILURE_ACCESS:
                        expectSearchThrows(user, request, 403);
                        expectEsqlThrows(user, request, 400);
                        break;
                    case DATA_ACCESS, STAR_READ_ONLY_ACCESS:
                        expectSearchThrows(user, request, 403);
                        expectEsqlThrows(user, request, 403);
                        break;
                    case ADMIN_USER, BOTH_ACCESS:
                        expectSearch(user, request, dataDocId, failuresDocId);
                        expectEsql(user, request, dataDocId, failuresDocId);
                        break;
                    default:
                        fail("must cover user: " + user);
                }
            }
        }
        {
            var request = new Search("test1::failures,*", "?ignore_unavailable=true");
            for (var user : users) {
                switch (user) {
                    case FAILURE_STORE_ACCESS:
                        expectSearch(user, request, failuresDocId);
                        // es|ql does not support ignore_unavailable
                        break;
                    case DATA_ACCESS, STAR_READ_ONLY_ACCESS:
                        expectSearch(user, request, dataDocId);
                        // es|ql does not support ignore_unavailable
                        break;
                    case ADMIN_USER, BOTH_ACCESS:
                        expectSearch(user, request, dataDocId, failuresDocId);
                        // es|ql does not support ignore_unavailable
                        break;
                    case BACKING_INDEX_DATA_ACCESS, BACKING_INDEX_FAILURE_ACCESS, FAILURE_INDEX_DATA_ACCESS, FAILURE_INDEX_FAILURE_ACCESS:
                        expectSearch(user, request);
                        // es|ql does not support ignore_unavailable
                        break;
                    default:
                        fail("must cover user: " + user);
                }
            }
        }
        {
            var request = new Search("*::failures,*");
            for (var user : users) {
                switch (user) {
                    case FAILURE_STORE_ACCESS:
                        expectSearch(user, request, failuresDocId);
                        expectEsql(user, request, failuresDocId);
                        break;
                    case DATA_ACCESS, STAR_READ_ONLY_ACCESS:
                        expectSearch(user, request, dataDocId);
                        expectEsql(user, request, dataDocId);
                        break;
                    case ADMIN_USER, BOTH_ACCESS:
                        expectSearch(user, request, dataDocId, failuresDocId);
                        expectEsql(user, request, dataDocId, failuresDocId);
                        break;
                    case BACKING_INDEX_FAILURE_ACCESS, FAILURE_INDEX_FAILURE_ACCESS, BACKING_INDEX_DATA_ACCESS, FAILURE_INDEX_DATA_ACCESS:
                        expectSearch(user, request);
                        expectEsqlThrows(user, request, 400);
                        break;
                    default:
                        fail("must cover user: " + user);
                }
            }
        }
    }

<<<<<<< HEAD
    public void testModifyingFailureStoreBackingIndices() throws Exception {
        setupDataStream();
        Tuple<String, String> backingIndices = getSingleDataAndFailureIndices("test1");
        String dataIndexName = backingIndices.v1();
        String failureIndexName = backingIndices.v2();

        createUser(MANAGE_ACCESS, PASSWORD, MANAGE_ACCESS);
        createOrUpdateRoleAndApiKey(MANAGE_ACCESS, MANAGE_ACCESS, """
            {
              "cluster": ["all"],
              "indices": [{"names": ["test*"], "privileges": ["manage"]}]
            }""");
        assertOK(addFailureStoreBackingIndex(MANAGE_ACCESS, "test1", failureIndexName));
        assertDataStreamHasDataAndFailureIndices("test1", dataIndexName, failureIndexName);

        // remove the failure index
        assertOK(removeFailureStoreBackingIndex(MANAGE_ACCESS, "test1", failureIndexName));
        assertDataStreamHasNoFailureIndices("test1", dataIndexName);

        // adding it will fail because the user has no direct access to the backing failure index (.fs*)
        expectThrows(() -> addFailureStoreBackingIndex(MANAGE_ACCESS, "test1", failureIndexName), 403);

        // let's change that
        createOrUpdateRoleAndApiKey(MANAGE_ACCESS, MANAGE_ACCESS, """
            {
              "cluster": ["all"],
              "indices": [{"names": ["test*", ".fs*"], "privileges": ["manage"]}]
            }""");

        // adding should succeed now
        assertOK(addFailureStoreBackingIndex(MANAGE_ACCESS, "test1", failureIndexName));
        assertDataStreamHasDataAndFailureIndices("test1", dataIndexName, failureIndexName);

        createUser(MANAGE_FAILURE_STORE_ACCESS, PASSWORD, MANAGE_FAILURE_STORE_ACCESS);
        createOrUpdateRoleAndApiKey(MANAGE_FAILURE_STORE_ACCESS, MANAGE_FAILURE_STORE_ACCESS, """
            {
              "cluster": ["all"],
              "indices": [{"names": ["test*"], "privileges": ["manage_failure_store"]}]
            }""");

        // manage_failure_store can only remove the failure backing index, but not add it
        assertOK(removeFailureStoreBackingIndex(MANAGE_FAILURE_STORE_ACCESS, "test1", failureIndexName));
        assertDataStreamHasNoFailureIndices("test1", dataIndexName);
        expectThrows(() -> addFailureStoreBackingIndex(MANAGE_FAILURE_STORE_ACCESS, "test1", failureIndexName), 403);

        // not even with access to .fs*
        createOrUpdateRoleAndApiKey(MANAGE_FAILURE_STORE_ACCESS, MANAGE_FAILURE_STORE_ACCESS, """
            {
              "cluster": ["all"],
              "indices": [{"names": ["test*", ".fs*"], "privileges": ["manage_failure_store"]}]
            }""");
        expectThrows(() -> addFailureStoreBackingIndex(MANAGE_FAILURE_STORE_ACCESS, "test1", failureIndexName), 403);
    }

    private void assertDataStreamHasDataAndFailureIndices(String dataStreamName, String dataIndexName, String failureIndexName)
        throws IOException {
        Tuple<List<String>, List<String>> indices = getDataAndFailureIndices(dataStreamName);
        assertThat(indices.v1(), containsInAnyOrder(dataIndexName));
        assertThat(indices.v2(), containsInAnyOrder(failureIndexName));
    }

    private void assertDataStreamHasNoFailureIndices(String dataStreamName, String dataIndexName) throws IOException {
        Tuple<List<String>, List<String>> indices = getDataAndFailureIndices(dataStreamName);
        assertThat(indices.v1(), containsInAnyOrder(dataIndexName));
        assertThat(indices.v2(), is(empty()));
    }

    private Response addFailureStoreBackingIndex(String user, String dataStreamName, String failureIndexName) throws IOException {
        return modifyFailureStoreBackingIndex(user, "add_backing_index", dataStreamName, failureIndexName);
    }

    private Response removeFailureStoreBackingIndex(String user, String dataStreamName, String failureIndexName) throws IOException {
        return modifyFailureStoreBackingIndex(user, "remove_backing_index", dataStreamName, failureIndexName);
    }

    private Response modifyFailureStoreBackingIndex(String user, String action, String dataStreamName, String failureIndexName)
        throws IOException {
        Request request = new Request("POST", "/_data_stream/_modify");
        request.setJsonEntity(Strings.format("""
            {
              "actions": [
                {
                  "%s": {
                    "data_stream": "%s",
                    "index": "%s",
                    "failure_store" : true
                  }
                }
              ]
            }
            """, action, dataStreamName, failureIndexName));
        return performRequest(user, request);
    }

    public void testDataStreamApi() {
        // test get data stream
        // test data stream stats
    }

=======
>>>>>>> f209db6e
    public void testAliasBasedAccess() throws Exception {
        List<String> docIds = setupDataStream();
        assertThat(docIds.size(), equalTo(2));
        assertThat(docIds, hasItem("1"));
        String dataDocId = "1";
        String failuresDocId = docIds.stream().filter(id -> false == id.equals(dataDocId)).findFirst().get();

        List<String> otherDocIds = setupOtherDataStream();
        assertThat(otherDocIds.size(), equalTo(2));
        assertThat(otherDocIds, hasItem("3"));
        String otherDataDocId = "3";
        String otherFailuresDocId = otherDocIds.stream().filter(id -> false == id.equals(otherDataDocId)).findFirst().get();

        final Tuple<String, String> backingIndices = getSingleDataAndFailureIndices("test1");
        final String dataIndexName = backingIndices.v1();
        final String failureIndexName = backingIndices.v2();

        final String aliasName = "my-alias";
        final String username = "user";
        final String roleName = "role";

        createUser(username, PASSWORD, roleName);
        // manage is required to add the alias to the data stream
        createOrUpdateRoleAndApiKey(username, roleName, Strings.format("""
            {
              "cluster": ["all"],
              "indices": [
                {
                  "names": ["test1", "%s", "other1"],
                  "privileges": ["manage"]
                }
              ]
            }
            """, aliasName));

        addAlias(username, "test1", aliasName, "");
        addAlias(username, "other1", aliasName, "");
        assertThat(fetchAliases(username, "test1"), containsInAnyOrder(aliasName));
        expectSearchThrows(username, new Search(randomFrom(aliasName + "::data", aliasName)), 403);
        expectSearchThrows(username, new Search(randomFrom(aliasName + "::failures")), 403);

        createOrUpdateRoleAndApiKey(username, roleName, Strings.format("""
            {
              "cluster": ["all"],
              "indices": [
                {
                  "names": ["%s"],
                  "privileges": ["read_failure_store"]
                }
              ]
            }
            """, aliasName));
        expectSearch(username, new Search(aliasName + "::failures"), failuresDocId, otherFailuresDocId);
<<<<<<< HEAD
        expectSearchThrows(
            username,
            new Search(randomFrom(aliasName + "::data", "my-alias::failures", dataIndexName, failureIndexName)),
            403
        );
=======
        expectSearchThrows(username, new Search(randomFrom(aliasName + "::data", aliasName, dataIndexName, failureIndexName)), 403);
>>>>>>> f209db6e

        createOrUpdateRoleAndApiKey(username, roleName, Strings.format("""
            {
              "cluster": ["all"],
              "indices": [
                {
                  "names": ["%s"],
                  "privileges": ["read"]
                }
              ]
            }
            """, aliasName));
        expectSearch(username, new Search(randomFrom(aliasName + "::data")), dataDocId, otherDataDocId);
        expectSearchThrows(username, new Search(aliasName + "::failures"), 403);

        expectThrows(() -> removeAlias(username, "test1", aliasName), 403);
        createOrUpdateRoleAndApiKey(username, roleName, Strings.format("""
            {
              "cluster": ["all"],
              "indices": [
                {
                  "names": ["test1", "%s", "other1"],
                  "privileges": ["manage"]
                }
              ]
            }
            """, aliasName));
        removeAlias(username, "test1", aliasName);
        removeAlias(username, "other1", aliasName);

        final String filteredAliasName = "my-filtered-alias";
        createOrUpdateRoleAndApiKey(username, roleName, Strings.format("""
            {
              "cluster": ["all"],
              "indices": [
                {
                  "names": ["test1", "%s", "other1"],
                  "privileges": ["manage"]
                }
              ]
            }
            """, filteredAliasName));
        addAlias(username, "test1", filteredAliasName, """
            {
              "term": {
                "document.source.name": "jack"
              }
            }
            """);
        addAlias(username, "other1", filteredAliasName, """
            {
              "term": {
                "document.source.name": "jack"
              }
            }
            """);
        assertThat(fetchAliases(username, "test1"), containsInAnyOrder(filteredAliasName));
        assertThat(fetchAliases(username, "other1"), containsInAnyOrder(filteredAliasName));

        createOrUpdateRoleAndApiKey(username, roleName, Strings.format("""
            {
              "cluster": ["all"],
              "indices": [
                {
                  "names": ["%s"],
                  "privileges": ["read", "read_failure_store"]
                }
              ]
            }
            """, filteredAliasName));

        expectSearch(username, new Search(randomFrom(filteredAliasName + "::data", filteredAliasName)));
        // the alias filter is not applied to the failure store
        expectSearch(username, new Search(filteredAliasName + "::failures"), failuresDocId, otherFailuresDocId);
    }

    private void createOrUpdateRoleAndApiKey(String username, String roleName, String roleDescriptor) throws IOException {
        upsertRole(roleDescriptor, roleName);
        createOrUpdateApiKey(username, randomBoolean() ? null : Strings.format("""
            {
              "%s": %s
            }
            """, roleName, roleDescriptor));
    }

    private void addAlias(String user, String dataStream, String alias, String filter) throws IOException {
        aliasAction(user, "add", dataStream, alias, filter);
    }

    private void removeAlias(String user, String dataStream, String alias) throws IOException {
        aliasAction(user, "remove", dataStream, alias, "");
    }

    private void aliasAction(String user, String action, String dataStream, String alias, String filter) throws IOException {
        Request request = new Request("POST", "/_aliases");
        if (filter == null || filter.isEmpty()) {
            request.setJsonEntity(Strings.format("""
                {
                  "actions": [
                    {
                      "%s": {
                        "index": "%s",
                        "alias": "%s"
                      }
                    }
                  ]
                }
                """, action, dataStream, alias));
        } else {
            request.setJsonEntity(Strings.format("""
                {
                  "actions": [
                    {
                      "%s": {
                        "index": "%s",
                        "alias": "%s",
                        "filter": %s
                      }
                    }
                  ]
                }
                """, action, dataStream, alias, filter));
        }
        Response response = performRequestMaybeUsingApiKey(user, request);
        var path = assertOKAndCreateObjectPath(response);
        assertThat(path.evaluate("acknowledged"), is(true));
        assertThat(path.evaluate("errors"), is(false));

    }

    private Set<String> fetchAliases(String user, String dataStream) throws IOException {
        Response response = performRequestMaybeUsingApiKey(user, new Request("GET", dataStream + "/_alias"));
        ObjectPath path = assertOKAndCreateObjectPath(response);
        Map<String, Object> aliases = path.evaluate(dataStream + ".aliases");
        return aliases.keySet();
    }

    public void testPatternExclusions() throws Exception {
        List<String> docIds = setupDataStream();
        assertThat(docIds.size(), equalTo(2));
        assertThat(docIds, hasItem("1"));
        String dataDocId = "1";
        String failuresDocId = docIds.stream().filter(id -> false == id.equals(dataDocId)).findFirst().get();

        List<String> otherDocIds = setupOtherDataStream();
        assertThat(otherDocIds.size(), equalTo(2));
        assertThat(otherDocIds, hasItem("3"));
        String otherDataDocId = "3";
        String otherFailuresDocId = otherDocIds.stream().filter(id -> false == id.equals(otherDataDocId)).findFirst().get();

        createUser("user", PASSWORD, "role");
        upsertRole("""
            {
              "cluster": ["all"],
              "indices": [
                {
                  "names": ["test*", "other*"],
                  "privileges": ["read", "read_failure_store"]
                }
              ]
            }
            """, "role");
        createAndStoreApiKey("user", randomBoolean() ? null : """
            {
              "role": {
                "cluster": ["all"],
                "indices": [
                  {
                    "names": ["*"],
                    "privileges": ["read", "read_failure_store"]
                  }
                ]
              }
            }
            """);

        // no exclusion -> should return two failure docs
        expectSearch("user", new Search("*::failures"), failuresDocId, otherFailuresDocId);
        expectSearch("user", new Search("*::failures,-other*::failures"), failuresDocId);
    }

    @SuppressWarnings("unchecked")
    private void expectEsql(String user, Search search, String... docIds) throws Exception {
        var response = performRequestMaybeUsingApiKey(user, search.toEsqlRequest());
        Map<String, Object> responseAsMap = entityAsMap(response);
        List<?> columns = (List<?>) responseAsMap.get("columns");
        List<?> values = (List<?>) responseAsMap.get("values");
        assertEquals(1, columns.size());
        assertEquals(docIds.length, values.size());
        List<String> flatList = values.stream()
            .flatMap(innerList -> innerList instanceof List ? ((List<String>) innerList).stream() : Stream.empty())
            .collect(Collectors.toList());
        assertThat(flatList, containsInAnyOrder(docIds));
    }

    private void expectEsqlThrows(String user, Search search, int statusCode) {
        expectThrows(() -> performRequestMaybeUsingApiKey(user, search.toEsqlRequest()), statusCode);
    }

    public void testWriteAndManageOperations() throws IOException {
        setupDataStream();
        Tuple<String, String> backingIndices = getSingleDataAndFailureIndices("test1");
        String dataIndexName = backingIndices.v1();
        String failureIndexName = backingIndices.v2();

        createUser(MANAGE_ACCESS, PASSWORD, MANAGE_ACCESS);
        upsertRole(Strings.format("""
            {
              "cluster": ["all"],
              "indices": [{"names": ["test*"], "privileges": ["manage"]}]
            }"""), MANAGE_ACCESS);
        createAndStoreApiKey(MANAGE_ACCESS, randomBoolean() ? null : """
            {
              "role": {
                "cluster": ["all"],
                "indices": [{"names": ["test*"], "privileges": ["manage"]}]
              }
            }
            """);

        createUser(MANAGE_FAILURE_STORE_ACCESS, PASSWORD, MANAGE_FAILURE_STORE_ACCESS);
        upsertRole(Strings.format("""
            {
              "cluster": ["all"],
              "indices": [{"names": ["test*"], "privileges": ["manage_failure_store"]}]
            }"""), MANAGE_FAILURE_STORE_ACCESS);
        createAndStoreApiKey(MANAGE_FAILURE_STORE_ACCESS, randomBoolean() ? null : """
            {
              "role": {
                "cluster": ["all"],
                "indices": [{"names": ["test*"], "privileges": ["manage_failure_store"]}]
              }
            }
            """);

        createUser(MANAGE_DATA_STREAM_LIFECYCLE, PASSWORD, MANAGE_DATA_STREAM_LIFECYCLE);
        upsertRole(Strings.format("""
            {
              "cluster": ["all"],
              "indices": [{"names": ["test*"], "privileges": ["manage_data_stream_lifecycle"]}]
            }"""), MANAGE_DATA_STREAM_LIFECYCLE);
        createAndStoreApiKey(MANAGE_DATA_STREAM_LIFECYCLE, randomBoolean() ? null : """
            {
              "role": {
                "cluster": ["all"],
                "indices": [{"names": ["test*"], "privileges": ["manage_data_stream_lifecycle"]}]
              }
            }
            """);

        // explain lifecycle API with and without failures selector is granted by manage
        assertOK(performRequest(MANAGE_ACCESS, new Request("GET", "test1/_lifecycle/explain")));
        assertOK(performRequest(MANAGE_ACCESS, new Request("GET", "test1::failures/_lifecycle/explain")));
        assertOK(performRequest(MANAGE_ACCESS, new Request("GET", failureIndexName + "/_lifecycle/explain")));
        assertOK(performRequest(MANAGE_ACCESS, new Request("GET", dataIndexName + "/_lifecycle/explain")));

        assertOK(performRequest(MANAGE_DATA_STREAM_LIFECYCLE, new Request("GET", "test1/_lifecycle/explain")));
        assertOK(performRequest(MANAGE_DATA_STREAM_LIFECYCLE, new Request("GET", "test1::failures/_lifecycle/explain")));
        assertOK(performRequest(MANAGE_DATA_STREAM_LIFECYCLE, new Request("GET", failureIndexName + "/_lifecycle/explain")));
        assertOK(performRequest(MANAGE_DATA_STREAM_LIFECYCLE, new Request("GET", dataIndexName + "/_lifecycle/explain")));

        // explain lifecycle API is granted by manage_failure_store only for failures selector
        expectThrows(() -> performRequest(MANAGE_FAILURE_STORE_ACCESS, new Request("GET", "test1/_lifecycle/explain")), 403);
        assertOK(performRequest(MANAGE_FAILURE_STORE_ACCESS, new Request("GET", "test1::failures/_lifecycle/explain")));
        assertOK(performRequest(MANAGE_FAILURE_STORE_ACCESS, new Request("GET", failureIndexName + "/_lifecycle/explain")));
        expectThrows(() -> performRequest(MANAGE_FAILURE_STORE_ACCESS, new Request("GET", dataIndexName + "/_lifecycle/explain")), 403);

        // user with manage access to data stream can delete failure index because manage grants access to both data and failures
        expectThrows(() -> deleteIndex(MANAGE_ACCESS, failureIndexName), 400);
        expectThrows(() -> deleteIndex(MANAGE_ACCESS, dataIndexName), 400);

        // manage_failure_store user COULD delete failure index (not valid because it's a write index, but allowed security-wise)
        expectThrows(() -> deleteIndex(MANAGE_FAILURE_STORE_ACCESS, failureIndexName), 400);
        expectThrows(() -> deleteIndex(MANAGE_FAILURE_STORE_ACCESS, dataIndexName), 403);
        expectThrows(() -> deleteDataStream(MANAGE_FAILURE_STORE_ACCESS, dataIndexName), 403);

        expectThrows(() -> deleteDataStream(MANAGE_FAILURE_STORE_ACCESS, "test1"), 403);
        // selectors aren't supported for deletes so we get a 403
        expectThrowsBadRequest(
            () -> deleteDataStream(MANAGE_FAILURE_STORE_ACCESS, "test1::failures"),
            containsString("Index component selectors are not supported in this context but found selector in expression [test1::failures]")
        );

        // manage user can delete data stream
        deleteDataStream(MANAGE_ACCESS, "test1");

        // deleting data stream deletes everything, including failure index
        expectThrows(() -> adminClient().performRequest(new Request("GET", "/test1/_search")), 404);
        expectThrows(() -> adminClient().performRequest(new Request("GET", "/" + dataIndexName + "/_search")), 404);
        expectThrows(() -> adminClient().performRequest(new Request("GET", "/test1::failures/_search")), 404);
        expectThrows(() -> adminClient().performRequest(new Request("GET", "/" + failureIndexName + "/_search")), 404);
    }

    public void testFailureStoreAccessWithApiKeys() throws Exception {
        List<String> docIds = setupDataStream();
        assertThat(docIds.size(), equalTo(2));
        assertThat(docIds, hasItem("1"));
        String dataDocId = "1";
        String failuresDocId = docIds.stream().filter(id -> false == id.equals(dataDocId)).findFirst().get();

        Tuple<String, String> backingIndices = getSingleDataAndFailureIndices("test1");
        String dataIndexName = backingIndices.v1();
        String failureIndexName = backingIndices.v2();

        var user = "user";
        var role = "role";
        createUser(user, PASSWORD, role);
        upsertRole("""
            {
                "cluster": ["all"],
                "indices": [
                    {
                        "names": ["*"],
                        "privileges": ["read_failure_store"]
                    }
                ]
            }
            """, role);

        String apiKey = createApiKey(user, """
            {
                "role": {
                    "cluster": ["all"],
                    "indices": [{"names": ["test1"], "privileges": ["read_failure_store"]}]
                }
            }""");

        expectSearchWithApiKey(apiKey, new Search("test1::failures"), failuresDocId);
        expectSearchWithApiKey(apiKey, new Search(failureIndexName), failuresDocId);
        expectThrowsWithApiKey(apiKey, new Search(dataIndexName), 403);
        expectThrowsWithApiKey(apiKey, new Search("test1"), 403);

        apiKey = createApiKey(user, """
            {
                "role": {
                    "cluster": ["all"],
                    "indices": [{"names": ["test1"], "privileges": ["read_failure_store", "read"]}]
                }
            }""");

        expectSearchWithApiKey(apiKey, new Search("test1::failures"), failuresDocId);
        expectSearchWithApiKey(apiKey, new Search(failureIndexName), failuresDocId);
        expectThrowsWithApiKey(apiKey, new Search(dataIndexName), 403);
        expectThrowsWithApiKey(apiKey, new Search("test1"), 403);

        apiKey = createApiKey(user, """
            {
                "role": {
                    "cluster": ["all"],
                    "indices": [{"names": ["test2"], "privileges": ["read_failure_store", "read"]}]
                }
            }""");

        expectThrowsWithApiKey(apiKey, new Search("test1::failures"), 403);
        expectThrowsWithApiKey(apiKey, new Search(failureIndexName), 403);
        expectThrowsWithApiKey(apiKey, new Search(dataIndexName), 403);
        expectThrowsWithApiKey(apiKey, new Search("test1"), 403);

        apiKey = createApiKey(user, """
            {
                "role": {
                    "cluster": ["all"],
                    "indices": [
                        {"names": ["test1"], "privileges": ["read_failure_store"]},
                        {"names": ["*"], "privileges": ["read"]}
                    ]
                }
            }""");

        expectSearchWithApiKey(apiKey, new Search("test1::failures"), failuresDocId);
        expectSearchWithApiKey(apiKey, new Search(failureIndexName), failuresDocId);
        expectThrowsWithApiKey(apiKey, new Search(dataIndexName), 403);
        expectThrowsWithApiKey(apiKey, new Search("test1"), 403);

        apiKey = createApiKey(user, """
            {
                "role": {
                    "cluster": ["all"],
                    "indices": [
                        {"names": ["*"], "privileges": ["read"]}
                    ]
                }
            }""");

        expectThrowsWithApiKey(apiKey, new Search("test1::failures"), 403);
        // funky but correct: assigned role descriptors grant direct access to failure index, limited-by to failure store
        expectSearchWithApiKey(apiKey, new Search(failureIndexName), failuresDocId);
        expectThrowsWithApiKey(apiKey, new Search(dataIndexName), 403);
        expectThrowsWithApiKey(apiKey, new Search("test1"), 403);

        upsertRole("""
            {
                "cluster": ["all"],
                "indices": [
                    {
                        "names": ["*"],
                        "privileges": ["read"]
                    }
                ]
            }
            """, role);
        apiKey = createApiKey(user, """
            {
                "role": {
                    "cluster": ["all"],
                    "indices": [
                        {"names": ["test1"], "privileges": ["read_failure_store"]}
                    ]
                }
            }""");
        expectThrowsWithApiKey(apiKey, new Search("test1::failures"), 403);
        // funky but correct: limited-by role descriptors grant direct access to failure index, assigned to failure store
        expectSearchWithApiKey(apiKey, new Search(failureIndexName), failuresDocId);
        expectThrowsWithApiKey(apiKey, new Search(dataIndexName), 403);
        expectThrowsWithApiKey(apiKey, new Search("test1"), 403);
    }

    public void testFieldCapabilities() throws Exception {
        setupDataStream();

        final Tuple<String, String> backingIndices = getSingleDataAndFailureIndices("test1");
        final String dataIndexName = backingIndices.v1();
        final String failureIndexName = backingIndices.v2();

        createUser("user", PASSWORD, "role");
        upsertRole("""
            {
              "cluster": ["all"],
              "indices": [
                {
                  "names": ["test*"],
                  "privileges": ["read"]
                }
              ]
            }""", "role");

        {
            expectThrows(() -> performRequest("user", new Request("POST", "/test1::failures/_field_caps?fields=name")), 403);
            assertFieldCapsResponseContainsIndexAndFields(
                performRequest("user", new Request("POST", Strings.format("/%s/_field_caps?fields=name", "test1"))),
                dataIndexName,
                Set.of("name")
            );
        }

        upsertRole("""
            {
              "cluster": ["all"],
              "indices": [
                {
                  "names": ["test*"],
                  "privileges": ["read_failure_store"]
                }
              ]
            }""", "role");

        {
            expectThrows(() -> performRequest("user", new Request("POST", "/test1/_field_caps?fields=name")), 403);
            assertFieldCapsResponseContainsIndexAndFields(
                performRequest("user", new Request("POST", "/test1::failures/_field_caps?fields=error.*")),
                failureIndexName,
                Set.of(
                    "error.message",
                    "error.pipeline_trace",
                    "error.processor_type",
                    "error.type",
                    "error.processor_tag",
                    "error.pipeline",
                    "error.stack_trace",
                    "error"
                )
            );
        }

        upsertRole("""
            {
              "cluster": ["all"],
              "indices": [
                {
                  "names": ["test*"],
                  "privileges": ["read_failure_store"],
                  "field_security": {
                      "grant": ["error*"],
                      "except": ["error.message"]
                  }
                }
              ]
            }""", "role");
        {
            expectThrows(() -> performRequest("user", new Request("POST", "/test1/_field_caps?fields=name")), 403);
            assertFieldCapsResponseContainsIndexAndFields(
                performRequest("user", new Request("POST", "/test1::failures/_field_caps?fields=error.*")),
                failureIndexName,
                Set.of(
                    "error.pipeline_trace",
                    "error.processor_type",
                    "error.type",
                    "error.processor_tag",
                    "error.pipeline",
                    "error.stack_trace",
                    "error"
                )
            );
        }

        upsertRole("""
            {
              "cluster": ["all"],
              "indices": [
                {
                  "names": ["test*"],
                  "privileges": ["read_failure_store", "read"],
                  "field_security": {
                      "grant": ["error*", "name"],
                      "except": ["error.type"]
                  }
                }
              ]
            }""", "role");
        {
            assertFieldCapsResponseContainsIndexAndFields(
                performRequest("user", new Request("POST", "/test1/_field_caps?fields=name,age,email")),
                dataIndexName,
                Set.of("name")
            );
            assertFieldCapsResponseContainsIndexAndFields(
                performRequest("user", new Request("POST", "/test1::failures/_field_caps?fields=error.*")),
                failureIndexName,
                Set.of(
                    "error.pipeline_trace",
                    "error.processor_type",
                    "error.message",
                    "error.processor_tag",
                    "error.pipeline",
                    "error.stack_trace",
                    "error"
                )
            );
        }

        upsertRole("""
            {
              "cluster": ["all"],
              "indices": [
                {
                  "names": ["other*"],
                  "privileges": ["read_failure_store", "read"]
                }
              ]
            }""", "role");
        expectThrows(() -> performRequest("user", new Request("POST", "/test1/_field_caps?fields=name")), 403);
        expectThrows(() -> performRequest("user", new Request("POST", "/test1::failures/_field_caps?fields=name")), 403);
    }

    private void assertFieldCapsResponseContainsIndexAndFields(Response fieldCapsResponse, String indexName, Set<String> expectedFields)
        throws IOException {
        assertOK(fieldCapsResponse);
        ObjectPath objectPath = ObjectPath.createFromResponse(fieldCapsResponse);

        List<String> indices = objectPath.evaluate("indices");
        assertThat(indices, containsInAnyOrder(indexName));

        Map<String, Object> fields = objectPath.evaluate("fields");
        assertThat(fields.keySet(), containsInAnyOrder(expectedFields.toArray()));
    }

    public void testPit() throws Exception {
        List<String> docIds = setupDataStream();
        String dataDocId = "1";
        String failuresDocId = docIds.stream().filter(id -> false == id.equals(dataDocId)).findFirst().get();

        createUser("user", PASSWORD, "role");
        upsertRole("""
            {
              "cluster": ["all"],
              "indices": [
                {
                  "names": ["test*"],
                  "privileges": ["read"]
                }
              ]
            }""", "role");

        {
            expectThrows(
                () -> performRequest("user", new Request("POST", Strings.format("/%s/_pit?keep_alive=1m", "test1::failures"))),
                403
            );
            Response pitResponse = performRequest("user", new Request("POST", Strings.format("/%s/_pit?keep_alive=1m", "test1")));
            assertOK(pitResponse);
            String pitId = ObjectPath.createFromResponse(pitResponse).evaluate("id");
            assertThat(pitId, notNullValue());

            var searchRequest = new Request("POST", "/_search");
            searchRequest.setJsonEntity(Strings.format("""
                {
                    "pit": {
                        "id": "%s"
                    }
                }
                """, pitId));
            Response searchResponse = performRequest("user", searchRequest);
            expectSearch(searchResponse, dataDocId);
        }

        upsertRole("""
            {
              "cluster": ["all"],
              "indices": [
                {
                  "names": ["test*"],
                  "privileges": ["read_failure_store"]
                }
              ]
            }""", "role");

        {
            expectThrows(() -> performRequest("user", new Request("POST", Strings.format("/%s/_pit?keep_alive=1m", "test1"))), 403);
            Response pitResponse = performRequest("user", new Request("POST", Strings.format("/%s/_pit?keep_alive=1m", "test1::failures")));
            assertOK(pitResponse);
            String pitId = ObjectPath.createFromResponse(pitResponse).evaluate("id");
            assertThat(pitId, notNullValue());

            var searchRequest = new Request("POST", "/_search");
            searchRequest.setJsonEntity(Strings.format("""
                {
                    "pit": {
                        "id": "%s"
                    }
                }
                """, pitId));
            Response searchResponse = performRequest("user", searchRequest);
            expectSearch(searchResponse, failuresDocId);
        }
    }

    public void testScroll() throws Exception {
        List<String> docIds = setupDataStream();
        String dataDocId = "1";
        String failuresDocId = docIds.stream().filter(id -> false == id.equals(dataDocId)).findFirst().get();

        createUser("user", PASSWORD, "role");
        upsertRole("""
            {
              "cluster": ["all"],
              "indices": [
                {
                  "names": ["test*"],
                  "privileges": ["read"]
                }
              ]
            }""", "role");

        {
            // user has no access to failure store, searching failures should not work
            expectThrows(
                () -> performRequest("user", new Request("POST", Strings.format("/%s/_search?scroll=1m", "test1::failures"))),
                403
            );

            // searching data should work
            final String scrollId = performScrollSearchRequestAndAssertDocs("test1", dataDocId);

            // further searches with scroll_id should work, but won't return any more hits
            assertSearchHasNoHits(performScrollSearchRequest("user", scrollId));

            deleteScroll(scrollId);
        }

        upsertRole("""
            {
              "cluster": ["all"],
              "indices": [
                {
                  "names": ["test*"],
                  "privileges": ["read_failure_store"]
                }
              ]
            }""", "role");

        {
            // user has only read access to failure store, searching data should fail
            expectThrows(() -> performRequest("user", new Request("POST", Strings.format("/%s/_search?scroll=1m", "test1"))), 403);

            // searching failure store should work
            final String scrollId = performScrollSearchRequestAndAssertDocs("test1::failures", failuresDocId);

            // further searches with scroll_id should work, but won't return any more hits
            assertSearchHasNoHits(performScrollSearchRequest("user", scrollId));

            deleteScroll(scrollId);
        }
    }

    public void testDlsFls() throws Exception {
        setupDataStream();

        Tuple<String, String> backingIndices = getSingleDataAndFailureIndices("test1");
        String dataIndexName = backingIndices.v1();
        String failureIndexName = backingIndices.v2();

        String user = "user";
        String role = "role";
        createUser(user, PASSWORD, role);
        upsertRole("""
            {
                 "cluster": ["all"],
                 "indices": [
                     {
                        "names": ["test*"],
                        "privileges": ["read", "read_failure_store"],
                        "field_security": {
                            "grant": ["@timestamp", "age"]
                        }
                     }
                 ]
             }""", role);

        // FLS applies to regular data stream
        assertSearchResponseContainsExpectedIndicesAndFields(
            performRequest(user, new Search(randomFrom("test1", "test1::data")).toSearchRequest()),
            Map.of(dataIndexName, Set.of("@timestamp", "age"))
        );

        // FLS applies to failure store
        assertSearchResponseContainsExpectedIndicesAndFields(
            performRequest(user, new Search("test1::failures").toSearchRequest()),
            Map.of(failureIndexName, Set.of("@timestamp"))
        );

        upsertRole(Strings.format("""
            {
                 "cluster": ["all"],
                 "indices": [
                     {
                        "names": ["%s"],
                        "privileges": ["read"],
                        "field_security": {
                            "grant": ["@timestamp", "age"]
                        }
                     },
                     {
                        "names": ["test*"],
                        "privileges": ["read_failure_store"],
                        "field_security": {
                            "grant": ["error.type", "error.message"]
                        }
                     }
                 ]
             }""", "test1"), role);

        // FLS applies to regular data stream
        assertSearchResponseContainsExpectedIndicesAndFields(
            performRequest(user, new Search(randomFrom("test1", "test1::data")).toSearchRequest()),
            Map.of(dataIndexName, Set.of("@timestamp", "age"))
        );

        // FLS applies to failure store
        assertSearchResponseContainsExpectedIndicesAndFields(
            performRequest(user, new Search("test1::failures").toSearchRequest()),
            Map.of(failureIndexName, Set.of("error.type", "error.message"))
        );

        upsertRole(Strings.format("""
            {
                 "cluster": ["all"],
                 "indices": [
                     {
                        "names": ["%s"],
                        "privileges": ["read"],
                        "field_security": {
                            "grant": ["@timestamp", "age"]
                        }
                     },
                     {
                        "names": ["test*"],
                        "privileges": ["read_failure_store"],
                        "field_security": {
                            "grant": ["error.type", "error.message"]
                        }
                     }
                 ]
             }""", "test*"), role);

        // FLS applies to regular data stream
        assertSearchResponseContainsExpectedIndicesAndFields(
            performRequest(user, new Search(randomFrom("test1", "test1::data")).toSearchRequest()),
            Map.of(dataIndexName, Set.of("@timestamp", "age"))
        );

        // FLS applies to failure store
        assertSearchResponseContainsExpectedIndicesAndFields(
            performRequest(user, new Search("test1::failures").toSearchRequest()),
            Map.of(failureIndexName, Set.of("@timestamp", "error.type", "error.message"))
        );

        upsertRole("""
            {
                 "cluster": ["all"],
                 "indices": [
                     {
                        "names": ["test*"],
                        "privileges": ["read"],
                        "field_security": {
                            "grant": ["@timestamp", "age"]
                        }
                     },
                     {
                        "names": ["test*"],
                        "privileges": ["read_failure_store"]
                     }
                 ]
             }""", role);

        // since there is a section without FLS, no FLS applies
        assertSearchResponseContainsExpectedIndicesAndFields(
            performRequest(user, new Search(randomFrom("test1", "test1::data")).toSearchRequest()),
            Map.of(dataIndexName, Set.of("@timestamp", "age", "name", "email"))
        );
        assertSearchResponseContainsExpectedIndicesAndFields(
            performRequest(user, new Search("test1::failures").toSearchRequest()),
            Map.of(
                failureIndexName,
                Set.of(
                    "@timestamp",
                    "document.id",
                    "document.index",
                    "document.source.@timestamp",
                    "document.source.age",
                    "document.source.email",
                    "document.source.name",
                    "error.message",
                    "error.stack_trace",
                    "error.type"
                )
            )
        );

        // check that direct read access to backing indices is working
        upsertRole(Strings.format("""
            {
                 "cluster": ["all"],
                 "indices": [
                     {
                        "names": ["%s"],
                        "privileges": ["read"],
                        "field_security": {
                            "grant": ["@timestamp", "age"]
                        }
                     },
                     {
                        "names": ["%s"],
                        "privileges": ["read"],
                        "field_security": {
                            "grant": ["@timestamp", "document.source.name"]
                        }
                     }
                 ]
             }""", dataIndexName, failureIndexName), role);

        // FLS applies to backing data index
        assertSearchResponseContainsExpectedIndicesAndFields(
            performRequest(user, new Search(randomFrom(dataIndexName, ".ds-*")).toSearchRequest()),
            Map.of(dataIndexName, Set.of("@timestamp", "age"))
        );
        // and backing failure index
        assertSearchResponseContainsExpectedIndicesAndFields(
            performRequest(user, new Search(randomFrom(failureIndexName, ".fs-*")).toSearchRequest()),
            Map.of(failureIndexName, Set.of("@timestamp", "document.source.name"))
        );

        // DLS
        String dataIndexDocId = "1";
        upsertRole("""
            {
                 "cluster": ["all"],
                 "indices": [
                     {
                        "names": ["test*"],
                        "privileges": ["read", "read_failure_store"],
                        "query":{"term":{"name":{"value":"not-jack"}}}
                     }
                 ]
             }""", role);
        // DLS applies and no docs match the query
        expectSearch(user, new Search(randomFrom("test1", "test1::data")));
        expectSearch(user, new Search("test1::failures"));

        upsertRole("""
            {
                 "cluster": ["all"],
                 "indices": [
                     {
                        "names": ["test*"],
                        "privileges": ["read", "read_failure_store"],
                        "query":{"term":{"name":{"value":"jack"}}}
                     }
                 ]
             }""", role);
        // DLS applies and doc matches the query
        expectSearch(user, new Search(randomFrom("test1", "test1::data")), dataIndexDocId);
        expectSearch(user, new Search("test1::failures"));

        upsertRole("""
            {
                 "cluster": ["all"],
                 "indices": [
                     {
                        "names": ["test*"],
                        "privileges": ["read"],
                        "query":{"term":{"name":{"value":"not-jack"}}}
                     },
                     {
                        "names": ["test*"],
                        "privileges": ["read_failure_store"]
                     }
                 ]
             }""", role);
        // DLS does not apply because there is a section without DLS
        expectSearch(user, new Search(randomFrom("test1", "test1::data")), dataIndexDocId);

        // DLS is applicable to backing failure store when granted read directly
        upsertRole(Strings.format("""
            {
                 "cluster": ["all"],
                 "indices": [
                     {
                        "names": ["%s"],
                        "privileges": ["read"],
                        "query":{"term":{"document.source.name":{"value":"jack"}}}
                     }
                 ]
             }""", failureIndexName), role);
        expectSearch(user, new Search(randomFrom(".fs-*", failureIndexName)));

    }

    private static void expectThrows(ThrowingRunnable runnable, int statusCode) {
        var ex = expectThrows(ResponseException.class, runnable);
        assertThat(ex.getResponse().getStatusLine().getStatusCode(), equalTo(statusCode));
    }

    private void expectThrowsBadRequest(ThrowingRunnable runnable, Matcher<String> errorMatcher) {
        ResponseException ex = expectThrows(ResponseException.class, runnable);
        assertThat(ex.getResponse().getStatusLine().getStatusCode(), equalTo(400));
        assertThat(ex.getMessage(), errorMatcher);
    }

    private void expectThrowsUnauthorized(String user, Search search, Matcher<String> errorMatcher) {
        ResponseException ex = expectThrows(ResponseException.class, () -> performRequestMaybeUsingApiKey(user, search.toSearchRequest()));
        assertThat(ex.getResponse().getStatusLine().getStatusCode(), equalTo(403));
        assertThat(ex.getMessage(), errorMatcher);
    }

    private void expectSearchThrows(String user, Search search, int statusCode) {
        expectThrows(() -> performRequestMaybeUsingApiKey(user, search.toSearchRequest()), statusCode);
        expectThrows(() -> performRequestMaybeUsingApiKey(user, search.toAsyncSearchRequest()), statusCode);
    }

    private void expectSearch(String user, Search search, String... docIds) throws Exception {
        expectSearch(performRequestMaybeUsingApiKey(user, search.toSearchRequest()), docIds);
        expectAsyncSearch(performRequestMaybeUsingApiKey(user, search.toAsyncSearchRequest()), docIds);
    }

    private void expectSearchWithApiKey(String apiKey, Search search, String... docIds) throws Exception {
        expectSearch(performRequestWithApiKey(apiKey, search.toSearchRequest()), docIds);
        expectAsyncSearch(performRequestWithApiKey(apiKey, search.toAsyncSearchRequest()), docIds);
    }

    private void expectThrowsWithApiKey(String apiKey, Search search, int statusCode) {
        expectThrows(() -> performRequestWithApiKey(apiKey, search.toSearchRequest()), statusCode);
        expectThrows(() -> performRequestWithApiKey(apiKey, search.toAsyncSearchRequest()), statusCode);
    }

    @SuppressWarnings("unchecked")
    private static void expectAsyncSearch(Response response, String... docIds) throws IOException {
        assertOK(response);
        ObjectPath resp = ObjectPath.createFromResponse(response);
        Boolean isRunning = resp.evaluate("is_running");
        Boolean isPartial = resp.evaluate("is_partial");
        assertThat(isRunning, is(false));
        assertThat(isPartial, is(false));

        List<Object> hits = resp.evaluate("response.hits.hits");
        List<String> actual = hits.stream().map(h -> (String) ((Map<String, Object>) h).get("_id")).toList();

        assertThat(actual, containsInAnyOrder(docIds));
    }

    private static void expectSearch(Response response, String... docIds) throws IOException {
        assertOK(response);
        final SearchResponse searchResponse = SearchResponseUtils.parseSearchResponse(responseAsParser(response));
        try {
            SearchHit[] hits = searchResponse.getHits().getHits();
            if (docIds != null) {
                assertThat(Arrays.toString(hits), hits.length, equalTo(docIds.length));
                List<String> actualDocIds = Arrays.stream(hits).map(SearchHit::getId).toList();
                assertThat(actualDocIds, containsInAnyOrder(docIds));
            } else {
                assertThat(hits.length, equalTo(0));
            }
        } finally {
            searchResponse.decRef();
        }
    }

    private record Search(String searchTarget, String pathParamString) {
        Search(String searchTarget) {
            this(searchTarget, "");
        }

        Request toSearchRequest() {
            return new Request("POST", Strings.format("/%s/_search%s", searchTarget, pathParamString));
        }

        Request toAsyncSearchRequest() {
            var pathParam = pathParamString.isEmpty()
                ? "?wait_for_completion_timeout=" + ASYNC_SEARCH_TIMEOUT
                : pathParamString + "&wait_for_completion_timeout=" + ASYNC_SEARCH_TIMEOUT;
            return new Request("POST", Strings.format("/%s/_async_search%s", searchTarget, pathParam));
        }

        Request toEsqlRequest() throws IOException {
            String command = "from " + searchTarget + " METADATA _id | KEEP _id";
            if (command.toLowerCase(Locale.ROOT).contains("limit") == false) {
                // add a (high) limit to avoid warnings on default limit
                command += " | limit 10000000";
            }
            XContentBuilder json = JsonXContent.contentBuilder();
            json.startObject();
            json.field("query", command);
            addRandomPragmas(json);
            json.endObject();
            var request = new Request("POST", "_query");
            request.setJsonEntity(Strings.toString(json));
            return request;
        }
    }

    private List<String> setupDataStream() throws IOException {
        createTemplates();
        return randomBoolean() ? populateDataStreamWithBulkRequest() : populateDataStreamWithDocRequests();
    }

    @SuppressWarnings("unchecked")
    private List<String> setupOtherDataStream() throws IOException {
        createOtherTemplates();

        var bulkRequest = new Request("POST", "/_bulk?refresh=true");
        bulkRequest.setJsonEntity("""
            { "create" : { "_index" : "other1", "_id" : "3" } }
            { "@timestamp": 3, "age" : 1, "name" : "jane", "email" : "jane@example.com" }
            { "create" : { "_index" : "other1", "_id" : "4" } }
            { "@timestamp": 4, "age" : "this should be an int", "name" : "jane", "email" : "jane@example.com" }
            """);
        Response response = performRequest(WRITE_ACCESS, bulkRequest);
        assertOK(response);
        // we need this dance because the ID for the failed document is random, **not** 4
        Map<String, Object> stringObjectMap = responseAsMap(response);
        List<Object> items = (List<Object>) stringObjectMap.get("items");
        List<String> ids = new ArrayList<>();
        for (Object item : items) {
            Map<String, Object> itemMap = (Map<String, Object>) item;
            Map<String, Object> create = (Map<String, Object>) itemMap.get("create");
            assertThat(create.get("status"), equalTo(201));
            ids.add((String) create.get("_id"));
        }
        return ids;
    }

    private void createTemplates() throws IOException {
        var componentTemplateRequest = new Request("PUT", "/_component_template/component1");
        componentTemplateRequest.setJsonEntity("""
            {
                "template": {
                    "mappings": {
                        "properties": {
                            "@timestamp": {
                                "type": "date"
                            },
                            "age": {
                                "type": "integer"
                            },
                            "email": {
                                "type": "keyword"
                            },
                            "name": {
                                "type": "text"
                            }
                        }
                    },
                    "data_stream_options": {
                      "failure_store": {
                        "enabled": true
                      }
                    }
                }
            }
            """);
        assertOK(adminClient().performRequest(componentTemplateRequest));

        var indexTemplateRequest = new Request("PUT", "/_index_template/template1");
        indexTemplateRequest.setJsonEntity("""
            {
                "index_patterns": ["test*"],
                "data_stream": {},
                "priority": 500,
                "composed_of": ["component1"]
            }
            """);
        assertOK(adminClient().performRequest(indexTemplateRequest));
    }

    private void createOtherTemplates() throws IOException {
        var componentTemplateRequest = new Request("PUT", "/_component_template/component2");
        componentTemplateRequest.setJsonEntity("""
            {
                "template": {
                    "mappings": {
                        "properties": {
                            "@timestamp": {
                                "type": "date"
                            },
                            "age": {
                                "type": "integer"
                            },
                            "email": {
                                "type": "keyword"
                            },
                            "name": {
                                "type": "text"
                            }
                        }
                    },
                    "data_stream_options": {
                      "failure_store": {
                        "enabled": true
                      }
                    }
                }
            }
            """);
        assertOK(adminClient().performRequest(componentTemplateRequest));

        var indexTemplateRequest = new Request("PUT", "/_index_template/template2");
        indexTemplateRequest.setJsonEntity("""
            {
                "index_patterns": ["other*"],
                "data_stream": {},
                "priority": 500,
                "composed_of": ["component1"]
            }
            """);
        assertOK(adminClient().performRequest(indexTemplateRequest));
    }

    private List<String> populateDataStreamWithDocRequests() throws IOException {
        List<String> ids = new ArrayList<>();

        var dataStreamName = "test1";
        var docRequest = new Request("PUT", "/" + dataStreamName + "/_doc/1?refresh=true&op_type=create");
        docRequest.setJsonEntity("""
            {
               "@timestamp": 1,
               "age" : 1,
               "name" : "jack",
               "email" : "jack@example.com"
            }
            """);
        Response response = performRequest(WRITE_ACCESS, docRequest);
        assertOK(response);
        Map<String, Object> responseAsMap = responseAsMap(response);
        ids.add((String) responseAsMap.get("_id"));

        docRequest = new Request("PUT", "/" + dataStreamName + "/_doc/2?refresh=true&op_type=create");
        docRequest.setJsonEntity("""
            {
               "@timestamp": 2,
               "age" : "this should be an int",
               "name" : "jack",
               "email" : "jack@example.com"
            }
            """);
        response = performRequest(WRITE_ACCESS, docRequest);
        assertOK(response);
        responseAsMap = responseAsMap(response);
        ids.add((String) responseAsMap.get("_id"));

        return ids;
    }

    @SuppressWarnings("unchecked")
    private List<String> populateDataStreamWithBulkRequest() throws IOException {
        var bulkRequest = new Request("POST", "/_bulk?refresh=true");
        bulkRequest.setJsonEntity("""
            { "create" : { "_index" : "test1", "_id" : "1" } }
            { "@timestamp": 1, "age" : 1, "name" : "jack", "email" : "jack@example.com" }
            { "create" : { "_index" : "test1", "_id" : "2" } }
            { "@timestamp": 2, "age" : "this should be an int", "name" : "jack", "email" : "jack@example.com" }
            """);
        Response response = performRequest(WRITE_ACCESS, bulkRequest);
        assertOK(response);
        // we need this dance because the ID for the failed document is random, **not** 2
        Map<String, Object> stringObjectMap = responseAsMap(response);
        List<Object> items = (List<Object>) stringObjectMap.get("items");
        List<String> ids = new ArrayList<>();
        for (Object item : items) {
            Map<String, Object> itemMap = (Map<String, Object>) item;
            Map<String, Object> create = (Map<String, Object>) itemMap.get("create");
            assertThat(create.get("status"), equalTo(201));
            ids.add((String) create.get("_id"));
        }
        return ids;
    }

    private void deleteDataStream(String user, String dataStreamName) throws IOException {
        assertOK(performRequest(user, new Request("DELETE", "/_data_stream/" + dataStreamName)));
    }

    private void deleteIndex(String user, String indexName) throws IOException {
        assertOK(performRequest(user, new Request("DELETE", "/" + indexName)));
    }

    private Response performRequest(String user, Request request) throws IOException {
        request.setOptions(RequestOptions.DEFAULT.toBuilder().addHeader("Authorization", basicAuthHeaderValue(user, PASSWORD)).build());
        return client().performRequest(request);
    }

    private Response performRequestWithRunAs(String user, Request request) throws IOException {
        request.setOptions(RequestOptions.DEFAULT.toBuilder().addHeader("es-security-runas-user", user).build());
        return adminClient().performRequest(request);
    }

    private Response performRequestMaybeUsingApiKey(String user, Request request) throws IOException {
        if (randomBoolean() && apiKeys.containsKey(user)) {
            return performRequestWithApiKey(apiKeys.get(user), request);
        } else {
            return performRequest(user, request);
        }
    }

    private static Response performRequestWithApiKey(String apiKey, Request request) throws IOException {
        request.setOptions(RequestOptions.DEFAULT.toBuilder().addHeader("Authorization", "ApiKey " + apiKey).build());
        return client().performRequest(request);
    }

    private static void expectUserPrivilegesResponse(String userPrivilegesResponse) throws IOException {
        Request request = new Request("GET", "/_security/user/_privileges");
        request.setOptions(request.getOptions().toBuilder().addHeader("Authorization", basicAuthHeaderValue("user", PASSWORD)));
        Response response = client().performRequest(request);
        assertOK(response);
        assertThat(responseAsMap(response), equalTo(mapFromJson(userPrivilegesResponse)));
    }

    private static Map<String, Object> mapFromJson(String json) {
        return XContentHelper.convertToMap(JsonXContent.jsonXContent, json, false);
    }

    protected TestSecurityClient getSecurityClient() {
        if (securityClient == null) {
            securityClient = new TestSecurityClient(adminClient());
        }
        return securityClient;
    }

    protected void createUser(String username, SecureString password, String... roles) throws IOException {
        getSecurityClient().putUser(new User(username, roles), password);
    }

    protected String createAndStoreApiKey(String username, @Nullable String roleDescriptors) throws IOException {
        assertThat("API key already registered for user: " + username, apiKeys.containsKey(username), is(false));
        apiKeys.put(username, createApiKey(username, roleDescriptors));
        return apiKeys.get(username);
    }

    protected String createOrUpdateApiKey(String username, @Nullable String roleDescriptors) throws IOException {
        apiKeys.put(username, createApiKey(username, roleDescriptors));
        return apiKeys.get(username);
    }

    private String createApiKey(String username, String roleDescriptors) throws IOException {
        var request = new Request("POST", "/_security/api_key");
        if (roleDescriptors == null) {
            request.setJsonEntity("""
                {
                    "name": "test-api-key"
                }
                """);
        } else {
            request.setJsonEntity(Strings.format("""
                {
                    "name": "test-api-key",
                    "role_descriptors": %s
                }
                """, roleDescriptors));
        }
        Response response = performRequest(username, request);
        assertOK(response);
        Map<String, Object> responseAsMap = responseAsMap(response);
        return (String) responseAsMap.get("encoded");
    }

    protected Response upsertRole(String roleDescriptor, String roleName) throws IOException {
        return upsertRole(roleDescriptor, roleName, randomBoolean());
    }

    protected Response upsertRole(String roleDescriptor, String roleName, boolean bulk) throws IOException {
        Request createRoleRequest = roleRequest(roleDescriptor, roleName, bulk);
        Response createRoleResponse = adminClient().performRequest(createRoleRequest);
        assertOK(createRoleResponse);
        if (bulk) {
            Map<String, Object> flattenedResponse = Maps.flatten(responseAsMap(createRoleResponse), true, true);
            if (flattenedResponse.containsKey("errors.count") && (int) flattenedResponse.get("errors.count") > 0) {
                throw new AssertionError(
                    "Failed to create role [" + roleName + "], reason: " + flattenedResponse.get("errors.details." + roleName + ".reason")
                );
            }
        }
        return createRoleResponse;
    }

    protected Request roleRequest(String roleDescriptor, String roleName, boolean bulk) {
        Request createRoleRequest;
        if (bulk) {
            createRoleRequest = new Request(HttpPost.METHOD_NAME, "/_security/role");
            createRoleRequest.setJsonEntity(org.elasticsearch.core.Strings.format("""
                {"roles": {"%s": %s}}
                """, roleName, roleDescriptor));
        } else {
            createRoleRequest = new Request(randomFrom(HttpPut.METHOD_NAME, HttpPost.METHOD_NAME), "/_security/role/" + roleName);
            createRoleRequest.setJsonEntity(roleDescriptor);
        }
        return createRoleRequest;
    }

    protected void assertSearchResponseContainsExpectedIndicesAndFields(
        Response searchResponse,
        Map<String, Set<String>> expectedIndicesAndFields
    ) {
        try {
            assertOK(searchResponse);
            var response = SearchResponseUtils.responseAsSearchResponse(searchResponse);
            try {
                final var searchResult = Arrays.stream(response.getHits().getHits())
                    .collect(Collectors.toMap(SearchHit::getIndex, SearchHit::getSourceAsMap));

                assertThat(searchResult.keySet(), equalTo(expectedIndicesAndFields.keySet()));
                for (String index : expectedIndicesAndFields.keySet()) {
                    Set<String> expectedFields = expectedIndicesAndFields.get(index);
                    assertThat(Maps.flatten(searchResult.get(index), false, true).keySet(), equalTo(expectedFields));
                }
            } finally {
                response.decRef();
            }
        } catch (IOException e) {
            throw new UncheckedIOException(e);
        }
    }

    private void deleteScroll(String scrollId) throws IOException {
        Request deleteScroll = new Request("DELETE", "/_search/scroll");
        deleteScroll.setJsonEntity(Strings.format("""
            {
                "scroll_id": "%s"
            }
            """, scrollId));
        Response deleteScrollResponse = performRequest("user", deleteScroll);
        assertOK(deleteScrollResponse);
    }

    private String performScrollSearchRequestAndAssertDocs(String indexExpression, String docId) throws IOException {
        Response scrollResponse = performRequest("user", new Request("POST", Strings.format("/%s/_search?scroll=1m", indexExpression)));
        assertOK(scrollResponse);

        final SearchResponse searchResponse = SearchResponseUtils.parseSearchResponse(responseAsParser(scrollResponse));
        final String scrollId = searchResponse.getScrollId();
        assertThat(scrollId, notNullValue());
        try {
            assertSearchContainsDocs(searchResponse, docId);
        } finally {
            searchResponse.decRef();
        }
        return scrollId;
    }

    private SearchResponse performScrollSearchRequest(String user, String scrollId) throws IOException {
        Request searchRequestWithScrollId = new Request("POST", "/_search/scroll");
        searchRequestWithScrollId.setJsonEntity(Strings.format("""
            {
                "scroll": "1m",
                "scroll_id": "%s"
            }
            """, scrollId));
        Response response = performRequest(user, searchRequestWithScrollId);
        assertOK(response);
        return SearchResponseUtils.parseSearchResponse(responseAsParser(response));
    }

    private static void assertSearchContainsDocs(SearchResponse searchResponse, String... docIds) {
        SearchHit[] hits = searchResponse.getHits().getHits();
        assertThat(hits.length, equalTo(docIds.length));
        List<String> actualDocIds = Arrays.stream(hits).map(SearchHit::getId).toList();
        assertThat(actualDocIds, containsInAnyOrder(docIds));
    }

    private static void assertSearchHasNoHits(SearchResponse searchResponse) {
        try {
            SearchHit[] hits = searchResponse.getHits().getHits();
            assertThat(hits.length, equalTo(0));
        } finally {
            searchResponse.decRef();
        }
    }

    static void addRandomPragmas(XContentBuilder builder) throws IOException {
        if (Build.current().isSnapshot()) {
            Settings pragmas = randomPragmas();
            if (pragmas != Settings.EMPTY) {
                builder.startObject("pragma");
                builder.value(pragmas);
                builder.endObject();
            }
        }
    }

    static Settings randomPragmas() {
        Settings.Builder settings = Settings.builder();
        if (randomBoolean()) {
            settings.put("page_size", between(1, 5));
        }
        if (randomBoolean()) {
            settings.put("exchange_buffer_size", between(1, 2));
        }
        if (randomBoolean()) {
            settings.put("data_partitioning", randomFrom("shard", "segment", "doc"));
        }
        if (randomBoolean()) {
            settings.put("enrich_max_workers", between(1, 5));
        }
        if (randomBoolean()) {
            settings.put("node_level_reduction", randomBoolean());
        }
        return settings.build();
    }

    @SuppressWarnings("unchecked")
    private Tuple<List<String>, List<String>> getDataAndFailureIndices(String dataStreamName) throws IOException {
        Request dataStream = new Request("GET", "/_data_stream/" + dataStreamName);
        Response response = adminClient().performRequest(dataStream);
        Map<String, Object> dataStreams = entityAsMap(response);
        assertEquals(Collections.singletonList("test1"), XContentMapValues.extractValue("data_streams.name", dataStreams));
        List<String> dataIndexNames = (List<String>) XContentMapValues.extractValue("data_streams.indices.index_name", dataStreams);
        List<String> failureIndexNames = (List<String>) XContentMapValues.extractValue(
            "data_streams.failure_store.indices.index_name",
            dataStreams
        );
        return new Tuple<>(dataIndexNames, failureIndexNames);
    }

    private Tuple<String, String> getSingleDataAndFailureIndices(String dataStreamName) throws IOException {
        Tuple<List<String>, List<String>> indices = getDataAndFailureIndices(dataStreamName);
        assertThat(indices.v1().size(), equalTo(1));
        assertThat(indices.v2().size(), equalTo(1));
        return new Tuple<>(indices.v1().get(0), indices.v2().get(0));
    }

    private void expectHasPrivileges(String user, String requestBody, String expectedResponse) throws IOException {
        Request req = new Request("POST", "/_security/user/_has_privileges");
        req.setJsonEntity(requestBody);
        Response response = randomBoolean() ? performRequestMaybeUsingApiKey(user, req) : performRequestWithRunAs(user, req);
        assertThat(responseAsMap(response), equalTo(mapFromJson(expectedResponse)));
    }

    private void expectHasPrivilegesWithApiKey(String apiKey, String requestBody, String expectedResponse) throws IOException {
        Request req = new Request("POST", "/_security/user/_has_privileges");
        req.setJsonEntity(requestBody);
        Response response = performRequestWithApiKey(apiKey, req);
        assertThat(responseAsMap(response), equalTo(mapFromJson(expectedResponse)));
    }

    private static void expectThrowsSelectorsNotAllowed(ThrowingRunnable runnable) {
        ResponseException exception = expectThrows(ResponseException.class, runnable);
        assertThat(exception.getResponse().getStatusLine().getStatusCode(), equalTo(400));
        assertThat(exception.getMessage(), containsString("selectors [::] are not allowed in the index name expression"));
    }
}<|MERGE_RESOLUTION|>--- conflicted
+++ resolved
@@ -1922,7 +1922,6 @@
         }
     }
 
-<<<<<<< HEAD
     public void testModifyingFailureStoreBackingIndices() throws Exception {
         setupDataStream();
         Tuple<String, String> backingIndices = getSingleDataAndFailureIndices("test1");
@@ -2022,8 +2021,6 @@
         // test data stream stats
     }
 
-=======
->>>>>>> f209db6e
     public void testAliasBasedAccess() throws Exception {
         List<String> docIds = setupDataStream();
         assertThat(docIds.size(), equalTo(2));
@@ -2077,15 +2074,7 @@
             }
             """, aliasName));
         expectSearch(username, new Search(aliasName + "::failures"), failuresDocId, otherFailuresDocId);
-<<<<<<< HEAD
-        expectSearchThrows(
-            username,
-            new Search(randomFrom(aliasName + "::data", "my-alias::failures", dataIndexName, failureIndexName)),
-            403
-        );
-=======
         expectSearchThrows(username, new Search(randomFrom(aliasName + "::data", aliasName, dataIndexName, failureIndexName)), 403);
->>>>>>> f209db6e
 
         createOrUpdateRoleAndApiKey(username, roleName, Strings.format("""
             {

--- conflicted
+++ resolved
@@ -1924,7 +1924,6 @@
         }
     }
 
-<<<<<<< HEAD
     public void testModifyingFailureStoreBackingIndices() throws Exception {
         setupDataStream();
         Tuple<String, String> backingIndices = getSingleDataAndFailureIndices("test1");
@@ -2103,7 +2102,8 @@
         // no exclusion -> should return two failure docs
         expectSearch("user", new Search("*::failures"), failuresDocId, otherFailuresDocId);
         expectSearch("user", new Search("*::failures,-other*::failures"), failuresDocId);
-=======
+    }
+
     @SuppressWarnings("unchecked")
     private void expectEsql(String user, Search search, String... docIds) throws Exception {
         var response = performRequestMaybeUsingApiKey(user, search.toEsqlRequest());
@@ -2120,7 +2120,6 @@
 
     private void expectEsqlThrows(String user, Search search, int statusCode) {
         expectThrows(() -> performRequestMaybeUsingApiKey(user, search.toEsqlRequest()), statusCode);
->>>>>>> 115062c6
     }
 
     public void testWriteAndManageOperations() throws IOException {

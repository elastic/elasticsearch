--- conflicted
+++ resolved
@@ -1891,14 +1891,10 @@
 
         expectThrows(() -> deleteDataStream(MANAGE_FAILURE_STORE_ACCESS, "test1"), 403);
         // selectors aren't supported for deletes so we get a 403
-<<<<<<< HEAD
-        expectThrows(() -> deleteDataStream(MANAGE_FAILURE_STORE_ACCESS, "test1::failures"), 403);
-=======
         expectThrowsBadRequest(
             () -> deleteDataStream(MANAGE_FAILURE_STORE_ACCESS, "test1::failures"),
             containsString("Index component selectors are not supported in this context but found selector in expression [test1::failures]")
         );
->>>>>>> 6cd585b8
 
         // manage user can delete data stream
         deleteDataStream(MANAGE_ACCESS, "test1");

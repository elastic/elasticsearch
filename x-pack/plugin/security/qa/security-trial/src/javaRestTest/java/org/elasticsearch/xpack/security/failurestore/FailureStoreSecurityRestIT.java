/*
 * Copyright Elasticsearch B.V. and/or licensed to Elasticsearch B.V. under one
 * or more contributor license agreements. Licensed under the Elastic License
 * 2.0; you may not use this file except in compliance with the Elastic License
 * 2.0.
 */

package org.elasticsearch.xpack.security.failurestore;

import org.apache.http.client.methods.HttpPost;
import org.apache.http.client.methods.HttpPut;
import org.elasticsearch.Build;
import org.elasticsearch.action.search.SearchResponse;
import org.elasticsearch.client.Request;
import org.elasticsearch.client.RequestOptions;
import org.elasticsearch.client.Response;
import org.elasticsearch.client.ResponseException;
import org.elasticsearch.common.Strings;
import org.elasticsearch.common.settings.SecureString;
import org.elasticsearch.common.settings.Settings;
import org.elasticsearch.common.util.Maps;
import org.elasticsearch.common.util.concurrent.ThreadContext;
import org.elasticsearch.common.xcontent.XContentHelper;
import org.elasticsearch.common.xcontent.support.XContentMapValues;
import org.elasticsearch.core.Nullable;
import org.elasticsearch.core.Tuple;
import org.elasticsearch.search.SearchHit;
import org.elasticsearch.search.SearchResponseUtils;
import org.elasticsearch.test.TestSecurityClient;
import org.elasticsearch.test.cluster.ElasticsearchCluster;
import org.elasticsearch.test.rest.ESRestTestCase;
import org.elasticsearch.test.rest.ObjectPath;
import org.elasticsearch.xcontent.XContentBuilder;
import org.elasticsearch.xcontent.json.JsonXContent;
import org.elasticsearch.xpack.core.security.user.User;
import org.elasticsearch.xpack.security.SecurityOnTrialLicenseRestTestCase;
import org.hamcrest.Matcher;
import org.junit.Before;
import org.junit.ClassRule;

import java.io.IOException;
import java.io.UncheckedIOException;
import java.util.ArrayList;
import java.util.Arrays;
import java.util.Collections;
import java.util.HashMap;
import java.util.List;
import java.util.Locale;
import java.util.Map;
import java.util.Set;
import java.util.stream.Collectors;
import java.util.stream.Stream;

import static org.hamcrest.Matchers.containsInAnyOrder;
import static org.hamcrest.Matchers.containsString;
import static org.hamcrest.Matchers.empty;
import static org.hamcrest.Matchers.equalTo;
import static org.hamcrest.Matchers.hasItem;
import static org.hamcrest.Matchers.is;
import static org.hamcrest.Matchers.notNullValue;

public class FailureStoreSecurityRestIT extends ESRestTestCase {

    private TestSecurityClient securityClient;

    private Map<String, String> apiKeys = new HashMap<>();

    @ClassRule
    public static ElasticsearchCluster cluster = ElasticsearchCluster.local()
        .apply(SecurityOnTrialLicenseRestTestCase.commonTrialSecurityClusterConfig)
<<<<<<< HEAD
        .nodes(5)
        .feature(FeatureFlag.FAILURE_STORE_ENABLED)
        .setting("logger.rest.suppressed", "TRACE")
        .setting("logger.org.elasticsearch.transport.TransportService.tracer", "trace")
=======
>>>>>>> 0ce8448b
        .build();

    @Override
    protected String getTestRestCluster() {
        return cluster.getHttpAddresses();
    }

    @Override
    protected Settings restAdminSettings() {
        String token = basicAuthHeaderValue("admin_user", new SecureString("admin-password".toCharArray()));
        return Settings.builder().put(ThreadContext.PREFIX + ".Authorization", token).build();
    }

    private static final String ASYNC_SEARCH_TIMEOUT = "30s";

    private static final String ADMIN_USER = "admin_user";

    private static final String DATA_ACCESS = "data_access";
    private static final String BACKING_INDEX_DATA_ACCESS = "backing_index_data_access";
    private static final String BACKING_INDEX_FAILURE_ACCESS = "backing_index_failure_access";
    private static final String FAILURE_INDEX_DATA_ACCESS = "failure_index_data_access";
    private static final String FAILURE_INDEX_FAILURE_ACCESS = "failure_index_failure_access";
    private static final String STAR_READ_ONLY_ACCESS = "star_read_only";
    private static final String FAILURE_STORE_ACCESS = "failure_store_access";
    private static final String BOTH_ACCESS = "both_access";
    private static final String WRITE_ACCESS = "write_access";
    private static final String MANAGE_ACCESS = "manage_access";
    private static final String MANAGE_FAILURE_STORE_ACCESS = "manage_failure_store_access";
    private static final String MANAGE_DATA_STREAM_LIFECYCLE = "manage_data_stream_lifecycle";
    private static final SecureString PASSWORD = new SecureString("admin-password");

    @Before
    public void setup() throws IOException {
        apiKeys = new HashMap<>();
        createUser(WRITE_ACCESS, PASSWORD, WRITE_ACCESS);
        upsertRole(Strings.format("""
            {
              "cluster": ["all"],
              "indices": [{"names": ["test*", "other*"], "privileges": ["write", "auto_configure"]}]
            }"""), WRITE_ACCESS);
    }

    public void testGetUserPrivileges() throws IOException {
        createUser("user", PASSWORD, "role");

        upsertRole("""
            {
              "cluster": ["all"],
              "indices": [
                {
                  "names": ["*"],
                  "privileges": ["read", "read_failure_store"]
                }
              ]
            }
            """, "role");
        expectUserPrivilegesResponse("""
            {
              "cluster": ["all"],
              "global": [],
              "indices": [{
                  "names": ["*"],
                  "privileges": ["read", "read_failure_store"],
                  "allow_restricted_indices": false
                }
              ],
              "applications": [],
              "run_as": []
            }""");

        upsertRole("""
            {
              "cluster": ["all"],
              "indices": [
                {
                  "names": ["*"],
                  "privileges": ["read_failure_store"]
                }
              ]
            }
            """, "role");
        expectUserPrivilegesResponse("""
            {
              "cluster": ["all"],
              "global": [],
              "indices": [
                {
                  "names": ["*"],
                  "privileges": ["read_failure_store"],
                  "allow_restricted_indices": false
                }],
              "applications": [],
              "run_as": []
            }""");

        upsertRole("""
            {
              "cluster": ["all"],
              "indices": [
                {
                  "names": ["*"],
                  "privileges": ["all", "read_failure_store"]
                }
              ]
            }
            """, "role");
        expectUserPrivilegesResponse("""
            {
              "cluster": ["all"],
              "global": [],
              "indices": [
                {
                  "names": ["*"],
                  "privileges": ["all", "read_failure_store"],
                  "allow_restricted_indices": false
                }],
              "applications": [],
              "run_as": []
            }""");

        upsertRole("""
            {
              "cluster": ["all"],
              "indices": [
                {
                  "names": ["*"],
                  "privileges": ["read", "read_failure_store"]
                },
                {
                  "names": ["*"],
                  "privileges": ["write", "manage_failure_store"]
                }
              ]
            }
            """, "role");
        expectUserPrivilegesResponse("""
            {
              "cluster": ["all"],
              "global": [],
              "indices": [
                {
                  "names": ["*"],
                  "privileges": ["manage_failure_store", "read", "read_failure_store", "write"],
                  "allow_restricted_indices": false
                }
              ],
              "applications": [],
              "run_as": []
            }""");

        upsertRole("""
            {
              "cluster": ["all"],
              "indices": [
                {
                  "names": ["*", "idx"],
                  "privileges": ["read", "manage"],
                  "allow_restricted_indices": false
                },
                {
                  "names": ["idx", "*"],
                  "privileges": ["manage_data_stream_lifecycle"],
                  "allow_restricted_indices": false
                },
                {
                  "names": ["*", "idx"],
                  "privileges": ["write"],
                  "allow_restricted_indices": true
                },
                {
                  "names": ["idx", "*"],
                  "privileges": ["manage"],
                  "allow_restricted_indices": true
                }
              ]
            }
            """, "role");
        expectUserPrivilegesResponse("""
            {
              "cluster": ["all"],
              "global": [],
              "indices": [
                {
                  "names": ["*", "idx"],
                  "privileges": ["manage", "manage_data_stream_lifecycle", "read"],
                  "allow_restricted_indices": false
                },
                {
                  "names": ["*", "idx"],
                  "privileges": ["manage", "write"],
                  "allow_restricted_indices": true
                }
              ],
              "applications": [],
              "run_as": []
            }""");
    }

    public void testHasPrivileges() throws IOException {
        createUser("user", PASSWORD, "role");

        upsertRole("""
            {
              "cluster": ["all"],
              "indices": [
                {
                  "names": ["*"],
                  "privileges": ["read", "read_failure_store"]
                },
                {
                  "names": ["test2"],
                  "privileges": ["manage_failure_store", "write"]
                }
              ]
            }
            """, "role");
        createAndStoreApiKey("user", randomBoolean() ? null : """
            {
              "role": {
                "cluster": ["all"],
                "indices": [
                  {
                    "names": ["*"],
                    "privileges": ["read", "read_failure_store"]
                  },
                  {
                    "names": ["test2"],
                    "privileges": ["manage_failure_store", "write"]
                  }
                ]
              }
            }
            """);

        expectHasPrivileges("user", """
            {
                "index": [
                    {
                        "names": ["test1"],
                        "privileges": ["read", "read_failure_store"]
                    },
                    {
                        "names": ["test2"],
                        "privileges": ["read"]
                    },
                    {
                        "names": ["test2"],
                        "privileges": ["read_failure_store"]
                    },
                    {
                        "names": ["test1"],
                        "privileges": ["manage_failure_store"]
                    },
                    {
                        "names": ["test1"],
                        "privileges": ["manage"]
                    },
                    {
                        "names": ["test2"],
                        "privileges": ["manage_failure_store"]
                    },
                    {
                        "names": ["test2"],
                        "privileges": ["manage"]
                    }
                ]
            }
            """, """
            {
                "username": "user",
                "has_all_requested": false,
                "cluster": {},
                "index": {
                    "test1": {
                        "read": true,
                        "read_failure_store": true,
                        "manage_failure_store": false,
                        "manage": false
                    },
                    "test2": {
                        "read": true,
                        "read_failure_store": true,
                        "manage_failure_store": true,
                        "manage": false
                    }
                },
                "application": {}
            }
            """);
        expectHasPrivileges("user", """
            {
                "index": [
                    {
                        "names": ["test1"],
                        "privileges": ["indices:data/write/*"]
                    },
                    {
                        "names": ["test2"],
                        "privileges": ["indices:admin/*", "indices:data/write/*"]
                    }
                ]
            }
            """, """
            {
                "username": "user",
                "has_all_requested": false,
                "cluster": {},
                "index": {
                    "test1": {
                        "indices:data/write/*": false
                    },
                    "test2": {
                        "indices:admin/*": false,
                        "indices:data/write/*": true
                    }
                },
                "application": {}
            }
            """);
        expectHasPrivileges("user", """
            {
                "index": [
                    {
                        "names": ["test1"],
                        "privileges": ["indices:data/write/*"]
                    }
                ]
            }
            """, """
            {
                "username": "user",
                "has_all_requested": false,
                "cluster": {},
                "index": {
                    "test1": {
                        "indices:data/write/*": false
                    }
                },
                "application": {}
            }
            """);
        expectHasPrivileges("user", """
            {
                "index": [
                    {
                        "names": ["test1"],
                        "privileges": ["read"]
                    }
                ]
            }
            """, """
            {
                "username": "user",
                "has_all_requested": true,
                "cluster": {},
                "index": {
                    "test1": {
                        "read": true
                    }
                },
                "application": {}
            }
            """);
        expectHasPrivileges("user", """
            {
                "index": [
                    {
                        "names": ["test1"],
                        "privileges": ["read_failure_store"]
                    }
                ]
            }
            """, """
            {
                "username": "user",
                "has_all_requested": true,
                "cluster": {},
                "index": {
                    "test1": {
                        "read_failure_store": true
                    }
                },
                "application": {}
            }
            """);
        expectHasPrivileges("user", """
            {
                "index": [
                    {
                        "names": [".security-7"],
                        "privileges": ["read_failure_store"],
                        "allow_restricted_indices": true
                    }
                ]
            }
            """, """
            {
                "username": "user",
                "has_all_requested": false,
                "cluster": {},
                "index": {
                    ".security-7": {
                        "read_failure_store": false
                    }
                },
                "application": {}
            }
            """);
        expectHasPrivileges("user", """
            {
                "index": [
                    {
                        "names": [".security-7", "test1"],
                        "privileges": ["read_failure_store"],
                        "allow_restricted_indices": true
                    }
                ]
            }
            """, """
            {
                "username": "user",
                "has_all_requested": false,
                "cluster": {},
                "index": {
                    ".security-7": {
                        "read_failure_store": false
                    },
                    "test1": {
                        "read_failure_store": true
                    }
                },
                "application": {}
            }
            """);

        upsertRole("""
            {
              "cluster": ["all"],
              "indices": [
                {
                  "names": ["*"],
                  "privileges": ["indices:data/read/*"]
                },
                {
                  "names": ["test*"],
                  "privileges": ["read_failure_store"]
                },
                {
                  "names": ["test2"],
                  "privileges": ["all"]
                }
              ]
            }
            """, "role");
        apiKeys.remove("user");
        createAndStoreApiKey("user", randomBoolean() ? null : """
            {
                "role": {
                  "cluster": ["all"],
                  "indices": [
                    {
                      "names": ["*"],
                      "privileges": ["indices:data/read/*"]
                    },
                    {
                      "names": ["test*"],
                      "privileges": ["read_failure_store"]
                    },
                    {
                      "names": ["test2"],
                      "privileges": ["all"]
                    }
                  ]
                }
            }
            """);
        expectHasPrivileges("user", """
            {
                "index": [
                    {
                        "names": ["test1"],
                        "privileges": ["all", "indices:data/read/*", "read", "read_failure_store", "write"]
                    },
                    {
                        "names": ["test2"],
                        "privileges": ["all", "indices:data/read/*", "read", "read_failure_store", "write"]
                    },
                    {
                        "names": ["test3"],
                        "privileges": ["all", "indices:data/read/*", "read", "read_failure_store", "write"]
                    }
                ]
            }
            """, """
            {
                "username": "user",
                "has_all_requested": false,
                "cluster": {},
                "index": {
                    "test1": {
                        "all": false,
                        "indices:data/read/*": true,
                        "read": false,
                        "read_failure_store": true,
                        "write": false
                    },
                    "test2": {
                        "all": true,
                        "indices:data/read/*": true,
                        "read": true,
                        "read_failure_store": true,
                        "write": true
                    },
                    "test3": {
                        "all": false,
                        "indices:data/read/*": true,
                        "read": false,
                        "read_failure_store": true,
                        "write": false
                    }
                },
                "application": {}
            }
            """);

        upsertRole("""
            {
              "cluster": ["all"],
              "indices": [
                {
                  "names": ["test1"],
                  "privileges": ["read", "read_failure_store"]
                }
              ]
            }
            """, "role");
        apiKeys.remove("user");
        createAndStoreApiKey("user", randomBoolean() ? null : """
            {
                "role": {
                  "cluster": ["all"],
                  "indices": [
                    {
                      "names": ["test1"],
                      "privileges": ["read", "read_failure_store"]
                    }
                  ]
                }
            }
            """);
        expectHasPrivileges("user", """
            {
                "index": [
                    {
                        "names": ["test1"],
                        "privileges": ["all"]
                    }
                ]
            }
            """, """
            {
                "username": "user",
                "has_all_requested": false,
                "cluster": {},
                "index": {
                    "test1": {
                        "all": false
                    }
                },
                "application": {}
            }
            """);

        upsertRole("""
            {
              "cluster": ["all"],
              "indices": [
                {
                  "names": ["test1"],
                  "privileges": ["all"]
                }
              ]
            }
            """, "role");
        apiKeys.remove("user");
        createAndStoreApiKey("user", randomBoolean() ? null : """
            {
                "role": {
                  "cluster": ["all"],
                  "indices": [
                    {
                      "names": ["test1"],
                      "privileges": ["all"]
                    }
                  ]
                }
            }
            """);
        expectHasPrivileges("user", """
            {
                "index": [
                    {
                        "names": ["test1"],
                        "privileges": ["all"]
                    }
                ]
            }
            """, """
            {
                "username": "user",
                "has_all_requested": true,
                "cluster": {},
                "index": {
                    "test1": {
                        "all": true
                    }
                },
                "application": {}
            }
            """);
        expectHasPrivileges("user", """
            {
                "index": [
                    {
                        "names": ["test1"],
                        "privileges": ["read"]
                    }
                ]
            }
            """, """
            {
                "username": "user",
                "has_all_requested": true,
                "cluster": {},
                "index": {
                    "test1": {
                        "read": true
                    }
                },
                "application": {}
            }
            """);
        expectHasPrivileges("user", """
            {
                "index": [
                    {
                        "names": ["test1"],
                        "privileges": ["read_failure_store"]
                    }
                ]
            }
            """, """
            {
                "username": "user",
                "has_all_requested": true,
                "cluster": {},
                "index": {
                    "test1": {
                        "read_failure_store": true
                    }
                },
                "application": {}
            }
            """);
        expectHasPrivileges("user", """
            {
                "index": [
                    {
                        "names": [".security-7"],
                        "privileges": ["read_failure_store", "read", "all"],
                        "allow_restricted_indices": true
                    }
                ]
            }
            """, """
            {
                "username": "user",
                "has_all_requested": false,
                "cluster": {},
                "index": {
                    ".security-7": {
                        "read_failure_store": false,
                        "read": false,
                        "all": false
                    }
                },
                "application": {}
            }
            """);

        upsertRole("""
            {
              "cluster": ["all"],
              "indices": [
                {
                  "names": [".*"],
                  "privileges": ["read_failure_store"],
                  "allow_restricted_indices": true
                },
                {
                  "names": [".*"],
                  "privileges": ["read"],
                  "allow_restricted_indices": false
                }
              ]
            }
            """, "role");
        apiKeys.remove("user");
        createAndStoreApiKey("user", randomBoolean() ? null : """
            {
                "role": {
                    "cluster": ["all"],
                    "indices": [
                        {
                            "names": [".*"],
                            "privileges": ["read_failure_store"],
                            "allow_restricted_indices": true
                        },
                        {
                            "names": [".*"],
                            "privileges": ["read"],
                            "allow_restricted_indices": false
                        }
                    ]
                }
            }
            """);
        expectHasPrivileges("user", """
            {
                "index": [
                    {
                        "names": [".security-7"],
                        "privileges": ["read_failure_store", "read", "all"],
                        "allow_restricted_indices": true
                    }
                ]
            }
            """, """
            {
                "username": "user",
                "has_all_requested": false,
                "cluster": {},
                "index": {
                    ".security-7": {
                        "read_failure_store": true,
                        "read": false,
                        "all": false
                    }
                },
                "application": {}
            }
            """);

        // invalid payloads with explicit selectors in index patterns
        expectThrows(() -> expectHasPrivileges("user", """
            {
                "index": [
                    {
                        "names": ["test1", "test1::failures"],
                        "privileges": ["read_failure_store", "read", "all"],
                        "allow_restricted_indices": false
                    }
                ]
            }
            """, """
            {}
            """), 400);
        expectThrows(() -> expectHasPrivileges("user", """
            {
                "index": [
                    {
                        "names": ["test1::data"],
                        "privileges": ["read_failure_store", "read", "all"],
                        "allow_restricted_indices": false
                    }
                ]
            }
            """, """
            {}
            """), 400);
        expectThrows(() -> expectHasPrivileges("user", """
            {
                "index": [
                    {
                        "names": ["test1::failures"],
                        "privileges": ["read_failure_store", "read", "all"],
                        "allow_restricted_indices": false
                    }
                ]
            }
            """, """
            {}
            """), 400);
    }

    public void testHasPrivilegesWithApiKeys() throws IOException {
        var user = "user";
        var role = "role";
        createUser(user, PASSWORD, role);
        upsertRole("""
            {
                "cluster": ["all"],
                "indices": [
                    {
                        "names": ["*"],
                        "privileges": ["read_failure_store"]
                    }
                ]
            }
            """, role);

        String apiKey = createApiKey(user, """
            {
                "role": {
                    "cluster": ["all"],
                    "indices": [{"names": ["test1"], "privileges": ["read_failure_store"]}]
                }
            }""");

        expectHasPrivilegesWithApiKey(apiKey, """
            {
                "index": [
                    {
                        "names": ["test1"],
                        "privileges": ["read_failure_store"],
                        "allow_restricted_indices": true
                    },
                    {
                        "names": ["test2"],
                        "privileges": ["read_failure_store"],
                        "allow_restricted_indices": true
                    }
                ]
            }
            """, """
            {
                "username": "user",
                "has_all_requested": false,
                "cluster": {},
                "index": {
                    "test1": {
                        "read_failure_store": true
                    },
                    "test2": {
                        "read_failure_store": false
                    }
                },
                "application": {}
            }
            """);
    }

    public void testRoleWithSelectorInIndexPattern() throws Exception {
        setupDataStream();
        createUser("user", PASSWORD, "role");
        expectThrowsSelectorsNotAllowed(
            () -> upsertRole(
                Strings.format("""
                    {
                      "cluster": ["all"],
                      "indices": [
                        {
                          "names": ["%s"],
                          "privileges": ["%s"]
                        }
                      ]
                    }""", randomFrom("*::failures", "test1::failures", "test1::data", "*::data"), randomFrom("read", "read_failure_store")),
                "role",
                false
            )
        );

        AssertionError bulkFailedError = expectThrows(
            AssertionError.class,
            () -> upsertRole(
                Strings.format("""
                    {
                      "cluster": ["all"],
                      "indices": [
                        {
                          "names": ["%s"],
                          "privileges": ["%s"]
                        }
                      ]
                    }""", randomFrom("*::failures", "test1::failures", "test1::data", "*::data"), randomFrom("read", "read_failure_store")),
                "role",
                true
            )
        );
        assertThat(bulkFailedError.getMessage(), containsString("selectors [::] are not allowed in the index name expression"));

        expectThrowsSelectorsNotAllowed(() -> createApiKey("user", Strings.format("""
            {
                "role": {
                    "cluster": ["all"],
                    "indices": [
                        {
                            "names": ["%s"],
                            "privileges": ["%s"]
                        }
                    ]
                }
            }""", randomFrom("*::failures", "test1::failures", "test1::data", "*::data"), randomFrom("read", "read_failure_store"))));

    }

    public void testFailureStoreAccess() throws Exception {
        List<String> docIds = setupDataStream();
        assertThat(docIds.size(), equalTo(2));
        assertThat(docIds, hasItem("1"));
        String dataDocId = "1";
        String failuresDocId = docIds.stream().filter(id -> false == id.equals(dataDocId)).findFirst().get();

        Tuple<String, String> backingIndices = getSingleDataAndFailureIndices("test1");
        String dataIndexName = backingIndices.v1();
        String failureIndexName = backingIndices.v2();

        createUser(DATA_ACCESS, PASSWORD, DATA_ACCESS);
        upsertRole(Strings.format("""
            {
              "cluster": ["all"],
              "indices": [{"names": ["test*"], "privileges": ["read"]}]
            }"""), DATA_ACCESS);
        createAndStoreApiKey(DATA_ACCESS, randomBoolean() ? null : """
            {
              "role": {
                "cluster": ["all"],
                "indices": [{"names": ["test*"], "privileges": ["read"]}]
              }
            }
            """);

        createUser(STAR_READ_ONLY_ACCESS, PASSWORD, STAR_READ_ONLY_ACCESS);
        upsertRole(Strings.format("""
            {
              "cluster": ["all"],
              "indices": [{"names": ["*"], "privileges": ["read"]}]
            }"""), STAR_READ_ONLY_ACCESS);
        createAndStoreApiKey(STAR_READ_ONLY_ACCESS, randomBoolean() ? null : """
            {
              "role": {
                "cluster": ["all"],
                "indices": [{"names": ["*"], "privileges": ["read"]}]
              }
            }
            """);

        createUser(FAILURE_STORE_ACCESS, PASSWORD, FAILURE_STORE_ACCESS);
        upsertRole(Strings.format("""
            {
              "cluster": ["all"],
              "indices": [{"names": ["test*"], "privileges": ["read_failure_store"]}]
            }"""), FAILURE_STORE_ACCESS);
        createAndStoreApiKey(FAILURE_STORE_ACCESS, randomBoolean() ? null : """
            {
              "role": {
                "cluster": ["all"],
                "indices": [{"names": ["test*"], "privileges": ["read_failure_store"]}]
              }
            }
            """);

        if (randomBoolean()) {
            createUser(BOTH_ACCESS, PASSWORD, BOTH_ACCESS);
            upsertRole(Strings.format("""
                {
                  "cluster": ["all"],
                  "indices": [{"names": ["test*"], "privileges": ["read", "read_failure_store"]}]
                }"""), BOTH_ACCESS);
            createAndStoreApiKey(BOTH_ACCESS, randomBoolean() ? null : """
                {
                  "role": {
                    "cluster": ["all"],
                    "indices": [{"names": ["test*"], "privileges": ["read", "read_failure_store"]}]
                  }
                }
                """);
        } else {
            createUser(BOTH_ACCESS, PASSWORD, DATA_ACCESS, FAILURE_STORE_ACCESS);
            createAndStoreApiKey(BOTH_ACCESS, randomBoolean() ? null : """
                {
                  "role": {
                    "cluster": ["all"],
                    "indices": [{"names": ["test*"], "privileges": ["read", "read_failure_store"]}]
                  }
                }
                """);
        }

        createAndStoreApiKey(WRITE_ACCESS, randomBoolean() ? null : """
            {
              "role": {
                "cluster": ["all"],
                "indices": [{"names": ["test*"], "privileges": ["write", "auto_configure"]}]
              }
            }
            """);

        createUser(BACKING_INDEX_DATA_ACCESS, PASSWORD, BACKING_INDEX_DATA_ACCESS);
        upsertRole(Strings.format("""
            {
              "cluster": ["all"],
              "indices": [{"names": ["%s"], "privileges": ["read"]}]
            }""", dataIndexName), BACKING_INDEX_DATA_ACCESS);
        createAndStoreApiKey(BACKING_INDEX_DATA_ACCESS, null);

        createUser(BACKING_INDEX_FAILURE_ACCESS, PASSWORD, BACKING_INDEX_FAILURE_ACCESS);
        upsertRole(Strings.format("""
            {
              "cluster": ["all"],
              "indices": [{"names": ["%s"], "privileges": ["read_failure_store"]}]
            }""", dataIndexName), BACKING_INDEX_FAILURE_ACCESS);
        createAndStoreApiKey(BACKING_INDEX_FAILURE_ACCESS, null);

        createUser(FAILURE_INDEX_DATA_ACCESS, PASSWORD, FAILURE_INDEX_DATA_ACCESS);
        upsertRole(Strings.format("""
            {
              "cluster": ["all"],
              "indices": [{"names": ["%s"], "privileges": ["read"]}]
            }""", failureIndexName), FAILURE_INDEX_DATA_ACCESS);
        createAndStoreApiKey(FAILURE_INDEX_DATA_ACCESS, null);

        createUser(FAILURE_INDEX_FAILURE_ACCESS, PASSWORD, FAILURE_INDEX_FAILURE_ACCESS);
        upsertRole(Strings.format("""
            {
              "cluster": ["all"],
              "indices": [{"names": ["%s"], "privileges": ["read_failure_store"]}]
            }""", failureIndexName), FAILURE_INDEX_FAILURE_ACCESS);
        createAndStoreApiKey(FAILURE_INDEX_FAILURE_ACCESS, null);

        Request aliasRequest = new Request("POST", "/_aliases");
        aliasRequest.setJsonEntity("""
            {
              "actions": [
                {
                  "add": {
                    "index": "test1",
                    "alias": "test-alias"
                  }
                }
              ]
            }
            """);
        assertOK(adminClient().performRequest(aliasRequest));

        List<String> users = List.of(
            DATA_ACCESS,
            FAILURE_STORE_ACCESS,
            STAR_READ_ONLY_ACCESS,
            BOTH_ACCESS,
            ADMIN_USER,
            BACKING_INDEX_DATA_ACCESS,
            BACKING_INDEX_FAILURE_ACCESS,
            FAILURE_INDEX_DATA_ACCESS,
            FAILURE_INDEX_FAILURE_ACCESS
        );

        // search data
        {
            var request = new Search(randomFrom("test1::data", "test1"));
            for (var user : users) {
                switch (user) {
                    case ADMIN_USER, DATA_ACCESS, STAR_READ_ONLY_ACCESS, BOTH_ACCESS:
                        expectSearch(user, request, dataDocId);
                        expectEsql(user, request, dataDocId);
                        break;
                    case FAILURE_STORE_ACCESS, BACKING_INDEX_DATA_ACCESS, BACKING_INDEX_FAILURE_ACCESS, FAILURE_INDEX_DATA_ACCESS,
                        FAILURE_INDEX_FAILURE_ACCESS:
                        expectSearchThrows(user, request, 403);
                        // also check authz message
                        expectThrowsUnauthorized(
                            user,
                            request,
                            containsString("this action is granted by the index privileges [read,all]")
                        );
                        expectEsqlThrows(user, request, 400);
                        break;
                    default:
                        fail("must cover user: " + user);
                }
            }
        }
        {
            var request = new Search("test1", "?ignore_unavailable=true");
            for (var user : users) {
                switch (user) {
                    case ADMIN_USER, DATA_ACCESS, STAR_READ_ONLY_ACCESS, BOTH_ACCESS:
                        expectSearch(user, request, dataDocId);
                        // es|ql does not support ignore_unavailable
                        break;
                    case FAILURE_STORE_ACCESS, BACKING_INDEX_DATA_ACCESS, BACKING_INDEX_FAILURE_ACCESS, FAILURE_INDEX_DATA_ACCESS,
                        FAILURE_INDEX_FAILURE_ACCESS:
                        // es|ql does not support ignore_unavailable
                        expectSearch(user, request);
                        break;
                    default:
                        fail("must cover user: " + user);
                }
            }
        }
        {
            var request = new Search("test-alias");
            for (var user : users) {
                switch (user) {
                    case ADMIN_USER, DATA_ACCESS, STAR_READ_ONLY_ACCESS, BOTH_ACCESS:
                        expectSearch(user, request, dataDocId);
                        expectEsql(user, request, dataDocId);
                        break;
                    case FAILURE_STORE_ACCESS, BACKING_INDEX_DATA_ACCESS, BACKING_INDEX_FAILURE_ACCESS, FAILURE_INDEX_DATA_ACCESS,
                        FAILURE_INDEX_FAILURE_ACCESS:
                        expectSearchThrows(user, request, 403);
                        expectEsqlThrows(user, request, 400);
                        break;
                    default:
                        fail("must cover user: " + user);
                }
            }
        }
        {
            var request = new Search("test-alias", "?ignore_unavailable=true");
            for (var user : users) {
                switch (user) {
                    case ADMIN_USER, DATA_ACCESS, STAR_READ_ONLY_ACCESS, BOTH_ACCESS:
                        expectSearch(user, request, dataDocId);
                        // es|ql does not support ignore_unavailable
                        break;
                    case FAILURE_STORE_ACCESS, BACKING_INDEX_DATA_ACCESS, BACKING_INDEX_FAILURE_ACCESS, FAILURE_INDEX_DATA_ACCESS,
                        FAILURE_INDEX_FAILURE_ACCESS:
                        expectSearch(user, request);
                        // es|ql does not support ignore_unavailable
                        break;
                    default:
                        fail("must cover user: " + user);
                }
            }
        }
        {
            var request = new Search("test*");
            for (var user : users) {
                switch (user) {
                    case ADMIN_USER, DATA_ACCESS, STAR_READ_ONLY_ACCESS, BOTH_ACCESS:
                        expectSearch(user, request, dataDocId);
                        expectEsql(user, request, dataDocId);
                        break;
                    case FAILURE_STORE_ACCESS, BACKING_INDEX_DATA_ACCESS, BACKING_INDEX_FAILURE_ACCESS, FAILURE_INDEX_DATA_ACCESS,
                        FAILURE_INDEX_FAILURE_ACCESS:
                        expectSearch(user, request);
                        expectEsqlThrows(user, request, 400);
                        break;
                    default:
                        fail("must cover user: " + user);
                }
            }
        }
        {
            var request = new Search("*1");
            for (var user : users) {
                switch (user) {
                    case ADMIN_USER, DATA_ACCESS, STAR_READ_ONLY_ACCESS, BOTH_ACCESS:
                        expectSearch(user, request, dataDocId);
                        expectEsql(user, request, dataDocId);
                        break;
                    case FAILURE_STORE_ACCESS, BACKING_INDEX_DATA_ACCESS, BACKING_INDEX_FAILURE_ACCESS, FAILURE_INDEX_DATA_ACCESS,
                        FAILURE_INDEX_FAILURE_ACCESS:
                        expectSearch(user, request);
                        expectEsqlThrows(user, request, 400);
                        break;
                    default:
                        fail("must cover user: " + user);
                }
            }
        }
        // note expand_wildcards does not include hidden here
        for (var request : List.of(new Search("*"), new Search("_all"), new Search(""))) {
            for (var user : users) {
                switch (user) {
                    case ADMIN_USER, DATA_ACCESS, STAR_READ_ONLY_ACCESS, BOTH_ACCESS:
                        expectSearch(user, request, dataDocId);
                        // es|ql does not support _all or empty target
                        if (request.searchTarget.equals("*")) {
                            expectEsql(user, request, dataDocId);
                        }
                        break;
                    case FAILURE_STORE_ACCESS, BACKING_INDEX_FAILURE_ACCESS, FAILURE_INDEX_FAILURE_ACCESS, FAILURE_INDEX_DATA_ACCESS,
                        BACKING_INDEX_DATA_ACCESS:
                        expectSearch(user, request);
                        expectEsqlThrows(user, request, 400);
                        break;
                    default:
                        fail("must cover user: " + user);
                }
            }
        }
        {
            var request = new Search(".ds*");
            for (var user : users) {
                switch (user) {
                    case ADMIN_USER, DATA_ACCESS, STAR_READ_ONLY_ACCESS, BOTH_ACCESS, BACKING_INDEX_DATA_ACCESS:
                        expectSearch(user, request, dataDocId);
                        expectEsql(user, request, dataDocId);
                        break;
                    case FAILURE_STORE_ACCESS, BACKING_INDEX_FAILURE_ACCESS, FAILURE_INDEX_FAILURE_ACCESS, FAILURE_INDEX_DATA_ACCESS:
                        expectSearch(user, request);
                        expectEsqlThrows(user, request, 400);
                        break;
                    default:
                        fail("must cover user: " + user);
                }
            }
        }
        {
            var request = new Search(dataIndexName);
            for (var user : users) {
                switch (user) {
                    case ADMIN_USER, DATA_ACCESS, STAR_READ_ONLY_ACCESS, BOTH_ACCESS, BACKING_INDEX_DATA_ACCESS:
                        expectSearch(user, request, dataDocId);
                        expectEsql(user, request, dataDocId);
                        break;
                    case FAILURE_STORE_ACCESS, BACKING_INDEX_FAILURE_ACCESS, FAILURE_INDEX_FAILURE_ACCESS, FAILURE_INDEX_DATA_ACCESS:
                        expectSearchThrows(user, request, 403);
                        expectEsqlThrows(user, request, 400);
                        break;
                    default:
                        fail("must cover user: " + user);
                }
            }
        }
        {
            var request = new Search(dataIndexName, "?ignore_unavailable=true");
            for (var user : users) {
                switch (user) {
                    case ADMIN_USER, DATA_ACCESS, STAR_READ_ONLY_ACCESS, BOTH_ACCESS, BACKING_INDEX_DATA_ACCESS:
                        expectSearch(user, request, dataDocId);
                        // es|ql does not support ignore_unavailable
                        break;
                    case FAILURE_STORE_ACCESS, BACKING_INDEX_FAILURE_ACCESS, FAILURE_INDEX_FAILURE_ACCESS, FAILURE_INDEX_DATA_ACCESS:
                        expectSearch(user, request);
                        // es|ql does not support ignore_unavailable
                        break;
                    default:
                        fail("must cover user: " + user);
                }
            }
        }
        {
            var request = new Search("test2");
            for (var user : users) {
                switch (user) {
                    case ADMIN_USER, DATA_ACCESS, STAR_READ_ONLY_ACCESS, BOTH_ACCESS:
                        expectSearchThrows(user, request, 404);
                        expectEsqlThrows(user, request, 400);
                        break;
                    case FAILURE_STORE_ACCESS, BACKING_INDEX_DATA_ACCESS, BACKING_INDEX_FAILURE_ACCESS, FAILURE_INDEX_FAILURE_ACCESS,
                        FAILURE_INDEX_DATA_ACCESS:
                        expectSearchThrows(user, request, 403);
                        expectEsqlThrows(user, request, 400);
                        break;
                    default:
                        fail("must cover user: " + user);
                }
            }
        }
        {
            var request = new Search("test2", "?ignore_unavailable=true");
            for (var user : users) {
                switch (user) {
                    case ADMIN_USER, DATA_ACCESS, STAR_READ_ONLY_ACCESS, BOTH_ACCESS, FAILURE_STORE_ACCESS, BACKING_INDEX_DATA_ACCESS,
                        BACKING_INDEX_FAILURE_ACCESS, FAILURE_INDEX_FAILURE_ACCESS, FAILURE_INDEX_DATA_ACCESS:
                        expectSearch(user, request);
                        // es|ql does not support ignore_unavailable
                        break;
                    default:
                        fail("must cover user: " + user);
                }
            }
        }

        // search failures
        {
            var request = new Search("test1::failures");
            for (var user : users) {
                switch (user) {
                    case DATA_ACCESS, STAR_READ_ONLY_ACCESS, BACKING_INDEX_DATA_ACCESS, BACKING_INDEX_FAILURE_ACCESS,
                        FAILURE_INDEX_FAILURE_ACCESS, FAILURE_INDEX_DATA_ACCESS:
                        expectSearchThrows(user, request, 403);
                        // also check authz message
                        expectThrowsUnauthorized(
                            user,
                            request,
                            containsString(
                                "this action is granted by the index privileges [read,all] for data access, "
                                    + "or by [read_failure_store] for access with the [::failures] selector"
                            )
                        );
                        expectEsqlThrows(user, request, 400);
                        break;
                    case ADMIN_USER, FAILURE_STORE_ACCESS, BOTH_ACCESS:
                        expectSearch(user, request, failuresDocId);
                        expectEsql(user, request, failuresDocId);
                        break;
                    default:
                        fail("must cover user: " + user);
                }
            }
        }
        {
            var request = new Search("test1::failures", "?ignore_unavailable=true");
            for (var user : users) {
                switch (user) {
                    case DATA_ACCESS, STAR_READ_ONLY_ACCESS, BACKING_INDEX_DATA_ACCESS, BACKING_INDEX_FAILURE_ACCESS,
                        FAILURE_INDEX_FAILURE_ACCESS, FAILURE_INDEX_DATA_ACCESS:
                        expectSearch(user, request);
                        // es|ql does not support ignore_unavailable
                        break;
                    case ADMIN_USER, FAILURE_STORE_ACCESS, BOTH_ACCESS:
                        expectSearch(user, request, failuresDocId);
                        // es|ql does not support ignore_unavailable
                        break;
                    default:
                        fail("must cover user: " + user);
                }
            }
        }
        {
            var request = new Search("test-alias::failures");
            for (var user : users) {
                switch (user) {
                    case DATA_ACCESS, STAR_READ_ONLY_ACCESS, BACKING_INDEX_DATA_ACCESS, BACKING_INDEX_FAILURE_ACCESS,
                        FAILURE_INDEX_FAILURE_ACCESS, FAILURE_INDEX_DATA_ACCESS:
                        expectSearchThrows(user, request, 403);
                        expectEsqlThrows(user, request, 400);
                        break;
                    case ADMIN_USER, FAILURE_STORE_ACCESS, BOTH_ACCESS:
                        expectSearch(user, request, failuresDocId);
                        expectEsql(user, request, failuresDocId);
                        break;
                    default:
                        fail("must cover user: " + user);
                }
            }
        }
        {
            var request = new Search("test-alias::failures", "?ignore_unavailable=true");
            for (var user : users) {
                switch (user) {
                    case DATA_ACCESS, STAR_READ_ONLY_ACCESS, BACKING_INDEX_DATA_ACCESS, BACKING_INDEX_FAILURE_ACCESS,
                        FAILURE_INDEX_FAILURE_ACCESS, FAILURE_INDEX_DATA_ACCESS:
                        expectSearch(user, request);
                        // es|ql does not support ignore_unavailable
                        break;
                    case ADMIN_USER, FAILURE_STORE_ACCESS, BOTH_ACCESS:
                        expectSearch(user, request, failuresDocId);
                        // es|ql does not support ignore_unavailable
                        break;
                    default:
                        fail("must cover user: " + user);
                }
            }
        }
        {
            var request = new Search("test*::failures");
            for (var user : users) {
                switch (user) {
                    case DATA_ACCESS, STAR_READ_ONLY_ACCESS, BACKING_INDEX_DATA_ACCESS, BACKING_INDEX_FAILURE_ACCESS,
                        FAILURE_INDEX_FAILURE_ACCESS, FAILURE_INDEX_DATA_ACCESS:
                        expectSearch(user, request);
                        expectEsqlThrows(user, request, 400);
                        break;
                    case ADMIN_USER, FAILURE_STORE_ACCESS, BOTH_ACCESS:
                        expectSearch(user, request, failuresDocId);
                        expectEsql(user, request, failuresDocId);
                        break;
                    default:
                        fail("must cover user: " + user);
                }
            }
        }
        {
            var request = new Search("*1::failures");
            for (var user : users) {
                switch (user) {
                    case DATA_ACCESS, STAR_READ_ONLY_ACCESS, BACKING_INDEX_DATA_ACCESS, BACKING_INDEX_FAILURE_ACCESS,
                        FAILURE_INDEX_FAILURE_ACCESS, FAILURE_INDEX_DATA_ACCESS:
                        expectSearch(user, request);
                        expectEsqlThrows(user, request, 400);
                        break;
                    case ADMIN_USER, FAILURE_STORE_ACCESS, BOTH_ACCESS:
                        expectSearch(user, request, failuresDocId);
                        expectEsql(user, request, failuresDocId);
                        break;
                    default:
                        fail("must cover user: " + user);
                }
            }
        }
        {
            var request = new Search("*::failures");
            for (var user : users) {
                switch (user) {
                    case DATA_ACCESS, STAR_READ_ONLY_ACCESS, BACKING_INDEX_DATA_ACCESS, BACKING_INDEX_FAILURE_ACCESS,
                        FAILURE_INDEX_FAILURE_ACCESS, FAILURE_INDEX_DATA_ACCESS:
                        expectSearch(user, request);
                        expectEsqlThrows(user, request, 400);
                        break;
                    case ADMIN_USER, FAILURE_STORE_ACCESS, BOTH_ACCESS:
                        expectSearch(user, request, failuresDocId);
                        expectEsql(user, request, failuresDocId);
                        break;
                    default:
                        fail("must cover user: " + user);
                }
            }
        }
        {
            var request = new Search(".fs*");
            for (var user : users) {
                switch (user) {
                    case DATA_ACCESS, BACKING_INDEX_DATA_ACCESS, BACKING_INDEX_FAILURE_ACCESS, FAILURE_INDEX_FAILURE_ACCESS:
                        expectSearch(user, request);
                        expectEsqlThrows(user, request, 400);
                        break;
                    case ADMIN_USER, FAILURE_STORE_ACCESS, STAR_READ_ONLY_ACCESS, BOTH_ACCESS, FAILURE_INDEX_DATA_ACCESS:
                        expectSearch(user, request, failuresDocId);
                        expectEsql(user, request, failuresDocId);
                        break;
                    default:
                        fail("must cover user: " + user);
                }
            }
        }
        {
            var request = new Search(failureIndexName);
            for (var user : users) {
                switch (user) {
                    case DATA_ACCESS, BACKING_INDEX_DATA_ACCESS, BACKING_INDEX_FAILURE_ACCESS, FAILURE_INDEX_FAILURE_ACCESS:
                        expectSearchThrows(user, request, 403);
                        expectEsqlThrows(user, request, 400);
                        break;
                    case ADMIN_USER, FAILURE_STORE_ACCESS, STAR_READ_ONLY_ACCESS, BOTH_ACCESS, FAILURE_INDEX_DATA_ACCESS:
                        expectSearch(user, request, failuresDocId);
                        expectEsql(user, request, failuresDocId);
                        break;
                    default:
                        fail("must cover user: " + user);
                }
            }
        }
        {
            var request = new Search(failureIndexName, "?ignore_unavailable=true");
            for (var user : users) {
                switch (user) {
                    case DATA_ACCESS, BACKING_INDEX_DATA_ACCESS, BACKING_INDEX_FAILURE_ACCESS, FAILURE_INDEX_FAILURE_ACCESS:
                        expectSearch(user, request);
                        // es|ql does not support ignore_unavailable
                        break;
                    case ADMIN_USER, FAILURE_STORE_ACCESS, STAR_READ_ONLY_ACCESS, BOTH_ACCESS, FAILURE_INDEX_DATA_ACCESS:
                        expectSearch(user, request, failuresDocId);
                        // es|ql does not support ignore_unavailable
                        break;
                    default:
                        fail("must cover user: " + user);
                }
            }
        }
        {
            var request = new Search(failureIndexName + "::failures");
            for (var user : users) {
                switch (user) {
                    case DATA_ACCESS, STAR_READ_ONLY_ACCESS, BACKING_INDEX_DATA_ACCESS, BACKING_INDEX_FAILURE_ACCESS,
                        FAILURE_INDEX_DATA_ACCESS:
                        expectSearchThrows(user, request, 403);
                        expectEsqlThrows(user, request, 400);
                        break;
                    case FAILURE_STORE_ACCESS, BOTH_ACCESS, ADMIN_USER, FAILURE_INDEX_FAILURE_ACCESS:
                        expectSearchThrows(user, request, 404);
                        expectEsqlThrows(user, request, 400);
                        break;
                    default:
                        fail("must cover user: " + user);
                }
            }
        }
        {
            var request = new Search(failureIndexName + "::failures", "?ignore_unavailable=true");
            for (var user : users) {
                switch (user) {
                    case DATA_ACCESS, FAILURE_STORE_ACCESS, ADMIN_USER, STAR_READ_ONLY_ACCESS, BOTH_ACCESS, BACKING_INDEX_DATA_ACCESS,
                        BACKING_INDEX_FAILURE_ACCESS, FAILURE_INDEX_DATA_ACCESS, FAILURE_INDEX_FAILURE_ACCESS:
                        expectSearch(user, request);
                        // es|ql does not support ignore_unavailable
                        break;
                    default:
                        fail("must cover user: " + user);
                }
            }
        }
        {
            var request = new Search(dataIndexName + "::failures");
            for (var user : users) {
                switch (user) {
                    case STAR_READ_ONLY_ACCESS, BOTH_ACCESS, DATA_ACCESS, FAILURE_STORE_ACCESS, FAILURE_INDEX_DATA_ACCESS,
                        FAILURE_INDEX_FAILURE_ACCESS, BACKING_INDEX_DATA_ACCESS:
                        expectSearchThrows(user, request, 403);
                        expectEsqlThrows(user, request, 400);
                        break;
                    case ADMIN_USER, BACKING_INDEX_FAILURE_ACCESS:
                        expectSearchThrows(user, request, 404);
                        expectEsqlThrows(user, request, 400);
                        break;
                    default:
                        fail("must cover user: " + user);
                }
            }
        }
        {
            var request = new Search(dataIndexName + "::failures", "?ignore_unavailable=true");
            for (var user : users) {
                switch (user) {
                    case DATA_ACCESS, FAILURE_STORE_ACCESS, ADMIN_USER, STAR_READ_ONLY_ACCESS, BOTH_ACCESS, BACKING_INDEX_DATA_ACCESS,
                        BACKING_INDEX_FAILURE_ACCESS, FAILURE_INDEX_DATA_ACCESS, FAILURE_INDEX_FAILURE_ACCESS:
                        expectSearch(user, request);
                        // es|ql does not support ignore_unavailable
                        break;
                    default:
                        fail("must cover user: " + user);
                }
            }
        }
        {
            var request = new Search(".fs*::failures");
            for (var user : users) {
                switch (user) {
                    case DATA_ACCESS, FAILURE_STORE_ACCESS, ADMIN_USER, STAR_READ_ONLY_ACCESS, BOTH_ACCESS, BACKING_INDEX_DATA_ACCESS,
                        BACKING_INDEX_FAILURE_ACCESS, FAILURE_INDEX_DATA_ACCESS, FAILURE_INDEX_FAILURE_ACCESS:
                        expectSearch(user, request);
                        expectEsqlThrows(user, request, 400);
                        break;
                    default:
                        fail("must cover user: " + user);
                }
            }
        }
        {
            var request = new Search(".ds*::failures");
            for (var user : users) {
                switch (user) {
                    case DATA_ACCESS, FAILURE_STORE_ACCESS, ADMIN_USER, STAR_READ_ONLY_ACCESS, BOTH_ACCESS, BACKING_INDEX_DATA_ACCESS,
                        BACKING_INDEX_FAILURE_ACCESS, FAILURE_INDEX_DATA_ACCESS, FAILURE_INDEX_FAILURE_ACCESS:
                        expectSearch(user, request);
                        expectEsqlThrows(user, request, 400);
                        break;
                    default:
                        fail("must cover user: " + user);
                }
            }
        }
        {
            var request = new Search("test2::failures");
            for (var user : users) {
                switch (user) {
                    case DATA_ACCESS, STAR_READ_ONLY_ACCESS, BACKING_INDEX_DATA_ACCESS, BACKING_INDEX_FAILURE_ACCESS,
                        FAILURE_INDEX_DATA_ACCESS, FAILURE_INDEX_FAILURE_ACCESS:
                        expectSearchThrows(user, request, 403);
                        expectEsqlThrows(user, request, 400);
                        break;
                    case ADMIN_USER, FAILURE_STORE_ACCESS, BOTH_ACCESS:
                        expectSearchThrows(user, request, 404);
                        expectEsqlThrows(user, request, 400);
                        break;
                    default:
                        fail("must cover user: " + user);
                }
            }
        }
        {
            var request = new Search("test2::failures", "?ignore_unavailable=true");
            for (var user : users) {
                switch (user) {
                    case ADMIN_USER, DATA_ACCESS, STAR_READ_ONLY_ACCESS, BOTH_ACCESS, FAILURE_STORE_ACCESS, BACKING_INDEX_DATA_ACCESS,
                        BACKING_INDEX_FAILURE_ACCESS, FAILURE_INDEX_DATA_ACCESS, FAILURE_INDEX_FAILURE_ACCESS:
                        expectSearch(user, request);
                        // es|ql does not support ignore_unavailable
                        break;
                    default:
                        fail("must cover user: " + user);
                }
            }
        }

        // mixed access
        {
            var request = new Search("test1,test1::failures");
            for (var user : users) {
                switch (user) {
                    case DATA_ACCESS, FAILURE_STORE_ACCESS, STAR_READ_ONLY_ACCESS:
                        expectSearchThrows(user, request, 403);
                        expectEsqlThrows(user, request, 403);
                        break;
                    case BACKING_INDEX_DATA_ACCESS, BACKING_INDEX_FAILURE_ACCESS, FAILURE_INDEX_DATA_ACCESS, FAILURE_INDEX_FAILURE_ACCESS:
                        expectSearchThrows(user, request, 403);
                        expectEsqlThrows(user, request, 400);
                        break;
                    case ADMIN_USER, BOTH_ACCESS:
                        expectSearch(user, request, dataDocId, failuresDocId);
                        expectEsql(user, request, dataDocId, failuresDocId);
                        break;
                    default:
                        fail("must cover user: " + user);
                }
            }
        }
        {
            var request = new Search("test1,test1::failures", "?ignore_unavailable=true");
            for (var user : users) {
                switch (user) {
                    case DATA_ACCESS, STAR_READ_ONLY_ACCESS:
                        expectSearch(user, request, dataDocId);
                        // es|ql does not support ignore_unavailable
                        break;
                    case FAILURE_STORE_ACCESS:
                        expectSearch(user, request, failuresDocId);
                        // es|ql does not support ignore_unavailable
                        break;
                    case ADMIN_USER, BOTH_ACCESS:
                        expectSearch(user, request, dataDocId, failuresDocId);
                        // es|ql does not support ignore_unavailable
                        break;
                    case BACKING_INDEX_DATA_ACCESS, BACKING_INDEX_FAILURE_ACCESS, FAILURE_INDEX_DATA_ACCESS, FAILURE_INDEX_FAILURE_ACCESS:
                        expectSearch(user, request);
                        // es|ql does not support ignore_unavailable
                        break;
                    default:
                        fail("must cover user: " + user);
                }
            }
        }
        {
            var request = new Search("test1," + failureIndexName);
            for (var user : users) {
                switch (user) {
                    case DATA_ACCESS, FAILURE_STORE_ACCESS, FAILURE_INDEX_DATA_ACCESS:
                        expectSearchThrows(user, request, 403);
                        expectEsqlThrows(user, request, 403);
                        break;
                    case BACKING_INDEX_DATA_ACCESS, FAILURE_INDEX_FAILURE_ACCESS, BACKING_INDEX_FAILURE_ACCESS:
                        expectSearchThrows(user, request, 403);
                        expectEsqlThrows(user, request, 400);
                        break;
                    case ADMIN_USER, BOTH_ACCESS, STAR_READ_ONLY_ACCESS:
                        expectSearch(user, request, dataDocId, failuresDocId);
                        expectEsql(user, request, dataDocId, failuresDocId);
                        break;
                    default:
                        fail("must cover user: " + user);
                }
            }
        }
        {
            var request = new Search("test1," + failureIndexName, "?ignore_unavailable=true");
            for (var user : users) {
                switch (user) {
                    case DATA_ACCESS:
                        expectSearch(user, request, dataDocId);
                        break;
                    case FAILURE_STORE_ACCESS, FAILURE_INDEX_DATA_ACCESS:
                        expectSearch(user, request, failuresDocId);
                        // es|ql does not support ignore_unavailable
                        break;
                    case ADMIN_USER, BOTH_ACCESS, STAR_READ_ONLY_ACCESS:
                        expectSearch(user, request, dataDocId, failuresDocId);
                        // es|ql does not support ignore_unavailable
                        break;
                    case BACKING_INDEX_DATA_ACCESS, BACKING_INDEX_FAILURE_ACCESS, FAILURE_INDEX_FAILURE_ACCESS:
                        expectSearch(user, request);
                        // es|ql does not support ignore_unavailable
                        break;
                    default:
                        fail("must cover user: " + user);
                }
            }
        }
        {
            var request = new Search("test1::failures," + dataIndexName);
            for (var user : users) {
                switch (user) {
                    case DATA_ACCESS, FAILURE_STORE_ACCESS, STAR_READ_ONLY_ACCESS, BACKING_INDEX_DATA_ACCESS:
                        expectSearchThrows(user, request, 403);
                        expectEsqlThrows(user, request, 403);
                        break;
                    case BACKING_INDEX_FAILURE_ACCESS, FAILURE_INDEX_DATA_ACCESS, FAILURE_INDEX_FAILURE_ACCESS:
                        expectSearchThrows(user, request, 403);
                        expectEsqlThrows(user, request, 400);
                        break;
                    case ADMIN_USER, BOTH_ACCESS:
                        expectSearch(user, request, dataDocId, failuresDocId);
                        expectEsql(user, request, dataDocId, failuresDocId);
                        break;
                    default:
                        fail("must cover user: " + user);
                }
            }
        }
        {
            var request = new Search("test1::failures," + dataIndexName, "?ignore_unavailable=true");
            for (var user : users) {
                switch (user) {
                    case DATA_ACCESS, BACKING_INDEX_DATA_ACCESS, STAR_READ_ONLY_ACCESS:
                        expectSearch(user, request, dataDocId);
                        // es|ql does not support ignore_unavailable
                        break;
                    case FAILURE_STORE_ACCESS:
                        expectSearch(user, request, failuresDocId);
                        // es|ql does not support ignore_unavailable
                        break;
                    case ADMIN_USER, BOTH_ACCESS:
                        expectSearch(user, request, dataDocId, failuresDocId);
                        // es|ql does not support ignore_unavailable
                        break;
                    case BACKING_INDEX_FAILURE_ACCESS, FAILURE_INDEX_DATA_ACCESS, FAILURE_INDEX_FAILURE_ACCESS:
                        expectSearch(user, request);
                        // es|ql does not support ignore_unavailable
                        break;
                    default:
                        fail("must cover user: " + user);
                }
            }
        }
        {
            var request = new Search("test1,*::failures");
            for (var user : users) {
                switch (user) {
                    case FAILURE_STORE_ACCESS:
                        expectSearchThrows(user, request, 403);
                        expectEsqlThrows(user, request, 403);
                        break;
                    case BACKING_INDEX_DATA_ACCESS, FAILURE_INDEX_DATA_ACCESS, BACKING_INDEX_FAILURE_ACCESS, FAILURE_INDEX_FAILURE_ACCESS:
                        expectSearchThrows(user, request, 403);
                        expectEsqlThrows(user, request, 400);
                        break;
                    case DATA_ACCESS, STAR_READ_ONLY_ACCESS:
                        expectSearch(user, request, dataDocId);
                        expectEsql(user, request, dataDocId);
                        break;
                    case ADMIN_USER, BOTH_ACCESS:
                        expectSearch(user, request, dataDocId, failuresDocId);
                        expectEsql(user, request, dataDocId, failuresDocId);
                        break;
                    default:
                        fail("must cover user: " + user);
                }
            }
        }
        {
            var request = new Search("test1,*::failures", "?ignore_unavailable=true");
            for (var user : users) {
                switch (user) {
                    case FAILURE_STORE_ACCESS:
                        expectSearch(user, request, failuresDocId);
                        // es|ql does not support ignore_unavailable
                        break;
                    case DATA_ACCESS, STAR_READ_ONLY_ACCESS:
                        expectSearch(user, request, dataDocId);
                        // es|ql does not support ignore_unavailable
                        break;
                    case ADMIN_USER, BOTH_ACCESS:
                        expectSearch(user, request, dataDocId, failuresDocId);
                        // es|ql does not support ignore_unavailable
                        break;
                    case BACKING_INDEX_DATA_ACCESS, BACKING_INDEX_FAILURE_ACCESS, FAILURE_INDEX_DATA_ACCESS, FAILURE_INDEX_FAILURE_ACCESS:
                        expectSearch(user, request);
                        // es|ql does not support ignore_unavailable
                        break;
                    default:
                        fail("must cover user: " + user);
                }
            }
        }
        {
            var request = new Search("test1::failures,*");
            for (var user : users) {
                switch (user) {
                    case FAILURE_STORE_ACCESS:
                        expectSearch(user, request, failuresDocId);
                        expectEsql(user, request, failuresDocId);
                        break;
                    case BACKING_INDEX_DATA_ACCESS, BACKING_INDEX_FAILURE_ACCESS, FAILURE_INDEX_DATA_ACCESS, FAILURE_INDEX_FAILURE_ACCESS:
                        expectSearchThrows(user, request, 403);
                        expectEsqlThrows(user, request, 400);
                        break;
                    case DATA_ACCESS, STAR_READ_ONLY_ACCESS:
                        expectSearchThrows(user, request, 403);
                        expectEsqlThrows(user, request, 403);
                        break;
                    case ADMIN_USER, BOTH_ACCESS:
                        expectSearch(user, request, dataDocId, failuresDocId);
                        expectEsql(user, request, dataDocId, failuresDocId);
                        break;
                    default:
                        fail("must cover user: " + user);
                }
            }
        }
        {
            var request = new Search("test1::failures,*", "?ignore_unavailable=true");
            for (var user : users) {
                switch (user) {
                    case FAILURE_STORE_ACCESS:
                        expectSearch(user, request, failuresDocId);
                        // es|ql does not support ignore_unavailable
                        break;
                    case DATA_ACCESS, STAR_READ_ONLY_ACCESS:
                        expectSearch(user, request, dataDocId);
                        // es|ql does not support ignore_unavailable
                        break;
                    case ADMIN_USER, BOTH_ACCESS:
                        expectSearch(user, request, dataDocId, failuresDocId);
                        // es|ql does not support ignore_unavailable
                        break;
                    case BACKING_INDEX_DATA_ACCESS, BACKING_INDEX_FAILURE_ACCESS, FAILURE_INDEX_DATA_ACCESS, FAILURE_INDEX_FAILURE_ACCESS:
                        expectSearch(user, request);
                        // es|ql does not support ignore_unavailable
                        break;
                    default:
                        fail("must cover user: " + user);
                }
            }
        }
        {
            var request = new Search("*::failures,*");
            for (var user : users) {
                switch (user) {
                    case FAILURE_STORE_ACCESS:
                        expectSearch(user, request, failuresDocId);
                        expectEsql(user, request, failuresDocId);
                        break;
                    case DATA_ACCESS, STAR_READ_ONLY_ACCESS:
                        expectSearch(user, request, dataDocId);
                        expectEsql(user, request, dataDocId);
                        break;
                    case ADMIN_USER, BOTH_ACCESS:
                        expectSearch(user, request, dataDocId, failuresDocId);
                        expectEsql(user, request, dataDocId, failuresDocId);
                        break;
                    case BACKING_INDEX_FAILURE_ACCESS, FAILURE_INDEX_FAILURE_ACCESS, BACKING_INDEX_DATA_ACCESS, FAILURE_INDEX_DATA_ACCESS:
                        expectSearch(user, request);
                        expectEsqlThrows(user, request, 400);
                        break;
                    default:
                        fail("must cover user: " + user);
                }
            }
        }
    }

    public void testModifyingFailureStoreBackingIndices() throws Exception {
        setupDataStream();
        Tuple<String, String> backingIndices = getSingleDataAndFailureIndices("test1");
        String dataIndexName = backingIndices.v1();
        String failureIndexName = backingIndices.v2();

        createUser(MANAGE_ACCESS, PASSWORD, MANAGE_ACCESS);
        createOrUpdateRoleAndApiKey(MANAGE_ACCESS, MANAGE_ACCESS, """
            {
              "cluster": ["all"],
              "indices": [{"names": ["test*"], "privileges": ["manage"]}]
            }""");
        assertOK(addFailureStoreBackingIndex(MANAGE_ACCESS, "test1", failureIndexName));
        assertDataStreamHasDataAndFailureIndices("test1", dataIndexName, failureIndexName);

        // remove the failure index
        assertOK(removeFailureStoreBackingIndex(MANAGE_ACCESS, "test1", failureIndexName));
        assertDataStreamHasNoFailureIndices("test1", dataIndexName);

        // adding it will fail because the user has no direct access to the backing failure index (.fs*)
        expectThrows(() -> addFailureStoreBackingIndex(MANAGE_ACCESS, "test1", failureIndexName), 403);

        // let's change that
        createOrUpdateRoleAndApiKey(MANAGE_ACCESS, MANAGE_ACCESS, """
            {
              "cluster": ["all"],
              "indices": [{"names": ["test*", ".fs*"], "privileges": ["manage"]}]
            }""");

        // adding should succeed now
        assertOK(addFailureStoreBackingIndex(MANAGE_ACCESS, "test1", failureIndexName));
        assertDataStreamHasDataAndFailureIndices("test1", dataIndexName, failureIndexName);

        createUser(MANAGE_FAILURE_STORE_ACCESS, PASSWORD, MANAGE_FAILURE_STORE_ACCESS);
        createOrUpdateRoleAndApiKey(MANAGE_FAILURE_STORE_ACCESS, MANAGE_FAILURE_STORE_ACCESS, """
            {
              "cluster": ["all"],
              "indices": [{"names": ["test*"], "privileges": ["manage_failure_store"]}]
            }""");

        // manage_failure_store can only remove the failure backing index, but not add it
        assertOK(removeFailureStoreBackingIndex(MANAGE_FAILURE_STORE_ACCESS, "test1", failureIndexName));
        assertDataStreamHasNoFailureIndices("test1", dataIndexName);
        expectThrows(() -> addFailureStoreBackingIndex(MANAGE_FAILURE_STORE_ACCESS, "test1", failureIndexName), 403);

        // not even with access to .fs*
        createOrUpdateRoleAndApiKey(MANAGE_FAILURE_STORE_ACCESS, MANAGE_FAILURE_STORE_ACCESS, """
            {
              "cluster": ["all"],
              "indices": [{"names": ["test*", ".fs*"], "privileges": ["manage_failure_store"]}]
            }""");
        expectThrows(() -> addFailureStoreBackingIndex(MANAGE_FAILURE_STORE_ACCESS, "test1", failureIndexName), 403);
    }

    private void assertDataStreamHasDataAndFailureIndices(String dataStreamName, String dataIndexName, String failureIndexName)
        throws IOException {
        Tuple<List<String>, List<String>> indices = getDataAndFailureIndices(dataStreamName);
        assertThat(indices.v1(), containsInAnyOrder(dataIndexName));
        assertThat(indices.v2(), containsInAnyOrder(failureIndexName));
    }

    private void assertDataStreamHasNoFailureIndices(String dataStreamName, String dataIndexName) throws IOException {
        Tuple<List<String>, List<String>> indices = getDataAndFailureIndices(dataStreamName);
        assertThat(indices.v1(), containsInAnyOrder(dataIndexName));
        assertThat(indices.v2(), is(empty()));
    }

    private Response addFailureStoreBackingIndex(String user, String dataStreamName, String failureIndexName) throws IOException {
        return modifyFailureStoreBackingIndex(user, "add_backing_index", dataStreamName, failureIndexName);
    }

    private Response removeFailureStoreBackingIndex(String user, String dataStreamName, String failureIndexName) throws IOException {
        return modifyFailureStoreBackingIndex(user, "remove_backing_index", dataStreamName, failureIndexName);
    }

    private Response modifyFailureStoreBackingIndex(String user, String action, String dataStreamName, String failureIndexName)
        throws IOException {
        Request request = new Request("POST", "/_data_stream/_modify");
        request.setJsonEntity(Strings.format("""
            {
              "actions": [
                {
                  "%s": {
                    "data_stream": "%s",
                    "index": "%s",
                    "failure_store" : true
                  }
                }
              ]
            }
            """, action, dataStreamName, failureIndexName));
        return performRequest(user, request);
    }

    public void testDataStreamApi() {
        // test get data stream
        // test data stream stats
    }

    public void testAliasBasedAccess() throws Exception {
        List<String> docIds = setupDataStream();
        assertThat(docIds.size(), equalTo(2));
        assertThat(docIds, hasItem("1"));
        String dataDocId = "1";
        String failuresDocId = docIds.stream().filter(id -> false == id.equals(dataDocId)).findFirst().get();

        List<String> otherDocIds = setupOtherDataStream();
        assertThat(otherDocIds.size(), equalTo(2));
        assertThat(otherDocIds, hasItem("3"));
        String otherDataDocId = "3";
        String otherFailuresDocId = otherDocIds.stream().filter(id -> false == id.equals(otherDataDocId)).findFirst().get();

        final Tuple<String, String> backingIndices = getSingleDataAndFailureIndices("test1");
        final String dataIndexName = backingIndices.v1();
        final String failureIndexName = backingIndices.v2();

        final String aliasName = "my-alias";
        final String username = "user";
        final String roleName = "role";

        createUser(username, PASSWORD, roleName);
        // manage is required to add the alias to the data stream
        createOrUpdateRoleAndApiKey(username, roleName, Strings.format("""
            {
              "cluster": ["all"],
              "indices": [
                {
                  "names": ["test1", "%s", "other1"],
                  "privileges": ["manage"]
                }
              ]
            }
            """, aliasName));

        addAlias(username, "test1", aliasName, "");
        addAlias(username, "other1", aliasName, "");
        assertThat(fetchAliases(username, "test1"), containsInAnyOrder(aliasName));
        expectSearchThrows(username, new Search(randomFrom(aliasName + "::data", aliasName)), 403);
        expectSearchThrows(username, new Search(randomFrom(aliasName + "::failures")), 403);

        createOrUpdateRoleAndApiKey(username, roleName, Strings.format("""
            {
              "cluster": ["all"],
              "indices": [
                {
                  "names": ["%s"],
                  "privileges": ["read_failure_store"]
                }
              ]
            }
            """, aliasName));
        expectSearch(username, new Search(aliasName + "::failures"), failuresDocId, otherFailuresDocId);
        expectSearchThrows(
            username,
            new Search(randomFrom(aliasName + "::data", "my-alias::failures", dataIndexName, failureIndexName)),
            403
        );

        createOrUpdateRoleAndApiKey(username, roleName, Strings.format("""
            {
              "cluster": ["all"],
              "indices": [
                {
                  "names": ["%s"],
                  "privileges": ["read"]
                }
              ]
            }
            """, aliasName));
        expectSearch(username, new Search(randomFrom(aliasName + "::data")), dataDocId, otherDataDocId);
        expectSearchThrows(username, new Search(aliasName + "::failures"), 403);

        expectThrows(() -> removeAlias(username, "test1", aliasName), 403);
        createOrUpdateRoleAndApiKey(username, roleName, Strings.format("""
            {
              "cluster": ["all"],
              "indices": [
                {
                  "names": ["test1", "%s", "other1"],
                  "privileges": ["manage"]
                }
              ]
            }
            """, aliasName));
        removeAlias(username, "test1", aliasName);
        removeAlias(username, "other1", aliasName);

        final String filteredAliasName = "my-filtered-alias";
        createOrUpdateRoleAndApiKey(username, roleName, Strings.format("""
            {
              "cluster": ["all"],
              "indices": [
                {
                  "names": ["test1", "%s", "other1"],
                  "privileges": ["manage"]
                }
              ]
            }
            """, filteredAliasName));
        addAlias(username, "test1", filteredAliasName, """
            {
              "term": {
                "document.source.name": "jack"
              }
            }
            """);
        addAlias(username, "other1", filteredAliasName, """
            {
              "term": {
                "document.source.name": "jack"
              }
            }
            """);
        assertThat(fetchAliases(username, "test1"), containsInAnyOrder(filteredAliasName));
        assertThat(fetchAliases(username, "other1"), containsInAnyOrder(filteredAliasName));

        createOrUpdateRoleAndApiKey(username, roleName, Strings.format("""
            {
              "cluster": ["all"],
              "indices": [
                {
                  "names": ["%s"],
                  "privileges": ["read", "read_failure_store"]
                }
              ]
            }
            """, filteredAliasName));

        expectSearch(username, new Search(randomFrom(filteredAliasName + "::data", filteredAliasName)));
        // the alias filter is not applied to the failure store
        expectSearch(username, new Search(filteredAliasName + "::failures"), failuresDocId, otherFailuresDocId);
    }

    private void createOrUpdateRoleAndApiKey(String username, String roleName, String roleDescriptor) throws IOException {
        upsertRole(roleDescriptor, roleName);
        createOrUpdateApiKey(username, randomBoolean() ? null : Strings.format("""
            {
              "%s": %s
            }
            """, roleName, roleDescriptor));
    }

    private void addAlias(String user, String dataStream, String alias, String filter) throws IOException {
        aliasAction(user, "add", dataStream, alias, filter);
    }

    private void removeAlias(String user, String dataStream, String alias) throws IOException {
        aliasAction(user, "remove", dataStream, alias, "");
    }

    private void aliasAction(String user, String action, String dataStream, String alias, String filter) throws IOException {
        Request request = new Request("POST", "/_aliases");
        if (filter == null || filter.isEmpty()) {
            request.setJsonEntity(Strings.format("""
                {
                  "actions": [
                    {
                      "%s": {
                        "index": "%s",
                        "alias": "%s"
                      }
                    }
                  ]
                }
                """, action, dataStream, alias));
        } else {
            request.setJsonEntity(Strings.format("""
                {
                  "actions": [
                    {
                      "%s": {
                        "index": "%s",
                        "alias": "%s",
                        "filter": %s
                      }
                    }
                  ]
                }
                """, action, dataStream, alias, filter));
        }
        Response response = performRequestMaybeUsingApiKey(user, request);
        var path = assertOKAndCreateObjectPath(response);
        assertThat(path.evaluate("acknowledged"), is(true));
        assertThat(path.evaluate("errors"), is(false));

    }

    private Set<String> fetchAliases(String user, String dataStream) throws IOException {
        Response response = performRequestMaybeUsingApiKey(user, new Request("GET", dataStream + "/_alias"));
        ObjectPath path = assertOKAndCreateObjectPath(response);
        Map<String, Object> aliases = path.evaluate(dataStream + ".aliases");
        return aliases.keySet();
    }

    public void testPatternExclusions() throws Exception {
        List<String> docIds = setupDataStream();
        assertThat(docIds.size(), equalTo(2));
        assertThat(docIds, hasItem("1"));
        String dataDocId = "1";
        String failuresDocId = docIds.stream().filter(id -> false == id.equals(dataDocId)).findFirst().get();

        List<String> otherDocIds = setupOtherDataStream();
        assertThat(otherDocIds.size(), equalTo(2));
        assertThat(otherDocIds, hasItem("3"));
        String otherDataDocId = "3";
        String otherFailuresDocId = otherDocIds.stream().filter(id -> false == id.equals(otherDataDocId)).findFirst().get();

        createUser("user", PASSWORD, "role");
        upsertRole("""
            {
              "cluster": ["all"],
              "indices": [
                {
                  "names": ["test*", "other*"],
                  "privileges": ["read", "read_failure_store"]
                }
              ]
            }
            """, "role");
        createAndStoreApiKey("user", randomBoolean() ? null : """
            {
              "role": {
                "cluster": ["all"],
                "indices": [
                  {
                    "names": ["*"],
                    "privileges": ["read", "read_failure_store"]
                  }
                ]
              }
            }
            """);

        // no exclusion -> should return two failure docs
        expectSearch("user", new Search("*::failures"), failuresDocId, otherFailuresDocId);
        expectSearch("user", new Search("*::failures,-other*::failures"), failuresDocId);
    }

    @SuppressWarnings("unchecked")
    private void expectEsql(String user, Search search, String... docIds) throws Exception {
        var response = performRequestMaybeUsingApiKey(user, search.toEsqlRequest());
        Map<String, Object> responseAsMap = entityAsMap(response);
        List<?> columns = (List<?>) responseAsMap.get("columns");
        List<?> values = (List<?>) responseAsMap.get("values");
        assertEquals(1, columns.size());
        assertEquals(docIds.length, values.size());
        List<String> flatList = values.stream()
            .flatMap(innerList -> innerList instanceof List ? ((List<String>) innerList).stream() : Stream.empty())
            .collect(Collectors.toList());
        assertThat(flatList, containsInAnyOrder(docIds));
    }

    private void expectEsqlThrows(String user, Search search, int statusCode) {
        expectThrows(() -> performRequestMaybeUsingApiKey(user, search.toEsqlRequest()), statusCode);
    }

    public void testWriteAndManageOperations() throws IOException {
        setupDataStream();
        Tuple<String, String> backingIndices = getSingleDataAndFailureIndices("test1");
        String dataIndexName = backingIndices.v1();
        String failureIndexName = backingIndices.v2();

        createUser(MANAGE_ACCESS, PASSWORD, MANAGE_ACCESS);
        upsertRole(Strings.format("""
            {
              "cluster": ["all"],
              "indices": [{"names": ["test*"], "privileges": ["manage"]}]
            }"""), MANAGE_ACCESS);
        createAndStoreApiKey(MANAGE_ACCESS, randomBoolean() ? null : """
            {
              "role": {
                "cluster": ["all"],
                "indices": [{"names": ["test*"], "privileges": ["manage"]}]
              }
            }
            """);

        createUser(MANAGE_FAILURE_STORE_ACCESS, PASSWORD, MANAGE_FAILURE_STORE_ACCESS);
        upsertRole(Strings.format("""
            {
              "cluster": ["all"],
              "indices": [{"names": ["test*"], "privileges": ["manage_failure_store"]}]
            }"""), MANAGE_FAILURE_STORE_ACCESS);
        createAndStoreApiKey(MANAGE_FAILURE_STORE_ACCESS, randomBoolean() ? null : """
            {
              "role": {
                "cluster": ["all"],
                "indices": [{"names": ["test*"], "privileges": ["manage_failure_store"]}]
              }
            }
            """);

        createUser(MANAGE_DATA_STREAM_LIFECYCLE, PASSWORD, MANAGE_DATA_STREAM_LIFECYCLE);
        upsertRole(Strings.format("""
            {
              "cluster": ["all"],
              "indices": [{"names": ["test*"], "privileges": ["manage_data_stream_lifecycle"]}]
            }"""), MANAGE_DATA_STREAM_LIFECYCLE);
        createAndStoreApiKey(MANAGE_DATA_STREAM_LIFECYCLE, randomBoolean() ? null : """
            {
              "role": {
                "cluster": ["all"],
                "indices": [{"names": ["test*"], "privileges": ["manage_data_stream_lifecycle"]}]
              }
            }
            """);

        // explain lifecycle API with and without failures selector is granted by manage
        assertOK(performRequest(MANAGE_ACCESS, new Request("GET", "test1/_lifecycle/explain")));
        assertOK(performRequest(MANAGE_ACCESS, new Request("GET", "test1::failures/_lifecycle/explain")));
        assertOK(performRequest(MANAGE_ACCESS, new Request("GET", failureIndexName + "/_lifecycle/explain")));
        assertOK(performRequest(MANAGE_ACCESS, new Request("GET", dataIndexName + "/_lifecycle/explain")));

        assertOK(performRequest(MANAGE_DATA_STREAM_LIFECYCLE, new Request("GET", "test1/_lifecycle/explain")));
        assertOK(performRequest(MANAGE_DATA_STREAM_LIFECYCLE, new Request("GET", "test1::failures/_lifecycle/explain")));
        assertOK(performRequest(MANAGE_DATA_STREAM_LIFECYCLE, new Request("GET", failureIndexName + "/_lifecycle/explain")));
        assertOK(performRequest(MANAGE_DATA_STREAM_LIFECYCLE, new Request("GET", dataIndexName + "/_lifecycle/explain")));

        // explain lifecycle API is granted by manage_failure_store only for failures selector
        expectThrows(() -> performRequest(MANAGE_FAILURE_STORE_ACCESS, new Request("GET", "test1/_lifecycle/explain")), 403);
        assertOK(performRequest(MANAGE_FAILURE_STORE_ACCESS, new Request("GET", "test1::failures/_lifecycle/explain")));
        assertOK(performRequest(MANAGE_FAILURE_STORE_ACCESS, new Request("GET", failureIndexName + "/_lifecycle/explain")));
        expectThrows(() -> performRequest(MANAGE_FAILURE_STORE_ACCESS, new Request("GET", dataIndexName + "/_lifecycle/explain")), 403);

        // user with manage access to data stream can delete failure index because manage grants access to both data and failures
        expectThrows(() -> deleteIndex(MANAGE_ACCESS, failureIndexName), 400);
        expectThrows(() -> deleteIndex(MANAGE_ACCESS, dataIndexName), 400);

        // manage_failure_store user COULD delete failure index (not valid because it's a write index, but allowed security-wise)
        expectThrows(() -> deleteIndex(MANAGE_FAILURE_STORE_ACCESS, failureIndexName), 400);
        expectThrows(() -> deleteIndex(MANAGE_FAILURE_STORE_ACCESS, dataIndexName), 403);
        expectThrows(() -> deleteDataStream(MANAGE_FAILURE_STORE_ACCESS, dataIndexName), 403);

        expectThrows(() -> deleteDataStream(MANAGE_FAILURE_STORE_ACCESS, "test1"), 403);
        // selectors aren't supported for deletes so we get a 403
        expectThrowsBadRequest(
            () -> deleteDataStream(MANAGE_FAILURE_STORE_ACCESS, "test1::failures"),
            containsString("Index component selectors are not supported in this context but found selector in expression [test1::failures]")
        );

        // manage user can delete data stream
        deleteDataStream(MANAGE_ACCESS, "test1");

        // deleting data stream deletes everything, including failure index
        expectThrows(() -> adminClient().performRequest(new Request("GET", "/test1/_search")), 404);
        expectThrows(() -> adminClient().performRequest(new Request("GET", "/" + dataIndexName + "/_search")), 404);
        expectThrows(() -> adminClient().performRequest(new Request("GET", "/test1::failures/_search")), 404);
        expectThrows(() -> adminClient().performRequest(new Request("GET", "/" + failureIndexName + "/_search")), 404);
    }

    public void testFailureStoreAccessWithApiKeys() throws Exception {
        List<String> docIds = setupDataStream();
        assertThat(docIds.size(), equalTo(2));
        assertThat(docIds, hasItem("1"));
        String dataDocId = "1";
        String failuresDocId = docIds.stream().filter(id -> false == id.equals(dataDocId)).findFirst().get();

        Tuple<String, String> backingIndices = getSingleDataAndFailureIndices("test1");
        String dataIndexName = backingIndices.v1();
        String failureIndexName = backingIndices.v2();

        var user = "user";
        var role = "role";
        createUser(user, PASSWORD, role);
        upsertRole("""
            {
                "cluster": ["all"],
                "indices": [
                    {
                        "names": ["*"],
                        "privileges": ["read_failure_store"]
                    }
                ]
            }
            """, role);

        String apiKey = createApiKey(user, """
            {
                "role": {
                    "cluster": ["all"],
                    "indices": [{"names": ["test1"], "privileges": ["read_failure_store"]}]
                }
            }""");

        expectSearchWithApiKey(apiKey, new Search("test1::failures"), failuresDocId);
        expectSearchWithApiKey(apiKey, new Search(failureIndexName), failuresDocId);
        expectThrowsWithApiKey(apiKey, new Search(dataIndexName), 403);
        expectThrowsWithApiKey(apiKey, new Search("test1"), 403);

        apiKey = createApiKey(user, """
            {
                "role": {
                    "cluster": ["all"],
                    "indices": [{"names": ["test1"], "privileges": ["read_failure_store", "read"]}]
                }
            }""");

        expectSearchWithApiKey(apiKey, new Search("test1::failures"), failuresDocId);
        expectSearchWithApiKey(apiKey, new Search(failureIndexName), failuresDocId);
        expectThrowsWithApiKey(apiKey, new Search(dataIndexName), 403);
        expectThrowsWithApiKey(apiKey, new Search("test1"), 403);

        apiKey = createApiKey(user, """
            {
                "role": {
                    "cluster": ["all"],
                    "indices": [{"names": ["test2"], "privileges": ["read_failure_store", "read"]}]
                }
            }""");

        expectThrowsWithApiKey(apiKey, new Search("test1::failures"), 403);
        expectThrowsWithApiKey(apiKey, new Search(failureIndexName), 403);
        expectThrowsWithApiKey(apiKey, new Search(dataIndexName), 403);
        expectThrowsWithApiKey(apiKey, new Search("test1"), 403);

        apiKey = createApiKey(user, """
            {
                "role": {
                    "cluster": ["all"],
                    "indices": [
                        {"names": ["test1"], "privileges": ["read_failure_store"]},
                        {"names": ["*"], "privileges": ["read"]}
                    ]
                }
            }""");

        expectSearchWithApiKey(apiKey, new Search("test1::failures"), failuresDocId);
        expectSearchWithApiKey(apiKey, new Search(failureIndexName), failuresDocId);
        expectThrowsWithApiKey(apiKey, new Search(dataIndexName), 403);
        expectThrowsWithApiKey(apiKey, new Search("test1"), 403);

        apiKey = createApiKey(user, """
            {
                "role": {
                    "cluster": ["all"],
                    "indices": [
                        {"names": ["*"], "privileges": ["read"]}
                    ]
                }
            }""");

        expectThrowsWithApiKey(apiKey, new Search("test1::failures"), 403);
        // funky but correct: assigned role descriptors grant direct access to failure index, limited-by to failure store
        expectSearchWithApiKey(apiKey, new Search(failureIndexName), failuresDocId);
        expectThrowsWithApiKey(apiKey, new Search(dataIndexName), 403);
        expectThrowsWithApiKey(apiKey, new Search("test1"), 403);

        upsertRole("""
            {
                "cluster": ["all"],
                "indices": [
                    {
                        "names": ["*"],
                        "privileges": ["read"]
                    }
                ]
            }
            """, role);
        apiKey = createApiKey(user, """
            {
                "role": {
                    "cluster": ["all"],
                    "indices": [
                        {"names": ["test1"], "privileges": ["read_failure_store"]}
                    ]
                }
            }""");
        expectThrowsWithApiKey(apiKey, new Search("test1::failures"), 403);
        // funky but correct: limited-by role descriptors grant direct access to failure index, assigned to failure store
        expectSearchWithApiKey(apiKey, new Search(failureIndexName), failuresDocId);
        expectThrowsWithApiKey(apiKey, new Search(dataIndexName), 403);
        expectThrowsWithApiKey(apiKey, new Search("test1"), 403);
    }

    public void testFieldCapabilities() throws Exception {
        setupDataStream();

        final Tuple<String, String> backingIndices = getSingleDataAndFailureIndices("test1");
        final String dataIndexName = backingIndices.v1();
        final String failureIndexName = backingIndices.v2();

        createUser("user", PASSWORD, "role");
        upsertRole("""
            {
              "cluster": ["all"],
              "indices": [
                {
                  "names": ["test*"],
                  "privileges": ["read"]
                }
              ]
            }""", "role");

        {
            expectThrows(() -> performRequest("user", new Request("POST", "/test1::failures/_field_caps?fields=name")), 403);
            assertFieldCapsResponseContainsIndexAndFields(
                performRequest("user", new Request("POST", Strings.format("/%s/_field_caps?fields=name", "test1"))),
                dataIndexName,
                Set.of("name")
            );
        }

        upsertRole("""
            {
              "cluster": ["all"],
              "indices": [
                {
                  "names": ["test*"],
                  "privileges": ["read_failure_store"]
                }
              ]
            }""", "role");

        {
            expectThrows(() -> performRequest("user", new Request("POST", "/test1/_field_caps?fields=name")), 403);
            assertFieldCapsResponseContainsIndexAndFields(
                performRequest("user", new Request("POST", "/test1::failures/_field_caps?fields=error.*")),
                failureIndexName,
                Set.of(
                    "error.message",
                    "error.pipeline_trace",
                    "error.processor_type",
                    "error.type",
                    "error.processor_tag",
                    "error.pipeline",
                    "error.stack_trace",
                    "error"
                )
            );
        }

        upsertRole("""
            {
              "cluster": ["all"],
              "indices": [
                {
                  "names": ["test*"],
                  "privileges": ["read_failure_store"],
                  "field_security": {
                      "grant": ["error*"],
                      "except": ["error.message"]
                  }
                }
              ]
            }""", "role");
        {
            expectThrows(() -> performRequest("user", new Request("POST", "/test1/_field_caps?fields=name")), 403);
            assertFieldCapsResponseContainsIndexAndFields(
                performRequest("user", new Request("POST", "/test1::failures/_field_caps?fields=error.*")),
                failureIndexName,
                Set.of(
                    "error.pipeline_trace",
                    "error.processor_type",
                    "error.type",
                    "error.processor_tag",
                    "error.pipeline",
                    "error.stack_trace",
                    "error"
                )
            );
        }

        upsertRole("""
            {
              "cluster": ["all"],
              "indices": [
                {
                  "names": ["test*"],
                  "privileges": ["read_failure_store", "read"],
                  "field_security": {
                      "grant": ["error*", "name"],
                      "except": ["error.type"]
                  }
                }
              ]
            }""", "role");
        {
            assertFieldCapsResponseContainsIndexAndFields(
                performRequest("user", new Request("POST", "/test1/_field_caps?fields=name,age,email")),
                dataIndexName,
                Set.of("name")
            );
            assertFieldCapsResponseContainsIndexAndFields(
                performRequest("user", new Request("POST", "/test1::failures/_field_caps?fields=error.*")),
                failureIndexName,
                Set.of(
                    "error.pipeline_trace",
                    "error.processor_type",
                    "error.message",
                    "error.processor_tag",
                    "error.pipeline",
                    "error.stack_trace",
                    "error"
                )
            );
        }

        upsertRole("""
            {
              "cluster": ["all"],
              "indices": [
                {
                  "names": ["other*"],
                  "privileges": ["read_failure_store", "read"]
                }
              ]
            }""", "role");
        expectThrows(() -> performRequest("user", new Request("POST", "/test1/_field_caps?fields=name")), 403);
        expectThrows(() -> performRequest("user", new Request("POST", "/test1::failures/_field_caps?fields=name")), 403);
    }

    private void assertFieldCapsResponseContainsIndexAndFields(Response fieldCapsResponse, String indexName, Set<String> expectedFields)
        throws IOException {
        assertOK(fieldCapsResponse);
        ObjectPath objectPath = ObjectPath.createFromResponse(fieldCapsResponse);

        List<String> indices = objectPath.evaluate("indices");
        assertThat(indices, containsInAnyOrder(indexName));

        Map<String, Object> fields = objectPath.evaluate("fields");
        assertThat(fields.keySet(), containsInAnyOrder(expectedFields.toArray()));
    }

    public void testPit() throws Exception {
        List<String> docIds = setupDataStream();
        String dataDocId = "1";
        String failuresDocId = docIds.stream().filter(id -> false == id.equals(dataDocId)).findFirst().get();

        createUser("user", PASSWORD, "role");
        upsertRole("""
            {
              "cluster": ["all"],
              "indices": [
                {
                  "names": ["test*"],
                  "privileges": ["read"]
                }
              ]
            }""", "role");

        {
            expectThrows(
                () -> performRequest("user", new Request("POST", Strings.format("/%s/_pit?keep_alive=1m", "test1::failures"))),
                403
            );
            Response pitResponse = performRequest("user", new Request("POST", Strings.format("/%s/_pit?keep_alive=1m", "test1")));
            assertOK(pitResponse);
            String pitId = ObjectPath.createFromResponse(pitResponse).evaluate("id");
            assertThat(pitId, notNullValue());

            var searchRequest = new Request("POST", "/_search");
            searchRequest.setJsonEntity(Strings.format("""
                {
                    "pit": {
                        "id": "%s"
                    }
                }
                """, pitId));
            Response searchResponse = performRequest("user", searchRequest);
            expectSearch(searchResponse, dataDocId);
        }

        upsertRole("""
            {
              "cluster": ["all"],
              "indices": [
                {
                  "names": ["test*"],
                  "privileges": ["read_failure_store"]
                }
              ]
            }""", "role");

        {
            expectThrows(() -> performRequest("user", new Request("POST", Strings.format("/%s/_pit?keep_alive=1m", "test1"))), 403);
            Response pitResponse = performRequest("user", new Request("POST", Strings.format("/%s/_pit?keep_alive=1m", "test1::failures")));
            assertOK(pitResponse);
            String pitId = ObjectPath.createFromResponse(pitResponse).evaluate("id");
            assertThat(pitId, notNullValue());

            var searchRequest = new Request("POST", "/_search");
            searchRequest.setJsonEntity(Strings.format("""
                {
                    "pit": {
                        "id": "%s"
                    }
                }
                """, pitId));
            Response searchResponse = performRequest("user", searchRequest);
            expectSearch(searchResponse, failuresDocId);
        }
    }

    public void testScroll() throws Exception {
        List<String> docIds = setupDataStream();
        String dataDocId = "1";
        String failuresDocId = docIds.stream().filter(id -> false == id.equals(dataDocId)).findFirst().get();

        createUser("user", PASSWORD, "role");
        upsertRole("""
            {
              "cluster": ["all"],
              "indices": [
                {
                  "names": ["test*"],
                  "privileges": ["read"]
                }
              ]
            }""", "role");

        {
            // user has no access to failure store, searching failures should not work
            expectThrows(
                () -> performRequest("user", new Request("POST", Strings.format("/%s/_search?scroll=1m", "test1::failures"))),
                403
            );

            // searching data should work
            final String scrollId = performScrollSearchRequestAndAssertDocs("test1", dataDocId);

            // further searches with scroll_id should work, but won't return any more hits
            assertSearchHasNoHits(performScrollSearchRequest("user", scrollId));

            deleteScroll(scrollId);
        }

        upsertRole("""
            {
              "cluster": ["all"],
              "indices": [
                {
                  "names": ["test*"],
                  "privileges": ["read_failure_store"]
                }
              ]
            }""", "role");

        {
            // user has only read access to failure store, searching data should fail
            expectThrows(() -> performRequest("user", new Request("POST", Strings.format("/%s/_search?scroll=1m", "test1"))), 403);

            // searching failure store should work
            final String scrollId = performScrollSearchRequestAndAssertDocs("test1::failures", failuresDocId);

            // further searches with scroll_id should work, but won't return any more hits
            assertSearchHasNoHits(performScrollSearchRequest("user", scrollId));

            deleteScroll(scrollId);
        }
    }

    public void testDlsFls() throws Exception {
        setupDataStream();

        Tuple<String, String> backingIndices = getSingleDataAndFailureIndices("test1");
        String dataIndexName = backingIndices.v1();
        String failureIndexName = backingIndices.v2();

        String user = "user";
        String role = "role";
        createUser(user, PASSWORD, role);
        upsertRole("""
            {
                 "cluster": ["all"],
                 "indices": [
                     {
                        "names": ["test*"],
                        "privileges": ["read", "read_failure_store"],
                        "field_security": {
                            "grant": ["@timestamp", "age"]
                        }
                     }
                 ]
             }""", role);

        // FLS applies to regular data stream
        assertSearchResponseContainsExpectedIndicesAndFields(
            performRequest(user, new Search(randomFrom("test1", "test1::data")).toSearchRequest()),
            Map.of(dataIndexName, Set.of("@timestamp", "age"))
        );

        // FLS applies to failure store
        assertSearchResponseContainsExpectedIndicesAndFields(
            performRequest(user, new Search("test1::failures").toSearchRequest()),
            Map.of(failureIndexName, Set.of("@timestamp"))
        );

        upsertRole(Strings.format("""
            {
                 "cluster": ["all"],
                 "indices": [
                     {
                        "names": ["%s"],
                        "privileges": ["read"],
                        "field_security": {
                            "grant": ["@timestamp", "age"]
                        }
                     },
                     {
                        "names": ["test*"],
                        "privileges": ["read_failure_store"],
                        "field_security": {
                            "grant": ["error.type", "error.message"]
                        }
                     }
                 ]
             }""", "test1"), role);

        // FLS applies to regular data stream
        assertSearchResponseContainsExpectedIndicesAndFields(
            performRequest(user, new Search(randomFrom("test1", "test1::data")).toSearchRequest()),
            Map.of(dataIndexName, Set.of("@timestamp", "age"))
        );

        // FLS applies to failure store
        assertSearchResponseContainsExpectedIndicesAndFields(
            performRequest(user, new Search("test1::failures").toSearchRequest()),
            Map.of(failureIndexName, Set.of("error.type", "error.message"))
        );

        upsertRole(Strings.format("""
            {
                 "cluster": ["all"],
                 "indices": [
                     {
                        "names": ["%s"],
                        "privileges": ["read"],
                        "field_security": {
                            "grant": ["@timestamp", "age"]
                        }
                     },
                     {
                        "names": ["test*"],
                        "privileges": ["read_failure_store"],
                        "field_security": {
                            "grant": ["error.type", "error.message"]
                        }
                     }
                 ]
             }""", "test*"), role);

        // FLS applies to regular data stream
        assertSearchResponseContainsExpectedIndicesAndFields(
            performRequest(user, new Search(randomFrom("test1", "test1::data")).toSearchRequest()),
            Map.of(dataIndexName, Set.of("@timestamp", "age"))
        );

        // FLS applies to failure store
        assertSearchResponseContainsExpectedIndicesAndFields(
            performRequest(user, new Search("test1::failures").toSearchRequest()),
            Map.of(failureIndexName, Set.of("@timestamp", "error.type", "error.message"))
        );

        upsertRole("""
            {
                 "cluster": ["all"],
                 "indices": [
                     {
                        "names": ["test*"],
                        "privileges": ["read"],
                        "field_security": {
                            "grant": ["@timestamp", "age"]
                        }
                     },
                     {
                        "names": ["test*"],
                        "privileges": ["read_failure_store"]
                     }
                 ]
             }""", role);

        // since there is a section without FLS, no FLS applies
        assertSearchResponseContainsExpectedIndicesAndFields(
            performRequest(user, new Search(randomFrom("test1", "test1::data")).toSearchRequest()),
            Map.of(dataIndexName, Set.of("@timestamp", "age", "name", "email"))
        );
        assertSearchResponseContainsExpectedIndicesAndFields(
            performRequest(user, new Search("test1::failures").toSearchRequest()),
            Map.of(
                failureIndexName,
                Set.of(
                    "@timestamp",
                    "document.id",
                    "document.index",
                    "document.source.@timestamp",
                    "document.source.age",
                    "document.source.email",
                    "document.source.name",
                    "error.message",
                    "error.stack_trace",
                    "error.type"
                )
            )
        );

        // check that direct read access to backing indices is working
        upsertRole(Strings.format("""
            {
                 "cluster": ["all"],
                 "indices": [
                     {
                        "names": ["%s"],
                        "privileges": ["read"],
                        "field_security": {
                            "grant": ["@timestamp", "age"]
                        }
                     },
                     {
                        "names": ["%s"],
                        "privileges": ["read"],
                        "field_security": {
                            "grant": ["@timestamp", "document.source.name"]
                        }
                     }
                 ]
             }""", dataIndexName, failureIndexName), role);

        // FLS applies to backing data index
        assertSearchResponseContainsExpectedIndicesAndFields(
            performRequest(user, new Search(randomFrom(dataIndexName, ".ds-*")).toSearchRequest()),
            Map.of(dataIndexName, Set.of("@timestamp", "age"))
        );
        // and backing failure index
        assertSearchResponseContainsExpectedIndicesAndFields(
            performRequest(user, new Search(randomFrom(failureIndexName, ".fs-*")).toSearchRequest()),
            Map.of(failureIndexName, Set.of("@timestamp", "document.source.name"))
        );

        // DLS
        String dataIndexDocId = "1";
        upsertRole("""
            {
                 "cluster": ["all"],
                 "indices": [
                     {
                        "names": ["test*"],
                        "privileges": ["read", "read_failure_store"],
                        "query":{"term":{"name":{"value":"not-jack"}}}
                     }
                 ]
             }""", role);
        // DLS applies and no docs match the query
        expectSearch(user, new Search(randomFrom("test1", "test1::data")));
        expectSearch(user, new Search("test1::failures"));

        upsertRole("""
            {
                 "cluster": ["all"],
                 "indices": [
                     {
                        "names": ["test*"],
                        "privileges": ["read", "read_failure_store"],
                        "query":{"term":{"name":{"value":"jack"}}}
                     }
                 ]
             }""", role);
        // DLS applies and doc matches the query
        expectSearch(user, new Search(randomFrom("test1", "test1::data")), dataIndexDocId);
        expectSearch(user, new Search("test1::failures"));

        upsertRole("""
            {
                 "cluster": ["all"],
                 "indices": [
                     {
                        "names": ["test*"],
                        "privileges": ["read"],
                        "query":{"term":{"name":{"value":"not-jack"}}}
                     },
                     {
                        "names": ["test*"],
                        "privileges": ["read_failure_store"]
                     }
                 ]
             }""", role);
        // DLS does not apply because there is a section without DLS
        expectSearch(user, new Search(randomFrom("test1", "test1::data")), dataIndexDocId);

        // DLS is applicable to backing failure store when granted read directly
        upsertRole(Strings.format("""
            {
                 "cluster": ["all"],
                 "indices": [
                     {
                        "names": ["%s"],
                        "privileges": ["read"],
                        "query":{"term":{"document.source.name":{"value":"jack"}}}
                     }
                 ]
             }""", failureIndexName), role);
        expectSearch(user, new Search(randomFrom(".fs-*", failureIndexName)));

    }

    private static void expectThrows(ThrowingRunnable runnable, int statusCode) {
        var ex = expectThrows(ResponseException.class, runnable);
        assertThat(ex.getResponse().getStatusLine().getStatusCode(), equalTo(statusCode));
    }

    private void expectThrowsBadRequest(ThrowingRunnable runnable, Matcher<String> errorMatcher) {
        ResponseException ex = expectThrows(ResponseException.class, runnable);
        assertThat(ex.getResponse().getStatusLine().getStatusCode(), equalTo(400));
        assertThat(ex.getMessage(), errorMatcher);
    }

    private void expectThrowsUnauthorized(String user, Search search, Matcher<String> errorMatcher) {
        ResponseException ex = expectThrows(ResponseException.class, () -> performRequestMaybeUsingApiKey(user, search.toSearchRequest()));
        assertThat(ex.getResponse().getStatusLine().getStatusCode(), equalTo(403));
        assertThat(ex.getMessage(), errorMatcher);
    }

    private void expectSearchThrows(String user, Search search, int statusCode) {
        expectThrows(() -> performRequestMaybeUsingApiKey(user, search.toSearchRequest()), statusCode);
        expectThrows(() -> performRequestMaybeUsingApiKey(user, search.toAsyncSearchRequest()), statusCode);
    }

    private void expectSearch(String user, Search search, String... docIds) throws Exception {
        expectSearch(performRequestMaybeUsingApiKey(user, search.toSearchRequest()), docIds);
        expectAsyncSearch(performRequestMaybeUsingApiKey(user, search.toAsyncSearchRequest()), docIds);
    }

    private void expectSearchWithApiKey(String apiKey, Search search, String... docIds) throws Exception {
        expectSearch(performRequestWithApiKey(apiKey, search.toSearchRequest()), docIds);
        expectAsyncSearch(performRequestWithApiKey(apiKey, search.toAsyncSearchRequest()), docIds);
    }

    private void expectThrowsWithApiKey(String apiKey, Search search, int statusCode) {
        expectThrows(() -> performRequestWithApiKey(apiKey, search.toSearchRequest()), statusCode);
        expectThrows(() -> performRequestWithApiKey(apiKey, search.toAsyncSearchRequest()), statusCode);
    }

    @SuppressWarnings("unchecked")
    private static void expectAsyncSearch(Response response, String... docIds) throws IOException {
        assertOK(response);
        ObjectPath resp = ObjectPath.createFromResponse(response);
        Boolean isRunning = resp.evaluate("is_running");
        Boolean isPartial = resp.evaluate("is_partial");
        assertThat(isRunning, is(false));
        assertThat(isPartial, is(false));

        List<Object> hits = resp.evaluate("response.hits.hits");
        List<String> actual = hits.stream().map(h -> (String) ((Map<String, Object>) h).get("_id")).toList();

        assertThat(actual, containsInAnyOrder(docIds));
    }

    private static void expectSearch(Response response, String... docIds) throws IOException {
        assertOK(response);
        final SearchResponse searchResponse = SearchResponseUtils.parseSearchResponse(responseAsParser(response));
        try {
            SearchHit[] hits = searchResponse.getHits().getHits();
            if (docIds != null) {
                assertThat(Arrays.toString(hits), hits.length, equalTo(docIds.length));
                List<String> actualDocIds = Arrays.stream(hits).map(SearchHit::getId).toList();
                assertThat(actualDocIds, containsInAnyOrder(docIds));
            } else {
                assertThat(hits.length, equalTo(0));
            }
        } finally {
            searchResponse.decRef();
        }
    }

    private record Search(String searchTarget, String pathParamString) {
        Search(String searchTarget) {
            this(searchTarget, "");
        }

        Request toSearchRequest() {
            return new Request("POST", Strings.format("/%s/_search%s", searchTarget, pathParamString));
        }

        Request toAsyncSearchRequest() {
            var pathParam = pathParamString.isEmpty()
                ? "?wait_for_completion_timeout=" + ASYNC_SEARCH_TIMEOUT
                : pathParamString + "&wait_for_completion_timeout=" + ASYNC_SEARCH_TIMEOUT;
            return new Request("POST", Strings.format("/%s/_async_search%s", searchTarget, pathParam));
        }

        Request toEsqlRequest() throws IOException {
            String command = "from " + searchTarget + " METADATA _id | KEEP _id";
            if (command.toLowerCase(Locale.ROOT).contains("limit") == false) {
                // add a (high) limit to avoid warnings on default limit
                command += " | limit 10000000";
            }
            XContentBuilder json = JsonXContent.contentBuilder();
            json.startObject();
            json.field("query", command);
            addRandomPragmas(json);
            json.endObject();
            var request = new Request("POST", "_query");
            request.setJsonEntity(Strings.toString(json));
            return request;
        }
    }

    private List<String> setupDataStream() throws IOException {
        createTemplates();
        return randomBoolean() ? populateDataStreamWithBulkRequest() : populateDataStreamWithDocRequests();
    }

    @SuppressWarnings("unchecked")
    private List<String> setupOtherDataStream() throws IOException {
        createOtherTemplates();

        var bulkRequest = new Request("POST", "/_bulk?refresh=true");
        bulkRequest.setJsonEntity("""
            { "create" : { "_index" : "other1", "_id" : "3" } }
            { "@timestamp": 3, "age" : 1, "name" : "jane", "email" : "jane@example.com" }
            { "create" : { "_index" : "other1", "_id" : "4" } }
            { "@timestamp": 4, "age" : "this should be an int", "name" : "jane", "email" : "jane@example.com" }
            """);
        Response response = performRequest(WRITE_ACCESS, bulkRequest);
        assertOK(response);
        // we need this dance because the ID for the failed document is random, **not** 4
        Map<String, Object> stringObjectMap = responseAsMap(response);
        List<Object> items = (List<Object>) stringObjectMap.get("items");
        List<String> ids = new ArrayList<>();
        for (Object item : items) {
            Map<String, Object> itemMap = (Map<String, Object>) item;
            Map<String, Object> create = (Map<String, Object>) itemMap.get("create");
            assertThat(create.get("status"), equalTo(201));
            ids.add((String) create.get("_id"));
        }
        return ids;
    }

    private void createTemplates() throws IOException {
        var componentTemplateRequest = new Request("PUT", "/_component_template/component1");
        componentTemplateRequest.setJsonEntity("""
            {
                "template": {
                    "mappings": {
                        "properties": {
                            "@timestamp": {
                                "type": "date"
                            },
                            "age": {
                                "type": "integer"
                            },
                            "email": {
                                "type": "keyword"
                            },
                            "name": {
                                "type": "text"
                            }
                        }
                    },
                    "data_stream_options": {
                      "failure_store": {
                        "enabled": true
                      }
                    }
                }
            }
            """);
        assertOK(adminClient().performRequest(componentTemplateRequest));

        var indexTemplateRequest = new Request("PUT", "/_index_template/template1");
        indexTemplateRequest.setJsonEntity("""
            {
                "index_patterns": ["test*"],
                "data_stream": {},
                "priority": 500,
                "composed_of": ["component1"]
            }
            """);
        assertOK(adminClient().performRequest(indexTemplateRequest));
    }

    private void createOtherTemplates() throws IOException {
        var componentTemplateRequest = new Request("PUT", "/_component_template/component2");
        componentTemplateRequest.setJsonEntity("""
            {
                "template": {
                    "mappings": {
                        "properties": {
                            "@timestamp": {
                                "type": "date"
                            },
                            "age": {
                                "type": "integer"
                            },
                            "email": {
                                "type": "keyword"
                            },
                            "name": {
                                "type": "text"
                            }
                        }
                    },
                    "data_stream_options": {
                      "failure_store": {
                        "enabled": true
                      }
                    }
                }
            }
            """);
        assertOK(adminClient().performRequest(componentTemplateRequest));

        var indexTemplateRequest = new Request("PUT", "/_index_template/template2");
        indexTemplateRequest.setJsonEntity("""
            {
                "index_patterns": ["other*"],
                "data_stream": {},
                "priority": 500,
                "composed_of": ["component1"]
            }
            """);
        assertOK(adminClient().performRequest(indexTemplateRequest));
    }

    private List<String> populateDataStreamWithDocRequests() throws IOException {
        List<String> ids = new ArrayList<>();

        var dataStreamName = "test1";
        var docRequest = new Request("PUT", "/" + dataStreamName + "/_doc/1?refresh=true&op_type=create");
        docRequest.setJsonEntity("""
            {
               "@timestamp": 1,
               "age" : 1,
               "name" : "jack",
               "email" : "jack@example.com"
            }
            """);
        Response response = performRequest(WRITE_ACCESS, docRequest);
        assertOK(response);
        Map<String, Object> responseAsMap = responseAsMap(response);
        ids.add((String) responseAsMap.get("_id"));

        docRequest = new Request("PUT", "/" + dataStreamName + "/_doc/2?refresh=true&op_type=create");
        docRequest.setJsonEntity("""
            {
               "@timestamp": 2,
               "age" : "this should be an int",
               "name" : "jack",
               "email" : "jack@example.com"
            }
            """);
        response = performRequest(WRITE_ACCESS, docRequest);
        assertOK(response);
        responseAsMap = responseAsMap(response);
        ids.add((String) responseAsMap.get("_id"));

        return ids;
    }

    @SuppressWarnings("unchecked")
    private List<String> populateDataStreamWithBulkRequest() throws IOException {
        var bulkRequest = new Request("POST", "/_bulk?refresh=true");
        bulkRequest.setJsonEntity("""
            { "create" : { "_index" : "test1", "_id" : "1" } }
            { "@timestamp": 1, "age" : 1, "name" : "jack", "email" : "jack@example.com" }
            { "create" : { "_index" : "test1", "_id" : "2" } }
            { "@timestamp": 2, "age" : "this should be an int", "name" : "jack", "email" : "jack@example.com" }
            """);
        Response response = performRequest(WRITE_ACCESS, bulkRequest);
        assertOK(response);
        // we need this dance because the ID for the failed document is random, **not** 2
        Map<String, Object> stringObjectMap = responseAsMap(response);
        List<Object> items = (List<Object>) stringObjectMap.get("items");
        List<String> ids = new ArrayList<>();
        for (Object item : items) {
            Map<String, Object> itemMap = (Map<String, Object>) item;
            Map<String, Object> create = (Map<String, Object>) itemMap.get("create");
            assertThat(create.get("status"), equalTo(201));
            ids.add((String) create.get("_id"));
        }
        return ids;
    }

    private void deleteDataStream(String user, String dataStreamName) throws IOException {
        assertOK(performRequest(user, new Request("DELETE", "/_data_stream/" + dataStreamName)));
    }

    private void deleteIndex(String user, String indexName) throws IOException {
        assertOK(performRequest(user, new Request("DELETE", "/" + indexName)));
    }

    private Response performRequest(String user, Request request) throws IOException {
        request.setOptions(RequestOptions.DEFAULT.toBuilder().addHeader("Authorization", basicAuthHeaderValue(user, PASSWORD)).build());
        return client().performRequest(request);
    }

    private Response performRequestWithRunAs(String user, Request request) throws IOException {
        request.setOptions(RequestOptions.DEFAULT.toBuilder().addHeader("es-security-runas-user", user).build());
        return adminClient().performRequest(request);
    }

    private Response performRequestMaybeUsingApiKey(String user, Request request) throws IOException {
        if (randomBoolean() && apiKeys.containsKey(user)) {
            return performRequestWithApiKey(apiKeys.get(user), request);
        } else {
            return performRequest(user, request);
        }
    }

    private static Response performRequestWithApiKey(String apiKey, Request request) throws IOException {
        request.setOptions(RequestOptions.DEFAULT.toBuilder().addHeader("Authorization", "ApiKey " + apiKey).build());
        return client().performRequest(request);
    }

    private static void expectUserPrivilegesResponse(String userPrivilegesResponse) throws IOException {
        Request request = new Request("GET", "/_security/user/_privileges");
        request.setOptions(request.getOptions().toBuilder().addHeader("Authorization", basicAuthHeaderValue("user", PASSWORD)));
        Response response = client().performRequest(request);
        assertOK(response);
        assertThat(responseAsMap(response), equalTo(mapFromJson(userPrivilegesResponse)));
    }

    private static Map<String, Object> mapFromJson(String json) {
        return XContentHelper.convertToMap(JsonXContent.jsonXContent, json, false);
    }

    protected TestSecurityClient getSecurityClient() {
        if (securityClient == null) {
            securityClient = new TestSecurityClient(adminClient());
        }
        return securityClient;
    }

    protected void createUser(String username, SecureString password, String... roles) throws IOException {
        getSecurityClient().putUser(new User(username, roles), password);
    }

    protected String createAndStoreApiKey(String username, @Nullable String roleDescriptors) throws IOException {
        assertThat("API key already registered for user: " + username, apiKeys.containsKey(username), is(false));
        apiKeys.put(username, createApiKey(username, roleDescriptors));
        return apiKeys.get(username);
    }

    protected String createOrUpdateApiKey(String username, @Nullable String roleDescriptors) throws IOException {
        apiKeys.put(username, createApiKey(username, roleDescriptors));
        return apiKeys.get(username);
    }

    private String createApiKey(String username, String roleDescriptors) throws IOException {
        var request = new Request("POST", "/_security/api_key");
        if (roleDescriptors == null) {
            request.setJsonEntity("""
                {
                    "name": "test-api-key"
                }
                """);
        } else {
            request.setJsonEntity(Strings.format("""
                {
                    "name": "test-api-key",
                    "role_descriptors": %s
                }
                """, roleDescriptors));
        }
        Response response = performRequest(username, request);
        assertOK(response);
        Map<String, Object> responseAsMap = responseAsMap(response);
        return (String) responseAsMap.get("encoded");
    }

    protected Response upsertRole(String roleDescriptor, String roleName) throws IOException {
        return upsertRole(roleDescriptor, roleName, randomBoolean());
    }

    protected Response upsertRole(String roleDescriptor, String roleName, boolean bulk) throws IOException {
        Request createRoleRequest = roleRequest(roleDescriptor, roleName, bulk);
        Response createRoleResponse = adminClient().performRequest(createRoleRequest);
        assertOK(createRoleResponse);
        if (bulk) {
            Map<String, Object> flattenedResponse = Maps.flatten(responseAsMap(createRoleResponse), true, true);
            if (flattenedResponse.containsKey("errors.count") && (int) flattenedResponse.get("errors.count") > 0) {
                throw new AssertionError(
                    "Failed to create role [" + roleName + "], reason: " + flattenedResponse.get("errors.details." + roleName + ".reason")
                );
            }
        }
        return createRoleResponse;
    }

    protected Request roleRequest(String roleDescriptor, String roleName, boolean bulk) {
        Request createRoleRequest;
        if (bulk) {
            createRoleRequest = new Request(HttpPost.METHOD_NAME, "/_security/role");
            createRoleRequest.setJsonEntity(org.elasticsearch.core.Strings.format("""
                {"roles": {"%s": %s}}
                """, roleName, roleDescriptor));
        } else {
            createRoleRequest = new Request(randomFrom(HttpPut.METHOD_NAME, HttpPost.METHOD_NAME), "/_security/role/" + roleName);
            createRoleRequest.setJsonEntity(roleDescriptor);
        }
        return createRoleRequest;
    }

    protected void assertSearchResponseContainsExpectedIndicesAndFields(
        Response searchResponse,
        Map<String, Set<String>> expectedIndicesAndFields
    ) {
        try {
            assertOK(searchResponse);
            var response = SearchResponseUtils.responseAsSearchResponse(searchResponse);
            try {
                final var searchResult = Arrays.stream(response.getHits().getHits())
                    .collect(Collectors.toMap(SearchHit::getIndex, SearchHit::getSourceAsMap));

                assertThat(searchResult.keySet(), equalTo(expectedIndicesAndFields.keySet()));
                for (String index : expectedIndicesAndFields.keySet()) {
                    Set<String> expectedFields = expectedIndicesAndFields.get(index);
                    assertThat(Maps.flatten(searchResult.get(index), false, true).keySet(), equalTo(expectedFields));
                }
            } finally {
                response.decRef();
            }
        } catch (IOException e) {
            throw new UncheckedIOException(e);
        }
    }

    private void deleteScroll(String scrollId) throws IOException {
        Request deleteScroll = new Request("DELETE", "/_search/scroll");
        deleteScroll.setJsonEntity(Strings.format("""
            {
                "scroll_id": "%s"
            }
            """, scrollId));
        Response deleteScrollResponse = performRequest("user", deleteScroll);
        assertOK(deleteScrollResponse);
    }

    private String performScrollSearchRequestAndAssertDocs(String indexExpression, String docId) throws IOException {
        Response scrollResponse = performRequest("user", new Request("POST", Strings.format("/%s/_search?scroll=1m", indexExpression)));
        assertOK(scrollResponse);

        final SearchResponse searchResponse = SearchResponseUtils.parseSearchResponse(responseAsParser(scrollResponse));
        final String scrollId = searchResponse.getScrollId();
        assertThat(scrollId, notNullValue());
        try {
            assertSearchContainsDocs(searchResponse, docId);
        } finally {
            searchResponse.decRef();
        }
        return scrollId;
    }

    private SearchResponse performScrollSearchRequest(String user, String scrollId) throws IOException {
        Request searchRequestWithScrollId = new Request("POST", "/_search/scroll");
        searchRequestWithScrollId.setJsonEntity(Strings.format("""
            {
                "scroll": "1m",
                "scroll_id": "%s"
            }
            """, scrollId));
        Response response = performRequest(user, searchRequestWithScrollId);
        assertOK(response);
        return SearchResponseUtils.parseSearchResponse(responseAsParser(response));
    }

    private static void assertSearchContainsDocs(SearchResponse searchResponse, String... docIds) {
        SearchHit[] hits = searchResponse.getHits().getHits();
        assertThat(hits.length, equalTo(docIds.length));
        List<String> actualDocIds = Arrays.stream(hits).map(SearchHit::getId).toList();
        assertThat(actualDocIds, containsInAnyOrder(docIds));
    }

    private static void assertSearchHasNoHits(SearchResponse searchResponse) {
        try {
            SearchHit[] hits = searchResponse.getHits().getHits();
            assertThat(hits.length, equalTo(0));
        } finally {
            searchResponse.decRef();
        }
    }

    static void addRandomPragmas(XContentBuilder builder) throws IOException {
        if (Build.current().isSnapshot()) {
            Settings pragmas = randomPragmas();
            if (pragmas != Settings.EMPTY) {
                builder.startObject("pragma");
                builder.value(pragmas);
                builder.endObject();
            }
        }
    }

    static Settings randomPragmas() {
        Settings.Builder settings = Settings.builder();
        if (randomBoolean()) {
            settings.put("page_size", between(1, 5));
        }
        if (randomBoolean()) {
            settings.put("exchange_buffer_size", between(1, 2));
        }
        if (randomBoolean()) {
            settings.put("data_partitioning", randomFrom("shard", "segment", "doc"));
        }
        if (randomBoolean()) {
            settings.put("enrich_max_workers", between(1, 5));
        }
        if (randomBoolean()) {
            settings.put("node_level_reduction", randomBoolean());
        }
        return settings.build();
    }

    @SuppressWarnings("unchecked")
    private Tuple<List<String>, List<String>> getDataAndFailureIndices(String dataStreamName) throws IOException {
        Request dataStream = new Request("GET", "/_data_stream/" + dataStreamName);
        Response response = adminClient().performRequest(dataStream);
        Map<String, Object> dataStreams = entityAsMap(response);
        assertEquals(Collections.singletonList("test1"), XContentMapValues.extractValue("data_streams.name", dataStreams));
        List<String> dataIndexNames = (List<String>) XContentMapValues.extractValue("data_streams.indices.index_name", dataStreams);
        List<String> failureIndexNames = (List<String>) XContentMapValues.extractValue(
            "data_streams.failure_store.indices.index_name",
            dataStreams
        );
        return new Tuple<>(dataIndexNames, failureIndexNames);
    }

    private Tuple<String, String> getSingleDataAndFailureIndices(String dataStreamName) throws IOException {
        Tuple<List<String>, List<String>> indices = getDataAndFailureIndices(dataStreamName);
        assertThat(indices.v1().size(), equalTo(1));
        assertThat(indices.v2().size(), equalTo(1));
        return new Tuple<>(indices.v1().get(0), indices.v2().get(0));
    }

    private void expectHasPrivileges(String user, String requestBody, String expectedResponse) throws IOException {
        Request req = new Request("POST", "/_security/user/_has_privileges");
        req.setJsonEntity(requestBody);
        Response response = randomBoolean() ? performRequestMaybeUsingApiKey(user, req) : performRequestWithRunAs(user, req);
        assertThat(responseAsMap(response), equalTo(mapFromJson(expectedResponse)));
    }

    private void expectHasPrivilegesWithApiKey(String apiKey, String requestBody, String expectedResponse) throws IOException {
        Request req = new Request("POST", "/_security/user/_has_privileges");
        req.setJsonEntity(requestBody);
        Response response = performRequestWithApiKey(apiKey, req);
        assertThat(responseAsMap(response), equalTo(mapFromJson(expectedResponse)));
    }

    private static void expectThrowsSelectorsNotAllowed(ThrowingRunnable runnable) {
        ResponseException exception = expectThrows(ResponseException.class, runnable);
        assertThat(exception.getResponse().getStatusLine().getStatusCode(), equalTo(400));
        assertThat(exception.getMessage(), containsString("selectors [::] are not allowed in the index name expression"));
    }
}<|MERGE_RESOLUTION|>--- conflicted
+++ resolved
@@ -68,13 +68,6 @@
     @ClassRule
     public static ElasticsearchCluster cluster = ElasticsearchCluster.local()
         .apply(SecurityOnTrialLicenseRestTestCase.commonTrialSecurityClusterConfig)
-<<<<<<< HEAD
-        .nodes(5)
-        .feature(FeatureFlag.FAILURE_STORE_ENABLED)
-        .setting("logger.rest.suppressed", "TRACE")
-        .setting("logger.org.elasticsearch.transport.TransportService.tracer", "trace")
-=======
->>>>>>> 0ce8448b
         .build();
 
     @Override

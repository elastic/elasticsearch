/*
 * Copyright Elasticsearch B.V. and/or licensed to Elasticsearch B.V. under one
 * or more contributor license agreements. Licensed under the Elastic License
 * 2.0; you may not use this file except in compliance with the Elastic License
 * 2.0.
 */

package org.elasticsearch.xpack.security.failurestore;

import org.apache.http.client.methods.HttpPost;
import org.apache.http.client.methods.HttpPut;
import org.elasticsearch.Build;
import org.elasticsearch.action.search.SearchResponse;
import org.elasticsearch.client.Request;
import org.elasticsearch.client.RequestOptions;
import org.elasticsearch.client.Response;
import org.elasticsearch.client.ResponseException;
import org.elasticsearch.common.Strings;
import org.elasticsearch.common.settings.SecureString;
import org.elasticsearch.common.settings.Settings;
import org.elasticsearch.common.util.Maps;
import org.elasticsearch.common.util.concurrent.ThreadContext;
import org.elasticsearch.common.xcontent.XContentHelper;
import org.elasticsearch.common.xcontent.support.XContentMapValues;
import org.elasticsearch.core.Nullable;
import org.elasticsearch.core.Tuple;
import org.elasticsearch.search.SearchHit;
import org.elasticsearch.search.SearchResponseUtils;
import org.elasticsearch.test.TestSecurityClient;
import org.elasticsearch.test.cluster.ElasticsearchCluster;
import org.elasticsearch.test.cluster.FeatureFlag;
import org.elasticsearch.test.rest.ESRestTestCase;
import org.elasticsearch.test.rest.ObjectPath;
import org.elasticsearch.xcontent.XContentBuilder;
import org.elasticsearch.xcontent.json.JsonXContent;
import org.elasticsearch.xpack.core.security.user.User;
import org.elasticsearch.xpack.security.SecurityOnTrialLicenseRestTestCase;
import org.hamcrest.Matcher;
import org.junit.Before;
import org.junit.ClassRule;

import java.io.IOException;
import java.io.UncheckedIOException;
import java.util.ArrayList;
import java.util.Arrays;
import java.util.Collections;
import java.util.HashMap;
import java.util.List;
import java.util.Locale;
import java.util.Map;
import java.util.Set;
import java.util.stream.Collectors;
import java.util.stream.Stream;

import static org.hamcrest.Matchers.containsInAnyOrder;
import static org.hamcrest.Matchers.containsString;
import static org.hamcrest.Matchers.equalTo;
import static org.hamcrest.Matchers.hasItem;
import static org.hamcrest.Matchers.is;
import static org.hamcrest.Matchers.notNullValue;

public class FailureStoreSecurityRestIT extends ESRestTestCase {

    private TestSecurityClient securityClient;

    private Map<String, String> apiKeys = new HashMap<>();

    @ClassRule
    public static ElasticsearchCluster cluster = ElasticsearchCluster.local()
        .apply(SecurityOnTrialLicenseRestTestCase.commonTrialSecurityClusterConfig)
        .feature(FeatureFlag.FAILURE_STORE_ENABLED)
        .build();

    @Override
    protected String getTestRestCluster() {
        return cluster.getHttpAddresses();
    }

    @Override
    protected Settings restAdminSettings() {
        String token = basicAuthHeaderValue("admin_user", new SecureString("admin-password".toCharArray()));
        return Settings.builder().put(ThreadContext.PREFIX + ".Authorization", token).build();
    }

    private static final String ASYNC_SEARCH_TIMEOUT = "30s";

    private static final String ADMIN_USER = "admin_user";

    private static final String DATA_ACCESS = "data_access";
    private static final String BACKING_INDEX_DATA_ACCESS = "backing_index_data_access";
    private static final String BACKING_INDEX_FAILURE_ACCESS = "backing_index_failure_access";
    private static final String FAILURE_INDEX_DATA_ACCESS = "failure_index_data_access";
    private static final String FAILURE_INDEX_FAILURE_ACCESS = "failure_index_failure_access";
    private static final String STAR_READ_ONLY_ACCESS = "star_read_only";
    private static final String FAILURE_STORE_ACCESS = "failure_store_access";
    private static final String BOTH_ACCESS = "both_access";
    private static final String WRITE_ACCESS = "write_access";
    private static final String MANAGE_ACCESS = "manage_access";
    private static final String MANAGE_FAILURE_STORE_ACCESS = "manage_failure_store_access";
    private static final String MANAGE_DATA_STREAM_LIFECYCLE = "manage_data_stream_lifecycle";
    private static final SecureString PASSWORD = new SecureString("admin-password");

    @Before
    public void setup() throws IOException {
        apiKeys = new HashMap<>();
        createUser(WRITE_ACCESS, PASSWORD, WRITE_ACCESS);
        upsertRole(Strings.format("""
            {
              "cluster": ["all"],
              "indices": [{"names": ["test*"], "privileges": ["write", "auto_configure"]}]
            }"""), WRITE_ACCESS);
    }

    public void testGetUserPrivileges() throws IOException {
        createUser("user", PASSWORD, "role");

        upsertRole("""
            {
              "cluster": ["all"],
              "indices": [
                {
                  "names": ["*"],
                  "privileges": ["read", "read_failure_store"]
                }
              ]
            }
            """, "role");
        expectUserPrivilegesResponse("""
            {
              "cluster": ["all"],
              "global": [],
              "indices": [{
                  "names": ["*"],
                  "privileges": ["read", "read_failure_store"],
                  "allow_restricted_indices": false
                }
              ],
              "applications": [],
              "run_as": []
            }""");

        upsertRole("""
            {
              "cluster": ["all"],
              "indices": [
                {
                  "names": ["*"],
                  "privileges": ["read_failure_store"]
                }
              ]
            }
            """, "role");
        expectUserPrivilegesResponse("""
            {
              "cluster": ["all"],
              "global": [],
              "indices": [
                {
                  "names": ["*"],
                  "privileges": ["read_failure_store"],
                  "allow_restricted_indices": false
                }],
              "applications": [],
              "run_as": []
            }""");

        upsertRole("""
            {
              "cluster": ["all"],
              "indices": [
                {
                  "names": ["*"],
                  "privileges": ["all", "read_failure_store"]
                }
              ]
            }
            """, "role");
        expectUserPrivilegesResponse("""
            {
              "cluster": ["all"],
              "global": [],
              "indices": [
                {
                  "names": ["*"],
                  "privileges": ["all", "read_failure_store"],
                  "allow_restricted_indices": false
                }],
              "applications": [],
              "run_as": []
            }""");

        upsertRole("""
            {
              "cluster": ["all"],
              "indices": [
                {
                  "names": ["*"],
                  "privileges": ["read", "read_failure_store"]
                },
                {
                  "names": ["*"],
                  "privileges": ["write", "manage_failure_store"]
                }
              ]
            }
            """, "role");
        expectUserPrivilegesResponse("""
            {
              "cluster": ["all"],
              "global": [],
              "indices": [
                {
                  "names": ["*"],
                  "privileges": ["manage_failure_store", "read", "read_failure_store", "write"],
                  "allow_restricted_indices": false
                }
              ],
              "applications": [],
              "run_as": []
            }""");

        upsertRole("""
            {
              "cluster": ["all"],
              "indices": [
                {
                  "names": ["*", "idx"],
                  "privileges": ["read", "manage"],
                  "allow_restricted_indices": false
                },
                {
                  "names": ["idx", "*"],
                  "privileges": ["manage_data_stream_lifecycle"],
                  "allow_restricted_indices": false
                },
                {
                  "names": ["*", "idx"],
                  "privileges": ["write"],
                  "allow_restricted_indices": true
                },
                {
                  "names": ["idx", "*"],
                  "privileges": ["manage"],
                  "allow_restricted_indices": true
                }
              ]
            }
            """, "role");
        expectUserPrivilegesResponse("""
            {
              "cluster": ["all"],
              "global": [],
              "indices": [
                {
                  "names": ["*", "idx"],
                  "privileges": ["manage", "manage_data_stream_lifecycle", "read"],
                  "allow_restricted_indices": false
                },
                {
                  "names": ["*", "idx"],
                  "privileges": ["manage", "write"],
                  "allow_restricted_indices": true
                }
              ],
              "applications": [],
              "run_as": []
            }""");
    }

    public void testHasPrivileges() throws IOException {
        createUser("user", PASSWORD, "role");

        upsertRole("""
            {
              "cluster": ["all"],
              "indices": [
                {
                  "names": ["*"],
                  "privileges": ["read", "read_failure_store"]
                },
                {
                  "names": ["test2"],
                  "privileges": ["manage_failure_store", "write"]
                }
              ]
            }
            """, "role");
        createAndStoreApiKey("user", randomBoolean() ? null : """
            {
              "role": {
                "cluster": ["all"],
                "indices": [
                  {
                    "names": ["*"],
                    "privileges": ["read", "read_failure_store"]
                  },
                  {
                    "names": ["test2"],
                    "privileges": ["manage_failure_store", "write"]
                  }
                ]
              }
            }
            """);

        expectHasPrivileges("user", """
            {
                "index": [
                    {
                        "names": ["test1"],
                        "privileges": ["read", "read_failure_store"]
                    },
                    {
                        "names": ["test2"],
                        "privileges": ["read"]
                    },
                    {
                        "names": ["test2"],
                        "privileges": ["read_failure_store"]
                    },
                    {
                        "names": ["test1"],
                        "privileges": ["manage_failure_store"]
                    },
                    {
                        "names": ["test1"],
                        "privileges": ["manage"]
                    },
                    {
                        "names": ["test2"],
                        "privileges": ["manage_failure_store"]
                    },
                    {
                        "names": ["test2"],
                        "privileges": ["manage"]
                    }
                ]
            }
            """, """
            {
                "username": "user",
                "has_all_requested": false,
                "cluster": {},
                "index": {
                    "test1": {
                        "read": true,
                        "read_failure_store": true,
                        "manage_failure_store": false,
                        "manage": false
                    },
                    "test2": {
                        "read": true,
                        "read_failure_store": true,
                        "manage_failure_store": true,
                        "manage": false
                    }
                },
                "application": {}
            }
            """);
        expectHasPrivileges("user", """
            {
                "index": [
                    {
                        "names": ["test1"],
                        "privileges": ["indices:data/write/*"]
                    },
                    {
                        "names": ["test2"],
                        "privileges": ["indices:admin/*", "indices:data/write/*"]
                    }
                ]
            }
            """, """
            {
                "username": "user",
                "has_all_requested": false,
                "cluster": {},
                "index": {
                    "test1": {
                        "indices:data/write/*": false
                    },
                    "test2": {
                        "indices:admin/*": false,
                        "indices:data/write/*": true
                    }
                },
                "application": {}
            }
            """);
        expectHasPrivileges("user", """
            {
                "index": [
                    {
                        "names": ["test1"],
                        "privileges": ["indices:data/write/*"]
                    }
                ]
            }
            """, """
            {
                "username": "user",
                "has_all_requested": false,
                "cluster": {},
                "index": {
                    "test1": {
                        "indices:data/write/*": false
                    }
                },
                "application": {}
            }
            """);
        expectHasPrivileges("user", """
            {
                "index": [
                    {
                        "names": ["test1"],
                        "privileges": ["read"]
                    }
                ]
            }
            """, """
            {
                "username": "user",
                "has_all_requested": true,
                "cluster": {},
                "index": {
                    "test1": {
                        "read": true
                    }
                },
                "application": {}
            }
            """);
        expectHasPrivileges("user", """
            {
                "index": [
                    {
                        "names": ["test1"],
                        "privileges": ["read_failure_store"]
                    }
                ]
            }
            """, """
            {
                "username": "user",
                "has_all_requested": true,
                "cluster": {},
                "index": {
                    "test1": {
                        "read_failure_store": true
                    }
                },
                "application": {}
            }
            """);
        expectHasPrivileges("user", """
            {
                "index": [
                    {
                        "names": [".security-7"],
                        "privileges": ["read_failure_store"],
                        "allow_restricted_indices": true
                    }
                ]
            }
            """, """
            {
                "username": "user",
                "has_all_requested": false,
                "cluster": {},
                "index": {
                    ".security-7": {
                        "read_failure_store": false
                    }
                },
                "application": {}
            }
            """);
        expectHasPrivileges("user", """
            {
                "index": [
                    {
                        "names": [".security-7", "test1"],
                        "privileges": ["read_failure_store"],
                        "allow_restricted_indices": true
                    }
                ]
            }
            """, """
            {
                "username": "user",
                "has_all_requested": false,
                "cluster": {},
                "index": {
                    ".security-7": {
                        "read_failure_store": false
                    },
                    "test1": {
                        "read_failure_store": true
                    }
                },
                "application": {}
            }
            """);

        upsertRole("""
            {
              "cluster": ["all"],
              "indices": [
                {
                  "names": ["*"],
                  "privileges": ["indices:data/read/*"]
                },
                {
                  "names": ["test*"],
                  "privileges": ["read_failure_store"]
                },
                {
                  "names": ["test2"],
                  "privileges": ["all"]
                }
              ]
            }
            """, "role");
        apiKeys.remove("user");
        createAndStoreApiKey("user", randomBoolean() ? null : """
            {
                "role": {
                  "cluster": ["all"],
                  "indices": [
                    {
                      "names": ["*"],
                      "privileges": ["indices:data/read/*"]
                    },
                    {
                      "names": ["test*"],
                      "privileges": ["read_failure_store"]
                    },
                    {
                      "names": ["test2"],
                      "privileges": ["all"]
                    }
                  ]
                }
            }
            """);
        expectHasPrivileges("user", """
            {
                "index": [
                    {
                        "names": ["test1"],
                        "privileges": ["all", "indices:data/read/*", "read", "read_failure_store", "write"]
                    },
                    {
                        "names": ["test2"],
                        "privileges": ["all", "indices:data/read/*", "read", "read_failure_store", "write"]
                    },
                    {
                        "names": ["test3"],
                        "privileges": ["all", "indices:data/read/*", "read", "read_failure_store", "write"]
                    }
                ]
            }
            """, """
            {
                "username": "user",
                "has_all_requested": false,
                "cluster": {},
                "index": {
                    "test1": {
                        "all": false,
                        "indices:data/read/*": true,
                        "read": false,
                        "read_failure_store": true,
                        "write": false
                    },
                    "test2": {
                        "all": true,
                        "indices:data/read/*": true,
                        "read": true,
                        "read_failure_store": true,
                        "write": true
                    },
                    "test3": {
                        "all": false,
                        "indices:data/read/*": true,
                        "read": false,
                        "read_failure_store": true,
                        "write": false
                    }
                },
                "application": {}
            }
            """);

        upsertRole("""
            {
              "cluster": ["all"],
              "indices": [
                {
                  "names": ["test1"],
                  "privileges": ["read", "read_failure_store"]
                }
              ]
            }
            """, "role");
        apiKeys.remove("user");
        createAndStoreApiKey("user", randomBoolean() ? null : """
            {
                "role": {
                  "cluster": ["all"],
                  "indices": [
                    {
                      "names": ["test1"],
                      "privileges": ["read", "read_failure_store"]
                    }
                  ]
                }
            }
            """);
        expectHasPrivileges("user", """
            {
                "index": [
                    {
                        "names": ["test1"],
                        "privileges": ["all"]
                    }
                ]
            }
            """, """
            {
                "username": "user",
                "has_all_requested": false,
                "cluster": {},
                "index": {
                    "test1": {
                        "all": false
                    }
                },
                "application": {}
            }
            """);

        upsertRole("""
            {
              "cluster": ["all"],
              "indices": [
                {
                  "names": ["test1"],
                  "privileges": ["all"]
                }
              ]
            }
            """, "role");
        apiKeys.remove("user");
        createAndStoreApiKey("user", randomBoolean() ? null : """
            {
                "role": {
                  "cluster": ["all"],
                  "indices": [
                    {
                      "names": ["test1"],
                      "privileges": ["all"]
                    }
                  ]
                }
            }
            """);
        expectHasPrivileges("user", """
            {
                "index": [
                    {
                        "names": ["test1"],
                        "privileges": ["all"]
                    }
                ]
            }
            """, """
            {
                "username": "user",
                "has_all_requested": true,
                "cluster": {},
                "index": {
                    "test1": {
                        "all": true
                    }
                },
                "application": {}
            }
            """);
        expectHasPrivileges("user", """
            {
                "index": [
                    {
                        "names": ["test1"],
                        "privileges": ["read"]
                    }
                ]
            }
            """, """
            {
                "username": "user",
                "has_all_requested": true,
                "cluster": {},
                "index": {
                    "test1": {
                        "read": true
                    }
                },
                "application": {}
            }
            """);
        expectHasPrivileges("user", """
            {
                "index": [
                    {
                        "names": ["test1"],
                        "privileges": ["read_failure_store"]
                    }
                ]
            }
            """, """
            {
                "username": "user",
                "has_all_requested": true,
                "cluster": {},
                "index": {
                    "test1": {
                        "read_failure_store": true
                    }
                },
                "application": {}
            }
            """);
        expectHasPrivileges("user", """
            {
                "index": [
                    {
                        "names": [".security-7"],
                        "privileges": ["read_failure_store", "read", "all"],
                        "allow_restricted_indices": true
                    }
                ]
            }
            """, """
            {
                "username": "user",
                "has_all_requested": false,
                "cluster": {},
                "index": {
                    ".security-7": {
                        "read_failure_store": false,
                        "read": false,
                        "all": false
                    }
                },
                "application": {}
            }
            """);

        upsertRole("""
            {
              "cluster": ["all"],
              "indices": [
                {
                  "names": [".*"],
                  "privileges": ["read_failure_store"],
                  "allow_restricted_indices": true
                },
                {
                  "names": [".*"],
                  "privileges": ["read"],
                  "allow_restricted_indices": false
                }
              ]
            }
            """, "role");
        apiKeys.remove("user");
        createAndStoreApiKey("user", randomBoolean() ? null : """
            {
                "role": {
                    "cluster": ["all"],
                    "indices": [
                        {
                            "names": [".*"],
                            "privileges": ["read_failure_store"],
                            "allow_restricted_indices": true
                        },
                        {
                            "names": [".*"],
                            "privileges": ["read"],
                            "allow_restricted_indices": false
                        }
                    ]
                }
            }
            """);
        expectHasPrivileges("user", """
            {
                "index": [
                    {
                        "names": [".security-7"],
                        "privileges": ["read_failure_store", "read", "all"],
                        "allow_restricted_indices": true
                    }
                ]
            }
            """, """
            {
                "username": "user",
                "has_all_requested": false,
                "cluster": {},
                "index": {
                    ".security-7": {
                        "read_failure_store": true,
                        "read": false,
                        "all": false
                    }
                },
                "application": {}
            }
            """);

        // invalid payloads with explicit selectors in index patterns
        expectThrows(() -> expectHasPrivileges("user", """
            {
                "index": [
                    {
                        "names": ["test1", "test1::failures"],
                        "privileges": ["read_failure_store", "read", "all"],
                        "allow_restricted_indices": false
                    }
                ]
            }
            """, """
            {}
            """), 400);
        expectThrows(() -> expectHasPrivileges("user", """
            {
                "index": [
                    {
                        "names": ["test1::data"],
                        "privileges": ["read_failure_store", "read", "all"],
                        "allow_restricted_indices": false
                    }
                ]
            }
            """, """
            {}
            """), 400);
        expectThrows(() -> expectHasPrivileges("user", """
            {
                "index": [
                    {
                        "names": ["test1::failures"],
                        "privileges": ["read_failure_store", "read", "all"],
                        "allow_restricted_indices": false
                    }
                ]
            }
            """, """
            {}
            """), 400);
    }

    public void testHasPrivilegesWithApiKeys() throws IOException {
        var user = "user";
        var role = "role";
        createUser(user, PASSWORD, role);
        upsertRole("""
            {
                "cluster": ["all"],
                "indices": [
                    {
                        "names": ["*"],
                        "privileges": ["read_failure_store"]
                    }
                ]
            }
            """, role);

        String apiKey = createApiKey(user, """
            {
                "role": {
                    "cluster": ["all"],
                    "indices": [{"names": ["test1"], "privileges": ["read_failure_store"]}]
                }
            }""");

        expectHasPrivilegesWithApiKey(apiKey, """
            {
                "index": [
                    {
                        "names": ["test1"],
                        "privileges": ["read_failure_store"],
                        "allow_restricted_indices": true
                    },
                    {
                        "names": ["test2"],
                        "privileges": ["read_failure_store"],
                        "allow_restricted_indices": true
                    }
                ]
            }
            """, """
            {
                "username": "user",
                "has_all_requested": false,
                "cluster": {},
                "index": {
                    "test1": {
                        "read_failure_store": true
                    },
                    "test2": {
                        "read_failure_store": false
                    }
                },
                "application": {}
            }
            """);
    }

    public void testRoleWithSelectorInIndexPattern() throws Exception {
        setupDataStream();
        createUser("user", PASSWORD, "role");
        expectThrowsSelectorsNotAllowed(
            () -> upsertRole(
                Strings.format("""
                    {
                      "cluster": ["all"],
                      "indices": [
                        {
                          "names": ["%s"],
                          "privileges": ["%s"]
                        }
                      ]
                    }""", randomFrom("*::failures", "test1::failures", "test1::data", "*::data"), randomFrom("read", "read_failure_store")),
                "role",
                false
            )
        );

        AssertionError bulkFailedError = expectThrows(
            AssertionError.class,
            () -> upsertRole(
                Strings.format("""
                    {
                      "cluster": ["all"],
                      "indices": [
                        {
                          "names": ["%s"],
                          "privileges": ["%s"]
                        }
                      ]
                    }""", randomFrom("*::failures", "test1::failures", "test1::data", "*::data"), randomFrom("read", "read_failure_store")),
                "role",
                true
            )
        );
        assertThat(bulkFailedError.getMessage(), containsString("selectors [::] are not allowed in the index name expression"));

        expectThrowsSelectorsNotAllowed(() -> createApiKey("user", Strings.format("""
            {
                "role": {
                    "cluster": ["all"],
                    "indices": [
                        {
                            "names": ["%s"],
                            "privileges": ["%s"]
                        }
                    ]
                }
            }""", randomFrom("*::failures", "test1::failures", "test1::data", "*::data"), randomFrom("read", "read_failure_store"))));

    }

    public void testFailureStoreAccess() throws Exception {
        List<String> docIds = setupDataStream();
        assertThat(docIds.size(), equalTo(2));
        assertThat(docIds, hasItem("1"));
        String dataDocId = "1";
        String failuresDocId = docIds.stream().filter(id -> false == id.equals(dataDocId)).findFirst().get();

        Tuple<String, String> backingIndices = getSingleDataAndFailureIndices("test1");
        String dataIndexName = backingIndices.v1();
        String failureIndexName = backingIndices.v2();

        createUser(DATA_ACCESS, PASSWORD, DATA_ACCESS);
        upsertRole(Strings.format("""
            {
              "cluster": ["all"],
              "indices": [{"names": ["test*"], "privileges": ["read"]}]
            }"""), DATA_ACCESS);
        createAndStoreApiKey(DATA_ACCESS, randomBoolean() ? null : """
            {
              "role": {
                "cluster": ["all"],
                "indices": [{"names": ["test*"], "privileges": ["read"]}]
              }
            }
            """);

        createUser(STAR_READ_ONLY_ACCESS, PASSWORD, STAR_READ_ONLY_ACCESS);
        upsertRole(Strings.format("""
            {
              "cluster": ["all"],
              "indices": [{"names": ["*"], "privileges": ["read"]}]
            }"""), STAR_READ_ONLY_ACCESS);
        createAndStoreApiKey(STAR_READ_ONLY_ACCESS, randomBoolean() ? null : """
            {
              "role": {
                "cluster": ["all"],
                "indices": [{"names": ["*"], "privileges": ["read"]}]
              }
            }
            """);

        createUser(FAILURE_STORE_ACCESS, PASSWORD, FAILURE_STORE_ACCESS);
        upsertRole(Strings.format("""
            {
              "cluster": ["all"],
              "indices": [{"names": ["test*"], "privileges": ["read_failure_store"]}]
            }"""), FAILURE_STORE_ACCESS);
        createAndStoreApiKey(FAILURE_STORE_ACCESS, randomBoolean() ? null : """
            {
              "role": {
                "cluster": ["all"],
                "indices": [{"names": ["test*"], "privileges": ["read_failure_store"]}]
              }
            }
            """);

        if (randomBoolean()) {
            createUser(BOTH_ACCESS, PASSWORD, BOTH_ACCESS);
            upsertRole(Strings.format("""
                {
                  "cluster": ["all"],
                  "indices": [{"names": ["test*"], "privileges": ["read", "read_failure_store"]}]
                }"""), BOTH_ACCESS);
            createAndStoreApiKey(BOTH_ACCESS, randomBoolean() ? null : """
                {
                  "role": {
                    "cluster": ["all"],
                    "indices": [{"names": ["test*"], "privileges": ["read", "read_failure_store"]}]
                  }
                }
                """);
        } else {
            createUser(BOTH_ACCESS, PASSWORD, DATA_ACCESS, FAILURE_STORE_ACCESS);
            createAndStoreApiKey(BOTH_ACCESS, randomBoolean() ? null : """
                {
                  "role": {
                    "cluster": ["all"],
                    "indices": [{"names": ["test*"], "privileges": ["read", "read_failure_store"]}]
                  }
                }
                """);
        }

        createAndStoreApiKey(WRITE_ACCESS, randomBoolean() ? null : """
            {
              "role": {
                "cluster": ["all"],
                "indices": [{"names": ["test*"], "privileges": ["write", "auto_configure"]}]
              }
            }
            """);

        createUser(BACKING_INDEX_DATA_ACCESS, PASSWORD, BACKING_INDEX_DATA_ACCESS);
        upsertRole(Strings.format("""
            {
              "cluster": ["all"],
              "indices": [{"names": ["%s"], "privileges": ["read"]}]
            }""", dataIndexName), BACKING_INDEX_DATA_ACCESS);
        createAndStoreApiKey(BACKING_INDEX_DATA_ACCESS, null);

        createUser(BACKING_INDEX_FAILURE_ACCESS, PASSWORD, BACKING_INDEX_FAILURE_ACCESS);
        upsertRole(Strings.format("""
            {
              "cluster": ["all"],
              "indices": [{"names": ["%s"], "privileges": ["read_failure_store"]}]
            }""", dataIndexName), BACKING_INDEX_FAILURE_ACCESS);
        createAndStoreApiKey(BACKING_INDEX_FAILURE_ACCESS, null);

        createUser(FAILURE_INDEX_DATA_ACCESS, PASSWORD, FAILURE_INDEX_DATA_ACCESS);
        upsertRole(Strings.format("""
            {
              "cluster": ["all"],
              "indices": [{"names": ["%s"], "privileges": ["read"]}]
            }""", failureIndexName), FAILURE_INDEX_DATA_ACCESS);
        createAndStoreApiKey(FAILURE_INDEX_DATA_ACCESS, null);

        createUser(FAILURE_INDEX_FAILURE_ACCESS, PASSWORD, FAILURE_INDEX_FAILURE_ACCESS);
        upsertRole(Strings.format("""
            {
              "cluster": ["all"],
              "indices": [{"names": ["%s"], "privileges": ["read_failure_store"]}]
            }""", failureIndexName), FAILURE_INDEX_FAILURE_ACCESS);
        createAndStoreApiKey(FAILURE_INDEX_FAILURE_ACCESS, null);

        Request aliasRequest = new Request("POST", "/_aliases");
        aliasRequest.setJsonEntity("""
            {
              "actions": [
                {
                  "add": {
                    "index": "test1",
                    "alias": "test-alias"
                  }
                }
              ]
            }
            """);
        assertOK(adminClient().performRequest(aliasRequest));

        List<String> users = List.of(
            DATA_ACCESS,
            FAILURE_STORE_ACCESS,
            STAR_READ_ONLY_ACCESS,
            BOTH_ACCESS,
            ADMIN_USER,
            BACKING_INDEX_DATA_ACCESS,
            BACKING_INDEX_FAILURE_ACCESS,
            FAILURE_INDEX_DATA_ACCESS,
            FAILURE_INDEX_FAILURE_ACCESS
        );

        // search data
        {
            var request = new Search(randomFrom("test1::data", "test1"));
            for (var user : users) {
                switch (user) {
                    case ADMIN_USER, DATA_ACCESS, STAR_READ_ONLY_ACCESS, BOTH_ACCESS:
                        expectSearch(user, request, dataDocId);
                        expectEsql(user, request, dataDocId);
                        break;
                    case FAILURE_STORE_ACCESS, BACKING_INDEX_DATA_ACCESS, BACKING_INDEX_FAILURE_ACCESS, FAILURE_INDEX_DATA_ACCESS,
                        FAILURE_INDEX_FAILURE_ACCESS:
                        expectSearchThrows(user, request, 403);
                        // also check authz message
                        expectThrowsUnauthorized(
                            user,
                            request,
                            containsString("this action is granted by the index privileges [read,all]")
                        );
                        expectEsqlThrows(user, request, 400);
                        break;
                    default:
                        fail("must cover user: " + user);
                }
            }
        }
        {
            var request = new Search("test1", "?ignore_unavailable=true");
            for (var user : users) {
                switch (user) {
                    case ADMIN_USER, DATA_ACCESS, STAR_READ_ONLY_ACCESS, BOTH_ACCESS:
                        expectSearch(user, request, dataDocId);
                        // es|ql does not support ignore_unavailable
                        break;
                    case FAILURE_STORE_ACCESS, BACKING_INDEX_DATA_ACCESS, BACKING_INDEX_FAILURE_ACCESS, FAILURE_INDEX_DATA_ACCESS,
                        FAILURE_INDEX_FAILURE_ACCESS:
                        // es|ql does not support ignore_unavailable
                        expectSearch(user, request);
                        break;
                    default:
                        fail("must cover user: " + user);
                }
            }
        }
        {
            var request = new Search("test-alias");
            for (var user : users) {
                switch (user) {
                    case ADMIN_USER, DATA_ACCESS, STAR_READ_ONLY_ACCESS, BOTH_ACCESS:
                        expectSearch(user, request, dataDocId);
                        expectEsql(user, request, dataDocId);
                        break;
                    case FAILURE_STORE_ACCESS, BACKING_INDEX_DATA_ACCESS, BACKING_INDEX_FAILURE_ACCESS, FAILURE_INDEX_DATA_ACCESS,
                        FAILURE_INDEX_FAILURE_ACCESS:
                        expectSearchThrows(user, request, 403);
                        expectEsqlThrows(user, request, 400);
                        break;
                    default:
                        fail("must cover user: " + user);
                }
            }
        }
        {
            var request = new Search("test-alias", "?ignore_unavailable=true");
            for (var user : users) {
                switch (user) {
                    case ADMIN_USER, DATA_ACCESS, STAR_READ_ONLY_ACCESS, BOTH_ACCESS:
                        expectSearch(user, request, dataDocId);
                        // es|ql does not support ignore_unavailable
                        break;
                    case FAILURE_STORE_ACCESS, BACKING_INDEX_DATA_ACCESS, BACKING_INDEX_FAILURE_ACCESS, FAILURE_INDEX_DATA_ACCESS,
                        FAILURE_INDEX_FAILURE_ACCESS:
                        expectSearch(user, request);
                        // es|ql does not support ignore_unavailable
                        break;
                    default:
                        fail("must cover user: " + user);
                }
            }
        }
        {
            var request = new Search("test*");
            for (var user : users) {
                switch (user) {
                    case ADMIN_USER, DATA_ACCESS, STAR_READ_ONLY_ACCESS, BOTH_ACCESS:
                        expectSearch(user, request, dataDocId);
                        expectEsql(user, request, dataDocId);
                        break;
                    case FAILURE_STORE_ACCESS, BACKING_INDEX_DATA_ACCESS, BACKING_INDEX_FAILURE_ACCESS, FAILURE_INDEX_DATA_ACCESS,
                        FAILURE_INDEX_FAILURE_ACCESS:
                        expectSearch(user, request);
                        expectEsqlThrows(user, request, 400);
                        break;
                    default:
                        fail("must cover user: " + user);
                }
            }
        }
        {
            var request = new Search("*1");
            for (var user : users) {
                switch (user) {
                    case ADMIN_USER, DATA_ACCESS, STAR_READ_ONLY_ACCESS, BOTH_ACCESS:
                        expectSearch(user, request, dataDocId);
                        expectEsql(user, request, dataDocId);
                        break;
                    case FAILURE_STORE_ACCESS, BACKING_INDEX_DATA_ACCESS, BACKING_INDEX_FAILURE_ACCESS, FAILURE_INDEX_DATA_ACCESS,
                        FAILURE_INDEX_FAILURE_ACCESS:
                        expectSearch(user, request);
                        expectEsqlThrows(user, request, 400);
                        break;
                    default:
                        fail("must cover user: " + user);
                }
            }
        }
        // note expand_wildcards does not include hidden here
        for (var request : List.of(new Search("*"), new Search("_all"), new Search(""))) {
            for (var user : users) {
                switch (user) {
                    case ADMIN_USER, DATA_ACCESS, STAR_READ_ONLY_ACCESS, BOTH_ACCESS:
                        expectSearch(user, request, dataDocId);
                        // es|ql does not support _all or empty target
                        if (request.searchTarget.equals("*")) {
                            expectEsql(user, request, dataDocId);
                        }
                        break;
                    case FAILURE_STORE_ACCESS, BACKING_INDEX_FAILURE_ACCESS, FAILURE_INDEX_FAILURE_ACCESS, FAILURE_INDEX_DATA_ACCESS,
                        BACKING_INDEX_DATA_ACCESS:
                        expectSearch(user, request);
                        expectEsqlThrows(user, request, 400);
                        break;
                    default:
                        fail("must cover user: " + user);
                }
            }
        }
        {
            var request = new Search(".ds*");
            for (var user : users) {
                switch (user) {
                    case ADMIN_USER, DATA_ACCESS, STAR_READ_ONLY_ACCESS, BOTH_ACCESS, BACKING_INDEX_DATA_ACCESS:
                        expectSearch(user, request, dataDocId);
                        expectEsql(user, request, dataDocId);
                        break;
                    case FAILURE_STORE_ACCESS, BACKING_INDEX_FAILURE_ACCESS, FAILURE_INDEX_FAILURE_ACCESS, FAILURE_INDEX_DATA_ACCESS:
                        expectSearch(user, request);
                        expectEsqlThrows(user, request, 400);
                        break;
                    default:
                        fail("must cover user: " + user);
                }
            }
        }
        {
            var request = new Search(dataIndexName);
            for (var user : users) {
                switch (user) {
                    case ADMIN_USER, DATA_ACCESS, STAR_READ_ONLY_ACCESS, BOTH_ACCESS, BACKING_INDEX_DATA_ACCESS:
                        expectSearch(user, request, dataDocId);
                        expectEsql(user, request, dataDocId);
                        break;
                    case FAILURE_STORE_ACCESS, BACKING_INDEX_FAILURE_ACCESS, FAILURE_INDEX_FAILURE_ACCESS, FAILURE_INDEX_DATA_ACCESS:
                        expectSearchThrows(user, request, 403);
                        expectEsqlThrows(user, request, 400);
                        break;
                    default:
                        fail("must cover user: " + user);
                }
            }
        }
        {
            var request = new Search(dataIndexName, "?ignore_unavailable=true");
            for (var user : users) {
                switch (user) {
                    case ADMIN_USER, DATA_ACCESS, STAR_READ_ONLY_ACCESS, BOTH_ACCESS, BACKING_INDEX_DATA_ACCESS:
                        expectSearch(user, request, dataDocId);
                        // es|ql does not support ignore_unavailable
                        break;
                    case FAILURE_STORE_ACCESS, BACKING_INDEX_FAILURE_ACCESS, FAILURE_INDEX_FAILURE_ACCESS, FAILURE_INDEX_DATA_ACCESS:
                        expectSearch(user, request);
                        // es|ql does not support ignore_unavailable
                        break;
                    default:
                        fail("must cover user: " + user);
                }
            }
        }
        {
            var request = new Search("test2");
            for (var user : users) {
                switch (user) {
                    case ADMIN_USER, DATA_ACCESS, STAR_READ_ONLY_ACCESS, BOTH_ACCESS:
                        expectSearchThrows(user, request, 404);
                        expectEsqlThrows(user, request, 400);
                        break;
                    case FAILURE_STORE_ACCESS, BACKING_INDEX_DATA_ACCESS, BACKING_INDEX_FAILURE_ACCESS, FAILURE_INDEX_FAILURE_ACCESS,
                        FAILURE_INDEX_DATA_ACCESS:
                        expectSearchThrows(user, request, 403);
                        expectEsqlThrows(user, request, 400);
                        break;
                    default:
                        fail("must cover user: " + user);
                }
            }
        }
        {
            var request = new Search("test2", "?ignore_unavailable=true");
            for (var user : users) {
                switch (user) {
                    case ADMIN_USER, DATA_ACCESS, STAR_READ_ONLY_ACCESS, BOTH_ACCESS, FAILURE_STORE_ACCESS, BACKING_INDEX_DATA_ACCESS,
                        BACKING_INDEX_FAILURE_ACCESS, FAILURE_INDEX_FAILURE_ACCESS, FAILURE_INDEX_DATA_ACCESS:
                        expectSearch(user, request);
                        // es|ql does not support ignore_unavailable
                        break;
                    default:
                        fail("must cover user: " + user);
                }
            }
        }

        // search failures
        {
            var request = new Search("test1::failures");
            for (var user : users) {
                switch (user) {
                    case DATA_ACCESS, STAR_READ_ONLY_ACCESS, BACKING_INDEX_DATA_ACCESS, BACKING_INDEX_FAILURE_ACCESS,
                        FAILURE_INDEX_FAILURE_ACCESS, FAILURE_INDEX_DATA_ACCESS:
                        expectSearchThrows(user, request, 403);
                        // also check authz message
                        expectThrowsUnauthorized(
                            user,
                            request,
                            containsString(
                                "this action is granted by the index privileges [read,all] for data access, "
                                    + "or by [read_failure_store] for access with the [::failures] selector"
                            )
                        );
                        expectEsqlThrows(user, request, 400);
                        break;
                    case ADMIN_USER, FAILURE_STORE_ACCESS, BOTH_ACCESS:
                        expectSearch(user, request, failuresDocId);
                        expectEsql(user, request, failuresDocId);
                        break;
                    default:
                        fail("must cover user: " + user);
                }
            }
        }
        {
            var request = new Search("test1::failures", "?ignore_unavailable=true");
            for (var user : users) {
                switch (user) {
                    case DATA_ACCESS, STAR_READ_ONLY_ACCESS, BACKING_INDEX_DATA_ACCESS, BACKING_INDEX_FAILURE_ACCESS,
                        FAILURE_INDEX_FAILURE_ACCESS, FAILURE_INDEX_DATA_ACCESS:
                        expectSearch(user, request);
                        // es|ql does not support ignore_unavailable
                        break;
                    case ADMIN_USER, FAILURE_STORE_ACCESS, BOTH_ACCESS:
                        expectSearch(user, request, failuresDocId);
                        // es|ql does not support ignore_unavailable
                        break;
                    default:
                        fail("must cover user: " + user);
                }
            }
        }
        {
            var request = new Search("test-alias::failures");
            for (var user : users) {
                switch (user) {
                    case DATA_ACCESS, STAR_READ_ONLY_ACCESS, BACKING_INDEX_DATA_ACCESS, BACKING_INDEX_FAILURE_ACCESS,
                        FAILURE_INDEX_FAILURE_ACCESS, FAILURE_INDEX_DATA_ACCESS:
                        expectSearchThrows(user, request, 403);
                        expectEsqlThrows(user, request, 400);
                        break;
                    case ADMIN_USER, FAILURE_STORE_ACCESS, BOTH_ACCESS:
                        expectSearch(user, request, failuresDocId);
                        expectEsql(user, request, failuresDocId);
                        break;
                    default:
                        fail("must cover user: " + user);
                }
            }
        }
        {
            var request = new Search("test-alias::failures", "?ignore_unavailable=true");
            for (var user : users) {
                switch (user) {
                    case DATA_ACCESS, STAR_READ_ONLY_ACCESS, BACKING_INDEX_DATA_ACCESS, BACKING_INDEX_FAILURE_ACCESS,
                        FAILURE_INDEX_FAILURE_ACCESS, FAILURE_INDEX_DATA_ACCESS:
                        expectSearch(user, request);
                        // es|ql does not support ignore_unavailable
                        break;
                    case ADMIN_USER, FAILURE_STORE_ACCESS, BOTH_ACCESS:
                        expectSearch(user, request, failuresDocId);
                        // es|ql does not support ignore_unavailable
                        break;
                    default:
                        fail("must cover user: " + user);
                }
            }
        }
        {
            var request = new Search("test*::failures");
            for (var user : users) {
                switch (user) {
                    case DATA_ACCESS, STAR_READ_ONLY_ACCESS, BACKING_INDEX_DATA_ACCESS, BACKING_INDEX_FAILURE_ACCESS,
                        FAILURE_INDEX_FAILURE_ACCESS, FAILURE_INDEX_DATA_ACCESS:
                        expectSearch(user, request);
                        expectEsqlThrows(user, request, 400);
                        break;
                    case ADMIN_USER, FAILURE_STORE_ACCESS, BOTH_ACCESS:
                        expectSearch(user, request, failuresDocId);
                        expectEsql(user, request, failuresDocId);
                        break;
                    default:
                        fail("must cover user: " + user);
                }
            }
        }
        {
            var request = new Search("*1::failures");
            for (var user : users) {
                switch (user) {
                    case DATA_ACCESS, STAR_READ_ONLY_ACCESS, BACKING_INDEX_DATA_ACCESS, BACKING_INDEX_FAILURE_ACCESS,
                        FAILURE_INDEX_FAILURE_ACCESS, FAILURE_INDEX_DATA_ACCESS:
                        expectSearch(user, request);
                        expectEsqlThrows(user, request, 400);
                        break;
                    case ADMIN_USER, FAILURE_STORE_ACCESS, BOTH_ACCESS:
                        expectSearch(user, request, failuresDocId);
                        expectEsql(user, request, failuresDocId);
                        break;
                    default:
                        fail("must cover user: " + user);
                }
            }
        }
        {
            var request = new Search("*::failures");
            for (var user : users) {
                switch (user) {
                    case DATA_ACCESS, STAR_READ_ONLY_ACCESS, BACKING_INDEX_DATA_ACCESS, BACKING_INDEX_FAILURE_ACCESS,
                        FAILURE_INDEX_FAILURE_ACCESS, FAILURE_INDEX_DATA_ACCESS:
                        expectSearch(user, request);
                        expectEsqlThrows(user, request, 400);
                        break;
                    case ADMIN_USER, FAILURE_STORE_ACCESS, BOTH_ACCESS:
                        expectSearch(user, request, failuresDocId);
                        expectEsql(user, request, failuresDocId);
                        break;
                    default:
                        fail("must cover user: " + user);
                }
            }
        }
        {
            var request = new Search(".fs*");
            for (var user : users) {
                switch (user) {
                    case DATA_ACCESS, BACKING_INDEX_DATA_ACCESS, BACKING_INDEX_FAILURE_ACCESS, FAILURE_INDEX_FAILURE_ACCESS:
                        expectSearch(user, request);
                        expectEsqlThrows(user, request, 400);
                        break;
                    case ADMIN_USER, FAILURE_STORE_ACCESS, STAR_READ_ONLY_ACCESS, BOTH_ACCESS, FAILURE_INDEX_DATA_ACCESS:
                        expectSearch(user, request, failuresDocId);
                        expectEsql(user, request, failuresDocId);
                        break;
                    default:
                        fail("must cover user: " + user);
                }
            }
        }
        {
            var request = new Search(failureIndexName);
            for (var user : users) {
                switch (user) {
                    case DATA_ACCESS, BACKING_INDEX_DATA_ACCESS, BACKING_INDEX_FAILURE_ACCESS, FAILURE_INDEX_FAILURE_ACCESS:
                        expectSearchThrows(user, request, 403);
                        expectEsqlThrows(user, request, 400);
                        break;
                    case ADMIN_USER, FAILURE_STORE_ACCESS, STAR_READ_ONLY_ACCESS, BOTH_ACCESS, FAILURE_INDEX_DATA_ACCESS:
                        expectSearch(user, request, failuresDocId);
                        expectEsql(user, request, failuresDocId);
                        break;
                    default:
                        fail("must cover user: " + user);
                }
            }
        }
        {
            var request = new Search(failureIndexName, "?ignore_unavailable=true");
            for (var user : users) {
                switch (user) {
                    case DATA_ACCESS, BACKING_INDEX_DATA_ACCESS, BACKING_INDEX_FAILURE_ACCESS, FAILURE_INDEX_FAILURE_ACCESS:
                        expectSearch(user, request);
                        // es|ql does not support ignore_unavailable
                        break;
                    case ADMIN_USER, FAILURE_STORE_ACCESS, STAR_READ_ONLY_ACCESS, BOTH_ACCESS, FAILURE_INDEX_DATA_ACCESS:
                        expectSearch(user, request, failuresDocId);
                        // es|ql does not support ignore_unavailable
                        break;
                    default:
                        fail("must cover user: " + user);
                }
            }
        }
        {
            var request = new Search(failureIndexName + "::failures");
            for (var user : users) {
                switch (user) {
                    case DATA_ACCESS, STAR_READ_ONLY_ACCESS, BACKING_INDEX_DATA_ACCESS, BACKING_INDEX_FAILURE_ACCESS,
                        FAILURE_INDEX_DATA_ACCESS:
                        expectSearchThrows(user, request, 403);
                        expectEsqlThrows(user, request, 400);
                        break;
                    case FAILURE_STORE_ACCESS, BOTH_ACCESS, ADMIN_USER, FAILURE_INDEX_FAILURE_ACCESS:
                        expectSearchThrows(user, request, 404);
                        expectEsqlThrows(user, request, 400);
                        break;
                    default:
                        fail("must cover user: " + user);
                }
            }
        }
        {
            var request = new Search(failureIndexName + "::failures", "?ignore_unavailable=true");
            for (var user : users) {
                switch (user) {
                    case DATA_ACCESS, FAILURE_STORE_ACCESS, ADMIN_USER, STAR_READ_ONLY_ACCESS, BOTH_ACCESS, BACKING_INDEX_DATA_ACCESS,
                        BACKING_INDEX_FAILURE_ACCESS, FAILURE_INDEX_DATA_ACCESS, FAILURE_INDEX_FAILURE_ACCESS:
                        expectSearch(user, request);
                        // es|ql does not support ignore_unavailable
                        break;
                    default:
                        fail("must cover user: " + user);
                }
            }
        }
        {
            var request = new Search(dataIndexName + "::failures");
            for (var user : users) {
                switch (user) {
                    case STAR_READ_ONLY_ACCESS, BOTH_ACCESS, DATA_ACCESS, FAILURE_STORE_ACCESS, FAILURE_INDEX_DATA_ACCESS,
                        FAILURE_INDEX_FAILURE_ACCESS, BACKING_INDEX_DATA_ACCESS:
                        expectSearchThrows(user, request, 403);
                        expectEsqlThrows(user, request, 400);
                        break;
                    case ADMIN_USER, BACKING_INDEX_FAILURE_ACCESS:
                        expectSearchThrows(user, request, 404);
                        expectEsqlThrows(user, request, 400);
                        break;
                    default:
                        fail("must cover user: " + user);
                }
            }
        }
        {
            var request = new Search(dataIndexName + "::failures", "?ignore_unavailable=true");
            for (var user : users) {
                switch (user) {
                    case DATA_ACCESS, FAILURE_STORE_ACCESS, ADMIN_USER, STAR_READ_ONLY_ACCESS, BOTH_ACCESS, BACKING_INDEX_DATA_ACCESS,
                        BACKING_INDEX_FAILURE_ACCESS, FAILURE_INDEX_DATA_ACCESS, FAILURE_INDEX_FAILURE_ACCESS:
                        expectSearch(user, request);
                        // es|ql does not support ignore_unavailable
                        break;
                    default:
                        fail("must cover user: " + user);
                }
            }
        }
        {
            var request = new Search(".fs*::failures");
            for (var user : users) {
                switch (user) {
                    case DATA_ACCESS, FAILURE_STORE_ACCESS, ADMIN_USER, STAR_READ_ONLY_ACCESS, BOTH_ACCESS, BACKING_INDEX_DATA_ACCESS,
                        BACKING_INDEX_FAILURE_ACCESS, FAILURE_INDEX_DATA_ACCESS, FAILURE_INDEX_FAILURE_ACCESS:
                        expectSearch(user, request);
                        expectEsqlThrows(user, request, 400);
                        break;
                    default:
                        fail("must cover user: " + user);
                }
            }
        }
        {
            var request = new Search(".ds*::failures");
            for (var user : users) {
                switch (user) {
                    case DATA_ACCESS, FAILURE_STORE_ACCESS, ADMIN_USER, STAR_READ_ONLY_ACCESS, BOTH_ACCESS, BACKING_INDEX_DATA_ACCESS,
                        BACKING_INDEX_FAILURE_ACCESS, FAILURE_INDEX_DATA_ACCESS, FAILURE_INDEX_FAILURE_ACCESS:
                        expectSearch(user, request);
                        expectEsqlThrows(user, request, 400);
                        break;
                    default:
                        fail("must cover user: " + user);
                }
            }
        }
        {
            var request = new Search("test2::failures");
            for (var user : users) {
                switch (user) {
                    case DATA_ACCESS, STAR_READ_ONLY_ACCESS, BACKING_INDEX_DATA_ACCESS, BACKING_INDEX_FAILURE_ACCESS,
                        FAILURE_INDEX_DATA_ACCESS, FAILURE_INDEX_FAILURE_ACCESS:
                        expectSearchThrows(user, request, 403);
                        expectEsqlThrows(user, request, 400);
                        break;
                    case ADMIN_USER, FAILURE_STORE_ACCESS, BOTH_ACCESS:
                        expectSearchThrows(user, request, 404);
                        expectEsqlThrows(user, request, 400);
                        break;
                    default:
                        fail("must cover user: " + user);
                }
            }
        }
        {
            var request = new Search("test2::failures", "?ignore_unavailable=true");
            for (var user : users) {
                switch (user) {
                    case ADMIN_USER, DATA_ACCESS, STAR_READ_ONLY_ACCESS, BOTH_ACCESS, FAILURE_STORE_ACCESS, BACKING_INDEX_DATA_ACCESS,
                        BACKING_INDEX_FAILURE_ACCESS, FAILURE_INDEX_DATA_ACCESS, FAILURE_INDEX_FAILURE_ACCESS:
                        expectSearch(user, request);
                        // es|ql does not support ignore_unavailable
                        break;
                    default:
                        fail("must cover user: " + user);
                }
            }
        }

        // mixed access
        {
            var request = new Search("test1,test1::failures");
            for (var user : users) {
                switch (user) {
                    case DATA_ACCESS, FAILURE_STORE_ACCESS, STAR_READ_ONLY_ACCESS:
                        expectSearchThrows(user, request, 403);
                        expectEsqlThrows(user, request, 403);
                        break;
                    case BACKING_INDEX_DATA_ACCESS, BACKING_INDEX_FAILURE_ACCESS, FAILURE_INDEX_DATA_ACCESS, FAILURE_INDEX_FAILURE_ACCESS:
                        expectSearchThrows(user, request, 403);
                        expectEsqlThrows(user, request, 400);
                        break;
                    case ADMIN_USER, BOTH_ACCESS:
                        expectSearch(user, request, dataDocId, failuresDocId);
                        expectEsql(user, request, dataDocId, failuresDocId);
                        break;
                    default:
                        fail("must cover user: " + user);
                }
            }
        }
        {
            var request = new Search("test1,test1::failures", "?ignore_unavailable=true");
            for (var user : users) {
                switch (user) {
                    case DATA_ACCESS, STAR_READ_ONLY_ACCESS:
                        expectSearch(user, request, dataDocId);
                        // es|ql does not support ignore_unavailable
                        break;
                    case FAILURE_STORE_ACCESS:
                        expectSearch(user, request, failuresDocId);
                        // es|ql does not support ignore_unavailable
                        break;
                    case ADMIN_USER, BOTH_ACCESS:
                        expectSearch(user, request, dataDocId, failuresDocId);
                        // es|ql does not support ignore_unavailable
                        break;
                    case BACKING_INDEX_DATA_ACCESS, BACKING_INDEX_FAILURE_ACCESS, FAILURE_INDEX_DATA_ACCESS, FAILURE_INDEX_FAILURE_ACCESS:
                        expectSearch(user, request);
                        // es|ql does not support ignore_unavailable
                        break;
                    default:
                        fail("must cover user: " + user);
                }
            }
        }
        {
            var request = new Search("test1," + failureIndexName);
            for (var user : users) {
                switch (user) {
                    case DATA_ACCESS, FAILURE_STORE_ACCESS, FAILURE_INDEX_DATA_ACCESS:
                        expectSearchThrows(user, request, 403);
                        expectEsqlThrows(user, request, 403);
                        break;
                    case BACKING_INDEX_DATA_ACCESS, FAILURE_INDEX_FAILURE_ACCESS, BACKING_INDEX_FAILURE_ACCESS:
                        expectSearchThrows(user, request, 403);
                        expectEsqlThrows(user, request, 400);
                        break;
                    case ADMIN_USER, BOTH_ACCESS, STAR_READ_ONLY_ACCESS:
                        expectSearch(user, request, dataDocId, failuresDocId);
                        expectEsql(user, request, dataDocId, failuresDocId);
                        break;
                    default:
                        fail("must cover user: " + user);
                }
            }
        }
        {
            var request = new Search("test1," + failureIndexName, "?ignore_unavailable=true");
            for (var user : users) {
                switch (user) {
                    case DATA_ACCESS:
                        expectSearch(user, request, dataDocId);
                        break;
                    case FAILURE_STORE_ACCESS, FAILURE_INDEX_DATA_ACCESS:
                        expectSearch(user, request, failuresDocId);
                        // es|ql does not support ignore_unavailable
                        break;
                    case ADMIN_USER, BOTH_ACCESS, STAR_READ_ONLY_ACCESS:
                        expectSearch(user, request, dataDocId, failuresDocId);
                        // es|ql does not support ignore_unavailable
                        break;
                    case BACKING_INDEX_DATA_ACCESS, BACKING_INDEX_FAILURE_ACCESS, FAILURE_INDEX_FAILURE_ACCESS:
                        expectSearch(user, request);
                        // es|ql does not support ignore_unavailable
                        break;
                    default:
                        fail("must cover user: " + user);
                }
            }
        }
        {
            var request = new Search("test1::failures," + dataIndexName);
            for (var user : users) {
                switch (user) {
                    case DATA_ACCESS, FAILURE_STORE_ACCESS, STAR_READ_ONLY_ACCESS, BACKING_INDEX_DATA_ACCESS:
                        expectSearchThrows(user, request, 403);
                        expectEsqlThrows(user, request, 403);
                        break;
                    case BACKING_INDEX_FAILURE_ACCESS, FAILURE_INDEX_DATA_ACCESS, FAILURE_INDEX_FAILURE_ACCESS:
                        expectSearchThrows(user, request, 403);
                        expectEsqlThrows(user, request, 400);
                        break;
                    case ADMIN_USER, BOTH_ACCESS:
                        expectSearch(user, request, dataDocId, failuresDocId);
                        expectEsql(user, request, dataDocId, failuresDocId);
                        break;
                    default:
                        fail("must cover user: " + user);
                }
            }
        }
        {
            var request = new Search("test1::failures," + dataIndexName, "?ignore_unavailable=true");
            for (var user : users) {
                switch (user) {
                    case DATA_ACCESS, BACKING_INDEX_DATA_ACCESS, STAR_READ_ONLY_ACCESS:
                        expectSearch(user, request, dataDocId);
                        // es|ql does not support ignore_unavailable
                        break;
                    case FAILURE_STORE_ACCESS:
                        expectSearch(user, request, failuresDocId);
                        // es|ql does not support ignore_unavailable
                        break;
                    case ADMIN_USER, BOTH_ACCESS:
                        expectSearch(user, request, dataDocId, failuresDocId);
                        // es|ql does not support ignore_unavailable
                        break;
                    case BACKING_INDEX_FAILURE_ACCESS, FAILURE_INDEX_DATA_ACCESS, FAILURE_INDEX_FAILURE_ACCESS:
                        expectSearch(user, request);
                        // es|ql does not support ignore_unavailable
                        break;
                    default:
                        fail("must cover user: " + user);
                }
            }
        }
        {
            var request = new Search("test1,*::failures");
            for (var user : users) {
                switch (user) {
                    case FAILURE_STORE_ACCESS:
                        expectSearchThrows(user, request, 403);
                        expectEsqlThrows(user, request, 403);
                        break;
                    case BACKING_INDEX_DATA_ACCESS, FAILURE_INDEX_DATA_ACCESS, BACKING_INDEX_FAILURE_ACCESS, FAILURE_INDEX_FAILURE_ACCESS:
                        expectSearchThrows(user, request, 403);
                        expectEsqlThrows(user, request, 400);
                        break;
                    case DATA_ACCESS, STAR_READ_ONLY_ACCESS:
                        expectSearch(user, request, dataDocId);
                        expectEsql(user, request, dataDocId);
                        break;
                    case ADMIN_USER, BOTH_ACCESS:
                        expectSearch(user, request, dataDocId, failuresDocId);
                        expectEsql(user, request, dataDocId, failuresDocId);
                        break;
                    default:
                        fail("must cover user: " + user);
                }
            }
        }
        {
            var request = new Search("test1,*::failures", "?ignore_unavailable=true");
            for (var user : users) {
                switch (user) {
                    case FAILURE_STORE_ACCESS:
                        expectSearch(user, request, failuresDocId);
                        // es|ql does not support ignore_unavailable
                        break;
                    case DATA_ACCESS, STAR_READ_ONLY_ACCESS:
                        expectSearch(user, request, dataDocId);
                        // es|ql does not support ignore_unavailable
                        break;
                    case ADMIN_USER, BOTH_ACCESS:
                        expectSearch(user, request, dataDocId, failuresDocId);
                        // es|ql does not support ignore_unavailable
                        break;
                    case BACKING_INDEX_DATA_ACCESS, BACKING_INDEX_FAILURE_ACCESS, FAILURE_INDEX_DATA_ACCESS, FAILURE_INDEX_FAILURE_ACCESS:
                        expectSearch(user, request);
                        // es|ql does not support ignore_unavailable
                        break;
                    default:
                        fail("must cover user: " + user);
                }
            }
        }
        {
            var request = new Search("test1::failures,*");
            for (var user : users) {
                switch (user) {
                    case FAILURE_STORE_ACCESS:
                        expectSearch(user, request, failuresDocId);
                        expectEsql(user, request, failuresDocId);
                        break;
                    case BACKING_INDEX_DATA_ACCESS, BACKING_INDEX_FAILURE_ACCESS, FAILURE_INDEX_DATA_ACCESS, FAILURE_INDEX_FAILURE_ACCESS:
                        expectSearchThrows(user, request, 403);
                        expectEsqlThrows(user, request, 400);
                        break;
                    case DATA_ACCESS, STAR_READ_ONLY_ACCESS:
                        expectSearchThrows(user, request, 403);
                        expectEsqlThrows(user, request, 403);
                        break;
                    case ADMIN_USER, BOTH_ACCESS:
                        expectSearch(user, request, dataDocId, failuresDocId);
                        expectEsql(user, request, dataDocId, failuresDocId);
                        break;
                    default:
                        fail("must cover user: " + user);
                }
            }
        }
        {
            var request = new Search("test1::failures,*", "?ignore_unavailable=true");
            for (var user : users) {
                switch (user) {
                    case FAILURE_STORE_ACCESS:
                        expectSearch(user, request, failuresDocId);
                        // es|ql does not support ignore_unavailable
                        break;
                    case DATA_ACCESS, STAR_READ_ONLY_ACCESS:
                        expectSearch(user, request, dataDocId);
                        // es|ql does not support ignore_unavailable
                        break;
                    case ADMIN_USER, BOTH_ACCESS:
                        expectSearch(user, request, dataDocId, failuresDocId);
                        // es|ql does not support ignore_unavailable
                        break;
                    case BACKING_INDEX_DATA_ACCESS, BACKING_INDEX_FAILURE_ACCESS, FAILURE_INDEX_DATA_ACCESS, FAILURE_INDEX_FAILURE_ACCESS:
                        expectSearch(user, request);
                        // es|ql does not support ignore_unavailable
                        break;
                    default:
                        fail("must cover user: " + user);
                }
            }
        }
        {
            var request = new Search("*::failures,*");
            for (var user : users) {
                switch (user) {
                    case FAILURE_STORE_ACCESS:
                        expectSearch(user, request, failuresDocId);
                        expectEsql(user, request, failuresDocId);
                        break;
                    case DATA_ACCESS, STAR_READ_ONLY_ACCESS:
                        expectSearch(user, request, dataDocId);
                        expectEsql(user, request, dataDocId);
                        break;
                    case ADMIN_USER, BOTH_ACCESS:
                        expectSearch(user, request, dataDocId, failuresDocId);
                        expectEsql(user, request, dataDocId, failuresDocId);
                        break;
                    case BACKING_INDEX_FAILURE_ACCESS, FAILURE_INDEX_FAILURE_ACCESS, BACKING_INDEX_DATA_ACCESS, FAILURE_INDEX_DATA_ACCESS:
                        expectSearch(user, request);
                        expectEsqlThrows(user, request, 400);
                        break;
                    default:
                        fail("must cover user: " + user);
                }
            }
        }
    }

    @SuppressWarnings("unchecked")
    private void expectEsql(String user, Search search, String... docIds) throws Exception {
        var response = performRequestMaybeUsingApiKey(user, search.toEsqlRequest());
        Map<String, Object> responseAsMap = entityAsMap(response);
        List<?> columns = (List<?>) responseAsMap.get("columns");
        List<?> values = (List<?>) responseAsMap.get("values");
        assertEquals(1, columns.size());
        assertEquals(docIds.length, values.size());
        List<String> flatList = values.stream()
            .flatMap(innerList -> innerList instanceof List ? ((List<String>) innerList).stream() : Stream.empty())
            .collect(Collectors.toList());
        assertThat(flatList, containsInAnyOrder(docIds));
    }

    private void expectEsqlThrows(String user, Search search, int statusCode) {
        expectThrows(() -> performRequestMaybeUsingApiKey(user, search.toEsqlRequest()), statusCode);
    }

    public void testWriteAndManageOperations() throws IOException {
        setupDataStream();
        Tuple<String, String> backingIndices = getSingleDataAndFailureIndices("test1");
        String dataIndexName = backingIndices.v1();
        String failureIndexName = backingIndices.v2();

        createUser(MANAGE_ACCESS, PASSWORD, MANAGE_ACCESS);
        upsertRole(Strings.format("""
            {
              "cluster": ["all"],
              "indices": [{"names": ["test*"], "privileges": ["manage"]}]
            }"""), MANAGE_ACCESS);
        createAndStoreApiKey(MANAGE_ACCESS, randomBoolean() ? null : """
            {
              "role": {
                "cluster": ["all"],
                "indices": [{"names": ["test*"], "privileges": ["manage"]}]
              }
            }
            """);

        createUser(MANAGE_FAILURE_STORE_ACCESS, PASSWORD, MANAGE_FAILURE_STORE_ACCESS);
        upsertRole(Strings.format("""
            {
              "cluster": ["all"],
              "indices": [{"names": ["test*"], "privileges": ["manage_failure_store"]}]
            }"""), MANAGE_FAILURE_STORE_ACCESS);
        createAndStoreApiKey(MANAGE_FAILURE_STORE_ACCESS, randomBoolean() ? null : """
            {
              "role": {
                "cluster": ["all"],
                "indices": [{"names": ["test*"], "privileges": ["manage_failure_store"]}]
              }
            }
            """);

        createUser(MANAGE_DATA_STREAM_LIFECYCLE, PASSWORD, MANAGE_DATA_STREAM_LIFECYCLE);
        upsertRole(Strings.format("""
            {
              "cluster": ["all"],
              "indices": [{"names": ["test*"], "privileges": ["manage_data_stream_lifecycle"]}]
            }"""), MANAGE_DATA_STREAM_LIFECYCLE);
        createAndStoreApiKey(MANAGE_DATA_STREAM_LIFECYCLE, randomBoolean() ? null : """
            {
              "role": {
                "cluster": ["all"],
                "indices": [{"names": ["test*"], "privileges": ["manage_data_stream_lifecycle"]}]
              }
            }
            """);

        // explain lifecycle API with and without failures selector is granted by manage
        assertOK(performRequest(MANAGE_ACCESS, new Request("GET", "test1/_lifecycle/explain")));
        assertOK(performRequest(MANAGE_ACCESS, new Request("GET", "test1::failures/_lifecycle/explain")));
        assertOK(performRequest(MANAGE_ACCESS, new Request("GET", failureIndexName + "/_lifecycle/explain")));
        assertOK(performRequest(MANAGE_ACCESS, new Request("GET", dataIndexName + "/_lifecycle/explain")));

        assertOK(performRequest(MANAGE_DATA_STREAM_LIFECYCLE, new Request("GET", "test1/_lifecycle/explain")));
        assertOK(performRequest(MANAGE_DATA_STREAM_LIFECYCLE, new Request("GET", "test1::failures/_lifecycle/explain")));
        assertOK(performRequest(MANAGE_DATA_STREAM_LIFECYCLE, new Request("GET", failureIndexName + "/_lifecycle/explain")));
        assertOK(performRequest(MANAGE_DATA_STREAM_LIFECYCLE, new Request("GET", dataIndexName + "/_lifecycle/explain")));

        // explain lifecycle API is granted by manage_failure_store only for failures selector
        expectThrows(() -> performRequest(MANAGE_FAILURE_STORE_ACCESS, new Request("GET", "test1/_lifecycle/explain")), 403);
        assertOK(performRequest(MANAGE_FAILURE_STORE_ACCESS, new Request("GET", "test1::failures/_lifecycle/explain")));
        assertOK(performRequest(MANAGE_FAILURE_STORE_ACCESS, new Request("GET", failureIndexName + "/_lifecycle/explain")));
        expectThrows(() -> performRequest(MANAGE_FAILURE_STORE_ACCESS, new Request("GET", dataIndexName + "/_lifecycle/explain")), 403);

        // user with manage access to data stream can delete failure index because manage grants access to both data and failures
        expectThrows(() -> deleteIndex(MANAGE_ACCESS, failureIndexName), 400);
        expectThrows(() -> deleteIndex(MANAGE_ACCESS, dataIndexName), 400);

        // manage_failure_store user COULD delete failure index (not valid because it's a write index, but allowed security-wise)
        expectThrows(() -> deleteIndex(MANAGE_FAILURE_STORE_ACCESS, failureIndexName), 400);
        expectThrows(() -> deleteIndex(MANAGE_FAILURE_STORE_ACCESS, dataIndexName), 403);
        expectThrows(() -> deleteDataStream(MANAGE_FAILURE_STORE_ACCESS, dataIndexName), 403);

        expectThrows(() -> deleteDataStream(MANAGE_FAILURE_STORE_ACCESS, "test1"), 403);
        // selectors aren't supported for deletes so we get a 403
        expectThrowsBadRequest(
            () -> deleteDataStream(MANAGE_FAILURE_STORE_ACCESS, "test1::failures"),
            containsString("Index component selectors are not supported in this context but found selector in expression [test1::failures]")
        );

        // manage user can delete data stream
        deleteDataStream(MANAGE_ACCESS, "test1");

        // deleting data stream deletes everything, including failure index
        expectThrows(() -> adminClient().performRequest(new Request("GET", "/test1/_search")), 404);
        expectThrows(() -> adminClient().performRequest(new Request("GET", "/" + dataIndexName + "/_search")), 404);
        expectThrows(() -> adminClient().performRequest(new Request("GET", "/test1::failures/_search")), 404);
        expectThrows(() -> adminClient().performRequest(new Request("GET", "/" + failureIndexName + "/_search")), 404);
    }

    public void testFailureStoreAccessWithApiKeys() throws Exception {
        List<String> docIds = setupDataStream();
        assertThat(docIds.size(), equalTo(2));
        assertThat(docIds, hasItem("1"));
        String dataDocId = "1";
        String failuresDocId = docIds.stream().filter(id -> false == id.equals(dataDocId)).findFirst().get();

        Tuple<String, String> backingIndices = getSingleDataAndFailureIndices("test1");
        String dataIndexName = backingIndices.v1();
        String failureIndexName = backingIndices.v2();

        var user = "user";
        var role = "role";
        createUser(user, PASSWORD, role);
        upsertRole("""
            {
                "cluster": ["all"],
                "indices": [
                    {
                        "names": ["*"],
                        "privileges": ["read_failure_store"]
                    }
                ]
            }
            """, role);

        String apiKey = createApiKey(user, """
            {
                "role": {
                    "cluster": ["all"],
                    "indices": [{"names": ["test1"], "privileges": ["read_failure_store"]}]
                }
            }""");

        expectSearchWithApiKey(apiKey, new Search("test1::failures"), failuresDocId);
        expectSearchWithApiKey(apiKey, new Search(failureIndexName), failuresDocId);
        expectThrowsWithApiKey(apiKey, new Search(dataIndexName), 403);
        expectThrowsWithApiKey(apiKey, new Search("test1"), 403);

        apiKey = createApiKey(user, """
            {
                "role": {
                    "cluster": ["all"],
                    "indices": [{"names": ["test1"], "privileges": ["read_failure_store", "read"]}]
                }
            }""");

        expectSearchWithApiKey(apiKey, new Search("test1::failures"), failuresDocId);
        expectSearchWithApiKey(apiKey, new Search(failureIndexName), failuresDocId);
        expectThrowsWithApiKey(apiKey, new Search(dataIndexName), 403);
        expectThrowsWithApiKey(apiKey, new Search("test1"), 403);

        apiKey = createApiKey(user, """
            {
                "role": {
                    "cluster": ["all"],
                    "indices": [{"names": ["test2"], "privileges": ["read_failure_store", "read"]}]
                }
            }""");

        expectThrowsWithApiKey(apiKey, new Search("test1::failures"), 403);
        expectThrowsWithApiKey(apiKey, new Search(failureIndexName), 403);
        expectThrowsWithApiKey(apiKey, new Search(dataIndexName), 403);
        expectThrowsWithApiKey(apiKey, new Search("test1"), 403);

        apiKey = createApiKey(user, """
            {
                "role": {
                    "cluster": ["all"],
                    "indices": [
                        {"names": ["test1"], "privileges": ["read_failure_store"]},
                        {"names": ["*"], "privileges": ["read"]}
                    ]
                }
            }""");

        expectSearchWithApiKey(apiKey, new Search("test1::failures"), failuresDocId);
        expectSearchWithApiKey(apiKey, new Search(failureIndexName), failuresDocId);
        expectThrowsWithApiKey(apiKey, new Search(dataIndexName), 403);
        expectThrowsWithApiKey(apiKey, new Search("test1"), 403);

        apiKey = createApiKey(user, """
            {
                "role": {
                    "cluster": ["all"],
                    "indices": [
                        {"names": ["*"], "privileges": ["read"]}
                    ]
                }
            }""");

        expectThrowsWithApiKey(apiKey, new Search("test1::failures"), 403);
        // funky but correct: assigned role descriptors grant direct access to failure index, limited-by to failure store
        expectSearchWithApiKey(apiKey, new Search(failureIndexName), failuresDocId);
        expectThrowsWithApiKey(apiKey, new Search(dataIndexName), 403);
        expectThrowsWithApiKey(apiKey, new Search("test1"), 403);

        upsertRole("""
            {
                "cluster": ["all"],
                "indices": [
                    {
                        "names": ["*"],
                        "privileges": ["read"]
                    }
                ]
            }
            """, role);
        apiKey = createApiKey(user, """
            {
                "role": {
                    "cluster": ["all"],
                    "indices": [
                        {"names": ["test1"], "privileges": ["read_failure_store"]}
                    ]
                }
            }""");
        expectThrowsWithApiKey(apiKey, new Search("test1::failures"), 403);
        // funky but correct: limited-by role descriptors grant direct access to failure index, assigned to failure store
        expectSearchWithApiKey(apiKey, new Search(failureIndexName), failuresDocId);
        expectThrowsWithApiKey(apiKey, new Search(dataIndexName), 403);
        expectThrowsWithApiKey(apiKey, new Search("test1"), 403);
    }

    public void testPit() throws Exception {
        List<String> docIds = setupDataStream();
        String dataDocId = "1";
        String failuresDocId = docIds.stream().filter(id -> false == id.equals(dataDocId)).findFirst().get();

        createUser("user", PASSWORD, "role");
        upsertRole("""
            {
              "cluster": ["all"],
              "indices": [
                {
                  "names": ["test*"],
                  "privileges": ["read"]
                }
              ]
            }""", "role");

        {
            expectThrows(
                () -> performRequest("user", new Request("POST", Strings.format("/%s/_pit?keep_alive=1m", "test1::failures"))),
                403
            );
            Response pitResponse = performRequest("user", new Request("POST", Strings.format("/%s/_pit?keep_alive=1m", "test1")));
            assertOK(pitResponse);
            String pitId = ObjectPath.createFromResponse(pitResponse).evaluate("id");
            assertThat(pitId, notNullValue());

            var searchRequest = new Request("POST", "/_search");
            searchRequest.setJsonEntity(Strings.format("""
                {
                    "pit": {
                        "id": "%s"
                    }
                }
                """, pitId));
            Response searchResponse = performRequest("user", searchRequest);
            expectSearch(searchResponse, dataDocId);
        }

        upsertRole("""
            {
              "cluster": ["all"],
              "indices": [
                {
                  "names": ["test*"],
                  "privileges": ["read_failure_store"]
                }
              ]
            }""", "role");

        {
            expectThrows(() -> performRequest("user", new Request("POST", Strings.format("/%s/_pit?keep_alive=1m", "test1"))), 403);
            Response pitResponse = performRequest("user", new Request("POST", Strings.format("/%s/_pit?keep_alive=1m", "test1::failures")));
            assertOK(pitResponse);
            String pitId = ObjectPath.createFromResponse(pitResponse).evaluate("id");
            assertThat(pitId, notNullValue());

            var searchRequest = new Request("POST", "/_search");
            searchRequest.setJsonEntity(Strings.format("""
                {
                    "pit": {
                        "id": "%s"
                    }
                }
                """, pitId));
            Response searchResponse = performRequest("user", searchRequest);
            expectSearch(searchResponse, failuresDocId);
        }
    }

    public void testScroll() throws Exception {
        List<String> docIds = setupDataStream();
        String dataDocId = "1";
        String failuresDocId = docIds.stream().filter(id -> false == id.equals(dataDocId)).findFirst().get();

        createUser("user", PASSWORD, "role");
        upsertRole("""
            {
              "cluster": ["all"],
              "indices": [
                {
                  "names": ["test*"],
                  "privileges": ["read"]
                }
              ]
            }""", "role");

        {
            // user has no access to failure store, searching failures should not work
            expectThrows(
                () -> performRequest("user", new Request("POST", Strings.format("/%s/_search?scroll=1m", "test1::failures"))),
                403
            );

            // searching data should work
            final String scrollId = performScrollSearchRequestAndAssertDocs("test1", dataDocId);

            // further searches with scroll_id should work, but won't return any more hits
            assertSearchHasNoHits(performScrollSearchRequest("user", scrollId));

            deleteScroll(scrollId);
        }

        upsertRole("""
            {
              "cluster": ["all"],
              "indices": [
                {
                  "names": ["test*"],
                  "privileges": ["read_failure_store"]
                }
              ]
            }""", "role");

        {
            // user has only read access to failure store, searching data should fail
            expectThrows(() -> performRequest("user", new Request("POST", Strings.format("/%s/_search?scroll=1m", "test1"))), 403);

            // searching failure store should work
            final String scrollId = performScrollSearchRequestAndAssertDocs("test1::failures", failuresDocId);

            // further searches with scroll_id should work, but won't return any more hits
            assertSearchHasNoHits(performScrollSearchRequest("user", scrollId));

            deleteScroll(scrollId);
        }
    }

    public void testDlsFls() throws Exception {
        setupDataStream();

        Tuple<String, String> backingIndices = getSingleDataAndFailureIndices("test1");
        String dataIndexName = backingIndices.v1();
        String failureIndexName = backingIndices.v2();

        String user = "user";
        String role = "role";
        createUser(user, PASSWORD, role);
        upsertRole("""
            {
                 "cluster": ["all"],
                 "indices": [
                     {
                        "names": ["test*"],
                        "privileges": ["read", "read_failure_store"],
                        "field_security": {
                            "grant": ["@timestamp", "age"]
                        }
                     }
                 ]
             }""", role);

        // FLS applies to regular data stream
        assertSearchResponseContainsExpectedIndicesAndFields(
            performRequest(user, new Search(randomFrom("test1", "test1::data")).toSearchRequest()),
            Map.of(dataIndexName, Set.of("@timestamp", "age"))
        );

        // FLS applies to failure store
        assertSearchResponseContainsExpectedIndicesAndFields(
            performRequest(user, new Search("test1::failures").toSearchRequest()),
            Map.of(failureIndexName, Set.of("@timestamp"))
        );

        upsertRole(Strings.format("""
            {
                 "cluster": ["all"],
                 "indices": [
                     {
                        "names": ["%s"],
                        "privileges": ["read"],
                        "field_security": {
                            "grant": ["@timestamp", "age"]
                        }
                     },
                     {
                        "names": ["test*"],
                        "privileges": ["read_failure_store"],
                        "field_security": {
                            "grant": ["error.type", "error.message"]
                        }
                     }
                 ]
             }""", "test1"), role);

        // FLS applies to regular data stream
        assertSearchResponseContainsExpectedIndicesAndFields(
            performRequest(user, new Search(randomFrom("test1", "test1::data")).toSearchRequest()),
            Map.of(dataIndexName, Set.of("@timestamp", "age"))
        );

        // FLS applies to failure store
        assertSearchResponseContainsExpectedIndicesAndFields(
            performRequest(user, new Search("test1::failures").toSearchRequest()),
            Map.of(failureIndexName, Set.of("error.type", "error.message"))
        );

        upsertRole(Strings.format("""
            {
                 "cluster": ["all"],
                 "indices": [
                     {
                        "names": ["%s"],
                        "privileges": ["read"],
                        "field_security": {
                            "grant": ["@timestamp", "age"]
                        }
                     },
                     {
                        "names": ["test*"],
                        "privileges": ["read_failure_store"],
                        "field_security": {
                            "grant": ["error.type", "error.message"]
                        }
                     }
                 ]
             }""", "test*"), role);

        // FLS applies to regular data stream
        assertSearchResponseContainsExpectedIndicesAndFields(
            performRequest(user, new Search(randomFrom("test1", "test1::data")).toSearchRequest()),
            Map.of(dataIndexName, Set.of("@timestamp", "age"))
        );

        // FLS applies to failure store
        assertSearchResponseContainsExpectedIndicesAndFields(
            performRequest(user, new Search("test1::failures").toSearchRequest()),
            Map.of(failureIndexName, Set.of("@timestamp", "error.type", "error.message"))
        );

        upsertRole("""
            {
                 "cluster": ["all"],
                 "indices": [
                     {
                        "names": ["test*"],
                        "privileges": ["read"],
                        "field_security": {
                            "grant": ["@timestamp", "age"]
                        }
                     },
                     {
                        "names": ["test*"],
                        "privileges": ["read_failure_store"]
                     }
                 ]
             }""", role);

        // since there is a section without FLS, no FLS applies
        assertSearchResponseContainsExpectedIndicesAndFields(
            performRequest(user, new Search(randomFrom("test1", "test1::data")).toSearchRequest()),
            Map.of(dataIndexName, Set.of("@timestamp", "age", "name", "email"))
        );
        assertSearchResponseContainsExpectedIndicesAndFields(
            performRequest(user, new Search("test1::failures").toSearchRequest()),
            Map.of(
                failureIndexName,
                Set.of(
                    "@timestamp",
                    "document.id",
                    "document.index",
                    "document.source.@timestamp",
                    "document.source.age",
                    "document.source.email",
                    "document.source.name",
                    "error.message",
                    "error.stack_trace",
                    "error.type"
                )
            )
        );

        // check that direct read access to backing indices is working
        upsertRole(Strings.format("""
            {
                 "cluster": ["all"],
                 "indices": [
                     {
                        "names": ["%s"],
                        "privileges": ["read"],
                        "field_security": {
                            "grant": ["@timestamp", "age"]
                        }
                     },
                     {
                        "names": ["%s"],
                        "privileges": ["read"],
                        "field_security": {
                            "grant": ["@timestamp", "document.source.name"]
                        }
                     }
                 ]
             }""", dataIndexName, failureIndexName), role);

        // FLS applies to backing data index
        assertSearchResponseContainsExpectedIndicesAndFields(
            performRequest(user, new Search(randomFrom(dataIndexName, ".ds-*")).toSearchRequest()),
            Map.of(dataIndexName, Set.of("@timestamp", "age"))
        );
        // and backing failure index
        assertSearchResponseContainsExpectedIndicesAndFields(
            performRequest(user, new Search(randomFrom(failureIndexName, ".fs-*")).toSearchRequest()),
            Map.of(failureIndexName, Set.of("@timestamp", "document.source.name"))
        );

        // DLS
        String dataIndexDocId = "1";
        upsertRole("""
            {
                 "cluster": ["all"],
                 "indices": [
                     {
                        "names": ["test*"],
                        "privileges": ["read", "read_failure_store"],
                        "query":{"term":{"name":{"value":"not-jack"}}}
                     }
                 ]
             }""", role);
        // DLS applies and no docs match the query
        expectSearch(user, new Search(randomFrom("test1", "test1::data")));
        expectSearch(user, new Search("test1::failures"));

        upsertRole("""
            {
                 "cluster": ["all"],
                 "indices": [
                     {
                        "names": ["test*"],
                        "privileges": ["read", "read_failure_store"],
                        "query":{"term":{"name":{"value":"jack"}}}
                     }
                 ]
             }""", role);
        // DLS applies and doc matches the query
        expectSearch(user, new Search(randomFrom("test1", "test1::data")), dataIndexDocId);
        expectSearch(user, new Search("test1::failures"));

        upsertRole("""
            {
                 "cluster": ["all"],
                 "indices": [
                     {
                        "names": ["test*"],
                        "privileges": ["read"],
                        "query":{"term":{"name":{"value":"not-jack"}}}
                     },
                     {
                        "names": ["test*"],
                        "privileges": ["read_failure_store"]
                     }
                 ]
             }""", role);
        // DLS does not apply because there is a section without DLS
        expectSearch(user, new Search(randomFrom("test1", "test1::data")), dataIndexDocId);

        // DLS is applicable to backing failure store when granted read directly
        upsertRole(Strings.format("""
            {
                 "cluster": ["all"],
                 "indices": [
                     {
                        "names": ["%s"],
                        "privileges": ["read"],
                        "query":{"term":{"document.source.name":{"value":"jack"}}}
                     }
                 ]
             }""", failureIndexName), role);
        expectSearch(user, new Search(randomFrom(".fs-*", failureIndexName)));

    }

    private static void expectThrows(ThrowingRunnable runnable, int statusCode) {
        var ex = expectThrows(ResponseException.class, runnable);
        assertThat(ex.getResponse().getStatusLine().getStatusCode(), equalTo(statusCode));
    }

    private void expectThrowsBadRequest(ThrowingRunnable runnable, Matcher<String> errorMatcher) {
        ResponseException ex = expectThrows(ResponseException.class, runnable);
        assertThat(ex.getResponse().getStatusLine().getStatusCode(), equalTo(400));
        assertThat(ex.getMessage(), errorMatcher);
    }

    private void expectThrowsUnauthorized(String user, Search search, Matcher<String> errorMatcher) {
        ResponseException ex = expectThrows(ResponseException.class, () -> performRequestMaybeUsingApiKey(user, search.toSearchRequest()));
        assertThat(ex.getResponse().getStatusLine().getStatusCode(), equalTo(403));
        assertThat(ex.getMessage(), errorMatcher);
    }

    private void expectSearchThrows(String user, Search search, int statusCode) {
        expectThrows(() -> performRequestMaybeUsingApiKey(user, search.toSearchRequest()), statusCode);
        expectThrows(() -> performRequestMaybeUsingApiKey(user, search.toAsyncSearchRequest()), statusCode);
    }

    private void expectSearch(String user, Search search, String... docIds) throws Exception {
        expectSearch(performRequestMaybeUsingApiKey(user, search.toSearchRequest()), docIds);
        expectAsyncSearch(performRequestMaybeUsingApiKey(user, search.toAsyncSearchRequest()), docIds);
    }

    private void expectSearchWithApiKey(String apiKey, Search search, String... docIds) throws Exception {
        expectSearch(performRequestWithApiKey(apiKey, search.toSearchRequest()), docIds);
        expectAsyncSearch(performRequestWithApiKey(apiKey, search.toAsyncSearchRequest()), docIds);
    }

    private void expectThrowsWithApiKey(String apiKey, Search search, int statusCode) {
        expectThrows(() -> performRequestWithApiKey(apiKey, search.toSearchRequest()), statusCode);
        expectThrows(() -> performRequestWithApiKey(apiKey, search.toAsyncSearchRequest()), statusCode);
    }

    @SuppressWarnings("unchecked")
    private static void expectAsyncSearch(Response response, String... docIds) throws IOException {
        assertOK(response);
        ObjectPath resp = ObjectPath.createFromResponse(response);
        Boolean isRunning = resp.evaluate("is_running");
        Boolean isPartial = resp.evaluate("is_partial");
        assertThat(isRunning, is(false));
        assertThat(isPartial, is(false));

        List<Object> hits = resp.evaluate("response.hits.hits");
        List<String> actual = hits.stream().map(h -> (String) ((Map<String, Object>) h).get("_id")).toList();

        assertThat(actual, containsInAnyOrder(docIds));
    }

    private static void expectSearch(Response response, String... docIds) throws IOException {
        assertOK(response);
        final SearchResponse searchResponse = SearchResponseUtils.parseSearchResponse(responseAsParser(response));
        try {
            SearchHit[] hits = searchResponse.getHits().getHits();
            assertThat(hits.length, equalTo(docIds.length));
            List<String> actualDocIds = Arrays.stream(hits).map(SearchHit::getId).toList();
            assertThat(actualDocIds, containsInAnyOrder(docIds));
        } finally {
            searchResponse.decRef();
        }
    }

    private record Search(String searchTarget, String pathParamString) {
        Search(String searchTarget) {
            this(searchTarget, "");
        }

        Request toSearchRequest() {
            return new Request("POST", Strings.format("/%s/_search%s", searchTarget, pathParamString));
        }

        Request toAsyncSearchRequest() {
            var pathParam = pathParamString.isEmpty()
                ? "?wait_for_completion_timeout=" + ASYNC_SEARCH_TIMEOUT
                : pathParamString + "&wait_for_completion_timeout=" + ASYNC_SEARCH_TIMEOUT;
            return new Request("POST", Strings.format("/%s/_async_search%s", searchTarget, pathParam));
        }

        Request toEsqlRequest() throws IOException {
            String command = "from " + searchTarget + " METADATA _id | KEEP _id";
            if (command.toLowerCase(Locale.ROOT).contains("limit") == false) {
                // add a (high) limit to avoid warnings on default limit
                command += " | limit 10000000";
            }
            XContentBuilder json = JsonXContent.contentBuilder();
            json.startObject();
            json.field("query", command);
            addRandomPragmas(json);
            json.endObject();
            var request = new Request("POST", "_query");
            request.setJsonEntity(Strings.toString(json));
            return request;
        }
    }

    private List<String> setupDataStream() throws IOException {
        createTemplates();
        return randomBoolean() ? populateDataStreamWithBulkRequest() : populateDataStreamWithDocRequests();
    }

    private void createTemplates() throws IOException {
        var componentTemplateRequest = new Request("PUT", "/_component_template/component1");
        componentTemplateRequest.setJsonEntity("""
            {
                "template": {
                    "mappings": {
                        "properties": {
                            "@timestamp": {
                                "type": "date"
                            },
                            "age": {
                                "type": "integer"
                            },
                            "email": {
                                "type": "keyword"
                            },
                            "name": {
                                "type": "text"
                            }
                        }
                    },
                    "data_stream_options": {
                      "failure_store": {
                        "enabled": true
                      }
                    }
                }
            }
            """);
        assertOK(adminClient().performRequest(componentTemplateRequest));

        var indexTemplateRequest = new Request("PUT", "/_index_template/template1");
        indexTemplateRequest.setJsonEntity("""
            {
                "index_patterns": ["test*"],
                "data_stream": {},
                "priority": 500,
                "composed_of": ["component1"]
            }
            """);
        assertOK(adminClient().performRequest(indexTemplateRequest));
    }

    private List<String> populateDataStreamWithDocRequests() throws IOException {
        List<String> ids = new ArrayList<>();

        var dataStreamName = "test1";
        var docRequest = new Request("PUT", "/" + dataStreamName + "/_doc/1?refresh=true&op_type=create");
        docRequest.setJsonEntity("""
            {
               "@timestamp": 1,
               "age" : 1,
               "name" : "jack",
               "email" : "jack@example.com"
            }
            """);
        Response response = performRequest(WRITE_ACCESS, docRequest);
        assertOK(response);
        Map<String, Object> responseAsMap = responseAsMap(response);
        ids.add((String) responseAsMap.get("_id"));

        docRequest = new Request("PUT", "/" + dataStreamName + "/_doc/2?refresh=true&op_type=create");
        docRequest.setJsonEntity("""
            {
               "@timestamp": 2,
               "age" : "this should be an int",
               "name" : "jack",
               "email" : "jack@example.com"
            }
            """);
        response = performRequest(WRITE_ACCESS, docRequest);
        assertOK(response);
        responseAsMap = responseAsMap(response);
        ids.add((String) responseAsMap.get("_id"));

        return ids;
    }

    @SuppressWarnings("unchecked")
    private List<String> populateDataStreamWithBulkRequest() throws IOException {
        var bulkRequest = new Request("POST", "/_bulk?refresh=true");
        bulkRequest.setJsonEntity("""
            { "create" : { "_index" : "test1", "_id" : "1" } }
            { "@timestamp": 1, "age" : 1, "name" : "jack", "email" : "jack@example.com" }
            { "create" : { "_index" : "test1", "_id" : "2" } }
            { "@timestamp": 2, "age" : "this should be an int", "name" : "jack", "email" : "jack@example.com" }
            """);
        Response response = performRequest(WRITE_ACCESS, bulkRequest);
        assertOK(response);
        // we need this dance because the ID for the failed document is random, **not** 2
        Map<String, Object> stringObjectMap = responseAsMap(response);
        List<Object> items = (List<Object>) stringObjectMap.get("items");
        List<String> ids = new ArrayList<>();
        for (Object item : items) {
            Map<String, Object> itemMap = (Map<String, Object>) item;
            Map<String, Object> create = (Map<String, Object>) itemMap.get("create");
            assertThat(create.get("status"), equalTo(201));
            ids.add((String) create.get("_id"));
        }
        return ids;
    }

    private void deleteDataStream(String user, String dataStreamName) throws IOException {
        assertOK(performRequest(user, new Request("DELETE", "/_data_stream/" + dataStreamName)));
    }

    private void deleteIndex(String user, String indexName) throws IOException {
        assertOK(performRequest(user, new Request("DELETE", "/" + indexName)));
    }

    private Response performRequest(String user, Request request) throws IOException {
        request.setOptions(RequestOptions.DEFAULT.toBuilder().addHeader("Authorization", basicAuthHeaderValue(user, PASSWORD)).build());
        return client().performRequest(request);
    }

    private Response performRequestWithRunAs(String user, Request request) throws IOException {
        request.setOptions(RequestOptions.DEFAULT.toBuilder().addHeader("es-security-runas-user", user).build());
        return adminClient().performRequest(request);
    }

    private Response performRequestMaybeUsingApiKey(String user, Request request) throws IOException {
        if (randomBoolean() && apiKeys.containsKey(user)) {
            return performRequestWithApiKey(apiKeys.get(user), request);
        } else {
            return performRequest(user, request);
        }
    }

    private static Response performRequestWithApiKey(String apiKey, Request request) throws IOException {
        request.setOptions(RequestOptions.DEFAULT.toBuilder().addHeader("Authorization", "ApiKey " + apiKey).build());
        return client().performRequest(request);
    }

    private static void expectUserPrivilegesResponse(String userPrivilegesResponse) throws IOException {
        Request request = new Request("GET", "/_security/user/_privileges");
        request.setOptions(request.getOptions().toBuilder().addHeader("Authorization", basicAuthHeaderValue("user", PASSWORD)));
        Response response = client().performRequest(request);
        assertOK(response);
        assertThat(responseAsMap(response), equalTo(mapFromJson(userPrivilegesResponse)));
    }

    private static Map<String, Object> mapFromJson(String json) {
        return XContentHelper.convertToMap(JsonXContent.jsonXContent, json, false);
    }

    protected TestSecurityClient getSecurityClient() {
        if (securityClient == null) {
            securityClient = new TestSecurityClient(adminClient());
        }
        return securityClient;
    }

    protected void createUser(String username, SecureString password, String... roles) throws IOException {
        getSecurityClient().putUser(new User(username, roles), password);
    }

    protected String createAndStoreApiKey(String username, @Nullable String roleDescriptors) throws IOException {
        assertThat("API key already registered for user: " + username, apiKeys.containsKey(username), is(false));
        apiKeys.put(username, createApiKey(username, roleDescriptors));
        return apiKeys.get(username);
    }

    private String createApiKey(String username, String roleDescriptors) throws IOException {
        var request = new Request("POST", "/_security/api_key");
        if (roleDescriptors == null) {
            request.setJsonEntity("""
                {
                    "name": "test-api-key"
                }
                """);
        } else {
            request.setJsonEntity(Strings.format("""
                {
                    "name": "test-api-key",
                    "role_descriptors": %s
                }
                """, roleDescriptors));
        }
        Response response = performRequest(username, request);
        assertOK(response);
        Map<String, Object> responseAsMap = responseAsMap(response);
        return (String) responseAsMap.get("encoded");
    }

    protected Response upsertRole(String roleDescriptor, String roleName) throws IOException {
        return upsertRole(roleDescriptor, roleName, randomBoolean());
    }

    protected Response upsertRole(String roleDescriptor, String roleName, boolean bulk) throws IOException {
        Request createRoleRequest = roleRequest(roleDescriptor, roleName, bulk);
        Response createRoleResponse = adminClient().performRequest(createRoleRequest);
        assertOK(createRoleResponse);
        if (bulk) {
            Map<String, Object> flattenedResponse = Maps.flatten(responseAsMap(createRoleResponse), true, true);
            if (flattenedResponse.containsKey("errors.count") && (int) flattenedResponse.get("errors.count") > 0) {
                throw new AssertionError(
                    "Failed to create role [" + roleName + "], reason: " + flattenedResponse.get("errors.details." + roleName + ".reason")
                );
            }
        }
        return createRoleResponse;
    }

    protected Request roleRequest(String roleDescriptor, String roleName, boolean bulk) {
        Request createRoleRequest;
        if (bulk) {
            createRoleRequest = new Request(HttpPost.METHOD_NAME, "/_security/role");
            createRoleRequest.setJsonEntity(org.elasticsearch.core.Strings.format("""
                {"roles": {"%s": %s}}
                """, roleName, roleDescriptor));
        } else {
            createRoleRequest = new Request(randomFrom(HttpPut.METHOD_NAME, HttpPost.METHOD_NAME), "/_security/role/" + roleName);
            createRoleRequest.setJsonEntity(roleDescriptor);
        }
        return createRoleRequest;
    }

    protected void assertSearchResponseContainsExpectedIndicesAndFields(
        Response searchResponse,
        Map<String, Set<String>> expectedIndicesAndFields
    ) {
        try {
            assertOK(searchResponse);
            var response = SearchResponseUtils.responseAsSearchResponse(searchResponse);
            try {
                final var searchResult = Arrays.stream(response.getHits().getHits())
                    .collect(Collectors.toMap(SearchHit::getIndex, SearchHit::getSourceAsMap));

                assertThat(searchResult.keySet(), equalTo(expectedIndicesAndFields.keySet()));
                for (String index : expectedIndicesAndFields.keySet()) {
                    Set<String> expectedFields = expectedIndicesAndFields.get(index);
                    assertThat(Maps.flatten(searchResult.get(index), false, true).keySet(), equalTo(expectedFields));
                }
            } finally {
                response.decRef();
            }
        } catch (IOException e) {
            throw new UncheckedIOException(e);
        }
    }

<<<<<<< HEAD
    private void deleteScroll(String scrollId) throws IOException {
        Request deleteScroll = new Request("DELETE", "/_search/scroll");
        deleteScroll.setJsonEntity(Strings.format("""
            {
                "scroll_id": "%s"
            }
            """, scrollId));
        Response deleteScrollResponse = performRequest("user", deleteScroll);
        assertOK(deleteScrollResponse);
    }

    private String performScrollSearchRequestAndAssertDocs(String indexExpression, String docId) throws IOException {
        Response scrollResponse = performRequest("user", new Request("POST", Strings.format("/%s/_search?scroll=1m", indexExpression)));
        assertOK(scrollResponse);

        final SearchResponse searchResponse = SearchResponseUtils.parseSearchResponse(responseAsParser(scrollResponse));
        final String scrollId = searchResponse.getScrollId();
        assertThat(scrollId, notNullValue());
        try {
            assertSearchContainsDocs(searchResponse, docId);
        } finally {
            searchResponse.decRef();
        }
        return scrollId;
    }

    private SearchResponse performScrollSearchRequest(String user, String scrollId) throws IOException {
        Request searchRequestWithScrollId = new Request("POST", "/_search/scroll");
        searchRequestWithScrollId.setJsonEntity(Strings.format("""
            {
                "scroll": "1m",
                "scroll_id": "%s"
            }
            """, scrollId));
        Response response = performRequest(user, searchRequestWithScrollId);
        assertOK(response);
        return SearchResponseUtils.parseSearchResponse(responseAsParser(response));
    }

    private static void assertSearchContainsDocs(SearchResponse searchResponse, String... docIds) {
        SearchHit[] hits = searchResponse.getHits().getHits();
        assertThat(hits.length, equalTo(docIds.length));
        List<String> actualDocIds = Arrays.stream(hits).map(SearchHit::getId).toList();
        assertThat(actualDocIds, containsInAnyOrder(docIds));
    }

    private static void assertSearchHasNoHits(SearchResponse searchResponse) {
        try {
            SearchHit[] hits = searchResponse.getHits().getHits();
            assertThat(hits.length, equalTo(0));
        } finally {
            searchResponse.decRef();
        }
=======
    static void addRandomPragmas(XContentBuilder builder) throws IOException {
        if (Build.current().isSnapshot()) {
            Settings pragmas = randomPragmas();
            if (pragmas != Settings.EMPTY) {
                builder.startObject("pragma");
                builder.value(pragmas);
                builder.endObject();
            }
        }
    }

    static Settings randomPragmas() {
        Settings.Builder settings = Settings.builder();
        if (randomBoolean()) {
            settings.put("page_size", between(1, 5));
        }
        if (randomBoolean()) {
            settings.put("exchange_buffer_size", between(1, 2));
        }
        if (randomBoolean()) {
            settings.put("data_partitioning", randomFrom("shard", "segment", "doc"));
        }
        if (randomBoolean()) {
            settings.put("enrich_max_workers", between(1, 5));
        }
        if (randomBoolean()) {
            settings.put("node_level_reduction", randomBoolean());
        }
        return settings.build();
>>>>>>> 17c6e108
    }

    @SuppressWarnings("unchecked")
    private Tuple<List<String>, List<String>> getDataAndFailureIndices(String dataStreamName) throws IOException {
        Request dataStream = new Request("GET", "/_data_stream/" + dataStreamName);
        Response response = adminClient().performRequest(dataStream);
        Map<String, Object> dataStreams = entityAsMap(response);
        assertEquals(Collections.singletonList("test1"), XContentMapValues.extractValue("data_streams.name", dataStreams));
        List<String> dataIndexNames = (List<String>) XContentMapValues.extractValue("data_streams.indices.index_name", dataStreams);
        List<String> failureIndexNames = (List<String>) XContentMapValues.extractValue(
            "data_streams.failure_store.indices.index_name",
            dataStreams
        );
        return new Tuple<>(dataIndexNames, failureIndexNames);
    }

    private Tuple<String, String> getSingleDataAndFailureIndices(String dataStreamName) throws IOException {
        Tuple<List<String>, List<String>> indices = getDataAndFailureIndices(dataStreamName);
        assertThat(indices.v1().size(), equalTo(1));
        assertThat(indices.v2().size(), equalTo(1));
        return new Tuple<>(indices.v1().get(0), indices.v2().get(0));
    }

    private void expectHasPrivileges(String user, String requestBody, String expectedResponse) throws IOException {
        Request req = new Request("POST", "/_security/user/_has_privileges");
        req.setJsonEntity(requestBody);
        Response response = randomBoolean() ? performRequestMaybeUsingApiKey(user, req) : performRequestWithRunAs(user, req);
        assertThat(responseAsMap(response), equalTo(mapFromJson(expectedResponse)));
    }

    private void expectHasPrivilegesWithApiKey(String apiKey, String requestBody, String expectedResponse) throws IOException {
        Request req = new Request("POST", "/_security/user/_has_privileges");
        req.setJsonEntity(requestBody);
        Response response = performRequestWithApiKey(apiKey, req);
        assertThat(responseAsMap(response), equalTo(mapFromJson(expectedResponse)));
    }

    private static void expectThrowsSelectorsNotAllowed(ThrowingRunnable runnable) {
        ResponseException exception = expectThrows(ResponseException.class, runnable);
        assertThat(exception.getResponse().getStatusLine().getStatusCode(), equalTo(400));
        assertThat(exception.getMessage(), containsString("selectors [::] are not allowed in the index name expression"));
    }
}<|MERGE_RESOLUTION|>--- conflicted
+++ resolved
@@ -2874,7 +2874,6 @@
         }
     }
 
-<<<<<<< HEAD
     private void deleteScroll(String scrollId) throws IOException {
         Request deleteScroll = new Request("DELETE", "/_search/scroll");
         deleteScroll.setJsonEntity(Strings.format("""
@@ -2928,7 +2927,8 @@
         } finally {
             searchResponse.decRef();
         }
-=======
+    }
+
     static void addRandomPragmas(XContentBuilder builder) throws IOException {
         if (Build.current().isSnapshot()) {
             Settings pragmas = randomPragmas();
@@ -2958,7 +2958,6 @@
             settings.put("node_level_reduction", randomBoolean());
         }
         return settings.build();
->>>>>>> 17c6e108
     }
 
     @SuppressWarnings("unchecked")

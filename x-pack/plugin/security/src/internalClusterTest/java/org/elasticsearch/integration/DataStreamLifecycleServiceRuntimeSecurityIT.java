--- conflicted
+++ resolved
@@ -264,23 +264,6 @@
 
         @Override
         public Collection<SystemDataStreamDescriptor> getSystemDataStreamDescriptors() {
-<<<<<<< HEAD
-            return List.of(
-                new SystemDataStreamDescriptor(
-                    SYSTEM_DATA_STREAM_NAME,
-                    "a system data stream for testing",
-                    SystemDataStreamDescriptor.Type.EXTERNAL,
-                    ComposableIndexTemplate.builder()
-                        .indexPatterns(List.of(SYSTEM_DATA_STREAM_NAME))
-                        .template(Template.builder().lifecycle(DataStreamLifecycle.dataLifecycleBuilder().dataRetention(TimeValue.ZERO)))
-                        .dataStreamTemplate(new ComposableIndexTemplate.DataStreamTemplate())
-                        .build(),
-                    Map.of(),
-                    Collections.singletonList("test"),
-                    "test",
-                    new ExecutorNames(ThreadPool.Names.SYSTEM_CRITICAL_READ, ThreadPool.Names.SYSTEM_READ, ThreadPool.Names.SYSTEM_WRITE)
-                )
-=======
             try {
                 return List.of(
                     new SystemDataStreamDescriptor(
@@ -302,7 +285,7 @@
                                               }
                                             }
                                         }"""))
-                                    .lifecycle(DataStreamLifecycle.builder().dataRetention(TimeValue.ZERO))
+                                    .lifecycle(DataStreamLifecycle.dataLifecycleBuilder().dataRetention(TimeValue.ZERO))
                                     .dataStreamOptions(new DataStreamOptions.Template(new DataStreamFailureStore.Template(true)))
                             )
                             .dataStreamTemplate(new ComposableIndexTemplate.DataStreamTemplate())
@@ -322,7 +305,6 @@
             }
             throw new IllegalStateException(
                 "Something went wrong, it should have either returned the descriptor or it should have thrown an assertion error"
->>>>>>> 3db258ed
             );
         }
 

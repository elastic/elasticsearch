--- conflicted
+++ resolved
@@ -335,55 +335,6 @@
 
         @Override
         public Collection<SystemDataStreamDescriptor> getSystemDataStreamDescriptors() {
-<<<<<<< HEAD
-            try {
-                return List.of(
-                    new SystemDataStreamDescriptor(
-                        SYSTEM_DATA_STREAM_NAME,
-                        "a system data stream for testing",
-                        SystemDataStreamDescriptor.Type.EXTERNAL,
-                        ComposableIndexTemplate.builder()
-                            .indexPatterns(List.of(SYSTEM_DATA_STREAM_NAME))
-                            .template(
-                                Template.builder()
-                                    .mappings(new CompressedXContent("""
-                                        {
-                                            "properties": {
-                                              "@timestamp" : {
-                                                "type": "date"
-                                              },
-                                              "count": {
-                                                "type": "long"
-                                              }
-                                            }
-                                        }"""))
-                                    .lifecycle(DataStreamLifecycle.dataLifecycleBuilder().dataRetention(TimeValue.ZERO))
-                                    .dataStreamOptions(
-                                        new DataStreamOptions.Template(
-                                            new DataStreamFailureStore.Template(
-                                                true,
-                                                DataStreamLifecycle.createFailuresLifecycleTemplate(true, TimeValue.ZERO)
-                                            )
-                                        )
-                                    )
-                            )
-                            .dataStreamTemplate(new ComposableIndexTemplate.DataStreamTemplate())
-                            .build(),
-                        Map.of(),
-                        Collections.singletonList("test"),
-                        new ExecutorNames(
-                            ThreadPool.Names.SYSTEM_CRITICAL_READ,
-                            ThreadPool.Names.SYSTEM_READ,
-                            ThreadPool.Names.SYSTEM_WRITE
-                        )
-                    )
-                );
-            } catch (IOException e) {
-                fail(e.getMessage());
-            }
-            throw new IllegalStateException(
-                "Something went wrong, it should have either returned the descriptor or it should have thrown an assertion error"
-=======
             return List.of(
                 new SystemDataStreamDescriptor(
                     SYSTEM_DATA_STREAM_NAME,
@@ -399,7 +350,6 @@
                     "test",
                     new ExecutorNames(ThreadPool.Names.SYSTEM_CRITICAL_READ, ThreadPool.Names.SYSTEM_READ, ThreadPool.Names.SYSTEM_WRITE)
                 )
->>>>>>> ca195736
             );
         }
 

--- conflicted
+++ resolved
@@ -321,49 +321,29 @@
         {
             GetMappingsResponse getMappingsResponse = client().filterWithHeader(
                 Collections.singletonMap(BASIC_AUTH_HEADER, basicAuthHeaderValue("user1", USERS_PASSWD))
-<<<<<<< HEAD
-            ).admin().indices().prepareGetMappings("test").get();
+            ).admin().indices().prepareGetMappings(TEST_REQUEST_TIMEOUT, "test").get();
             assertExpectedFields(getMappingsResponse.getMappings(), "field1");
-=======
-            ).admin().indices().prepareGetMappings(TEST_REQUEST_TIMEOUT, "test").get();
-            assertExpectedMetadataFields(getMappingsResponse.getMappings(), "field1");
->>>>>>> d85b90ad
         }
 
         {
             GetMappingsResponse getMappingsResponse = client().filterWithHeader(
                 Collections.singletonMap(BASIC_AUTH_HEADER, basicAuthHeaderValue("user2", USERS_PASSWD))
-<<<<<<< HEAD
-            ).admin().indices().prepareGetMappings("test").get();
+            ).admin().indices().prepareGetMappings(TEST_REQUEST_TIMEOUT, "test").get();
             assertExpectedFields(getMappingsResponse.getMappings(), "field2");
-=======
-            ).admin().indices().prepareGetMappings(TEST_REQUEST_TIMEOUT, "test").get();
-            assertExpectedMetadataFields(getMappingsResponse.getMappings(), "field2");
->>>>>>> d85b90ad
         }
 
         {
             GetMappingsResponse getMappingsResponse = client().filterWithHeader(
                 Collections.singletonMap(BASIC_AUTH_HEADER, basicAuthHeaderValue("user3", USERS_PASSWD))
-<<<<<<< HEAD
-            ).admin().indices().prepareGetMappings("test").get();
+            ).admin().indices().prepareGetMappings(TEST_REQUEST_TIMEOUT, "test").get();
             assertExpectedFields(getMappingsResponse.getMappings(), "field1");
-=======
-            ).admin().indices().prepareGetMappings(TEST_REQUEST_TIMEOUT, "test").get();
-            assertExpectedMetadataFields(getMappingsResponse.getMappings(), "field1");
->>>>>>> d85b90ad
         }
 
         {
             GetMappingsResponse getMappingsResponse = client().filterWithHeader(
                 Collections.singletonMap(BASIC_AUTH_HEADER, basicAuthHeaderValue("user4", USERS_PASSWD))
-<<<<<<< HEAD
-            ).admin().indices().prepareGetMappings("test").get();
+            ).admin().indices().prepareGetMappings(TEST_REQUEST_TIMEOUT, "test").get();
             assertExpectedFields(getMappingsResponse.getMappings(), "field1", "field2");
-=======
-            ).admin().indices().prepareGetMappings(TEST_REQUEST_TIMEOUT, "test").get();
-            assertExpectedMetadataFields(getMappingsResponse.getMappings(), "field1", "field2");
->>>>>>> d85b90ad
         }
     }
 

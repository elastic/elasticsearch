/*
 * Copyright Elasticsearch B.V. and/or licensed to Elasticsearch B.V. under one
 * or more contributor license agreements. Licensed under the Elastic License
 * 2.0; you may not use this file except in compliance with the Elastic License
 * 2.0.
 */

package org.elasticsearch.integration;

import org.apache.logging.log4j.Logger;
import org.elasticsearch.action.admin.cluster.settings.ClusterUpdateSettingsRequest;
import org.elasticsearch.action.admin.cluster.state.ClusterStateRequest;
import org.elasticsearch.action.admin.cluster.state.ClusterStateResponse;
import org.elasticsearch.action.admin.indices.close.CloseIndexRequest;
import org.elasticsearch.action.admin.indices.open.OpenIndexRequest;
import org.elasticsearch.action.support.PlainActionFuture;
import org.elasticsearch.cluster.ClusterChangedEvent;
import org.elasticsearch.cluster.ClusterStateListener;
import org.elasticsearch.cluster.metadata.ReservedStateErrorMetadata;
import org.elasticsearch.cluster.metadata.ReservedStateHandlerMetadata;
import org.elasticsearch.cluster.metadata.ReservedStateMetadata;
import org.elasticsearch.cluster.service.ClusterService;
import org.elasticsearch.common.settings.Settings;
import org.elasticsearch.core.Strings;
import org.elasticsearch.core.Tuple;
import org.elasticsearch.reservedstate.action.ReservedClusterSettingsAction;
import org.elasticsearch.reservedstate.service.FileSettingsService;
import org.elasticsearch.test.NativeRealmIntegTestCase;
import org.elasticsearch.xcontent.XContentParserConfiguration;
import org.elasticsearch.xpack.core.security.action.rolemapping.DeleteRoleMappingAction;
import org.elasticsearch.xpack.core.security.action.rolemapping.DeleteRoleMappingRequest;
import org.elasticsearch.xpack.core.security.action.rolemapping.GetRoleMappingsAction;
import org.elasticsearch.xpack.core.security.action.rolemapping.GetRoleMappingsRequest;
import org.elasticsearch.xpack.core.security.action.rolemapping.PutRoleMappingAction;
import org.elasticsearch.xpack.core.security.action.rolemapping.PutRoleMappingRequest;
import org.elasticsearch.xpack.core.security.action.rolemapping.PutRoleMappingRequestBuilder;
import org.elasticsearch.xpack.core.security.action.rolemapping.PutRoleMappingResponse;
import org.elasticsearch.xpack.core.security.authc.RealmConfig;
import org.elasticsearch.xpack.core.security.authc.support.UserRoleMapper;
import org.elasticsearch.xpack.core.security.authc.support.mapper.ExpressionRoleMapping;
import org.elasticsearch.xpack.security.action.rolemapping.ReservedRoleMappingAction;
import org.junit.After;

import java.io.ByteArrayInputStream;
import java.nio.charset.StandardCharsets;
import java.nio.file.Files;
import java.nio.file.Path;
import java.nio.file.StandardCopyOption;
import java.util.Arrays;
import java.util.List;
import java.util.Map;
import java.util.Set;
import java.util.concurrent.CountDownLatch;
import java.util.concurrent.ExecutionException;
import java.util.concurrent.TimeUnit;
import java.util.concurrent.atomic.AtomicLong;
import java.util.function.Consumer;

import static org.elasticsearch.indices.recovery.RecoverySettings.INDICES_RECOVERY_MAX_BYTES_PER_SEC_SETTING;
import static org.elasticsearch.xcontent.XContentType.JSON;
import static org.elasticsearch.xpack.core.security.test.TestRestrictedIndices.INTERNAL_SECURITY_MAIN_INDEX_7;
import static org.elasticsearch.xpack.security.authc.support.mapper.ClusterStateRoleMapper.RESERVED_ROLE_MAPPING_SUFFIX;
import static org.hamcrest.Matchers.allOf;
import static org.hamcrest.Matchers.containsInAnyOrder;
import static org.hamcrest.Matchers.containsString;
import static org.hamcrest.Matchers.empty;
import static org.hamcrest.Matchers.equalTo;
import static org.hamcrest.Matchers.hasSize;
import static org.hamcrest.Matchers.notNullValue;
import static org.mockito.Mockito.mock;

/**
 * Tests that file settings service can properly add role mappings.
 */
public class RoleMappingFileSettingsIT extends NativeRealmIntegTestCase {

    private static AtomicLong versionCounter = new AtomicLong(1);

    private static String emptyJSON = """
        {
             "metadata": {
                 "version": "%s",
                 "compatibility": "8.4.0"
             },
             "state": {
                "cluster_settings": {},
                "role_mappings": {}
             }
        }""";

    private static String testJSON = """
        {
             "metadata": {
                 "version": "%s",
                 "compatibility": "8.4.0"
             },
             "state": {
                 "cluster_settings": {
                     "indices.recovery.max_bytes_per_sec": "50mb"
                 },
                 "role_mappings": {
                       "everyone_kibana": {
                          "enabled": true,
                          "roles": [ "kibana_user" ],
                          "rules": { "field": { "username": "*" } },
                          "metadata": {
                             "uuid" : "b9a59ba9-6b92-4be2-bb8d-02bb270cb3a7",
                             "_foo": "something"
                          }
                       },
                       "everyone_fleet": {
                          "enabled": true,
                          "roles": [ "fleet_user" ],
                          "rules": { "field": { "username": "*" } },
                          "metadata": {
                             "uuid" : "b9a59ba9-6b92-4be3-bb8d-02bb270cb3a7",
                             "_foo": "something_else"
                          }
                       }
                 }
             }
        }""";

    private static String testErrorJSON = """
        {
             "metadata": {
                 "version": "%s",
                 "compatibility": "8.4.0"
             },
             "state": {
                 "role_mappings": {
                       "everyone_fleet_ok": {
                          "enabled": true,
                          "roles": [ "fleet_user" ],
                          "rules": { "field": { "username": "*" } },
                          "metadata": {
                             "uuid" : "b9a59ba9-6b92-4be3-bb8d-02bb270cb3a7"
                          }
                       },
                       "everyone_kibana_bad": {
                          "enabled": true,
                          "roles": [ "kibana_user" ],
                          "metadata": {
                             "uuid" : "b9a59ba9-6b92-4be2-bb8d-02bb270cb3a7"
                          }
                       }
                 }
             }
        }""";

    @Override
    protected Settings nodeSettings(int nodeOrdinal, Settings otherSettings) {
        Settings.Builder builder = Settings.builder()
            .put(super.nodeSettings(nodeOrdinal, otherSettings))
            // some tests make use of cluster-state based role mappings
            .put("xpack.security.authc.cluster_state_role_mappings.enabled", true);
        return builder.build();
    }

    @After
    public void cleanUp() {
        updateClusterSettings(Settings.builder().putNull("indices.recovery.max_bytes_per_sec"));
    }

    public static void writeJSONFile(String node, String json, Logger logger, AtomicLong versionCounter) throws Exception {
        long version = versionCounter.incrementAndGet();

        FileSettingsService fileSettingsService = internalCluster().getInstance(FileSettingsService.class, node);
        assertTrue(fileSettingsService.watching());

        Files.deleteIfExists(fileSettingsService.watchedFile());

        Files.createDirectories(fileSettingsService.watchedFileDir());
        Path tempFilePath = createTempFile();

        logger.info("--> before writing JSON config to node {} with path {}", node, tempFilePath);
        logger.info(Strings.format(json, version));
        Files.write(tempFilePath, Strings.format(json, version).getBytes(StandardCharsets.UTF_8));
        Files.move(tempFilePath, fileSettingsService.watchedFile(), StandardCopyOption.ATOMIC_MOVE);
        logger.info("--> after writing JSON config to node {} with path {}", node, tempFilePath);
    }

    public static Tuple<CountDownLatch, AtomicLong> setupClusterStateListener(String node, String expectedKey) {
        ClusterService clusterService = internalCluster().clusterService(node);
        CountDownLatch savedClusterState = new CountDownLatch(1);
        AtomicLong metadataVersion = new AtomicLong(-1);
        clusterService.addListener(new ClusterStateListener() {
            @Override
            public void clusterChanged(ClusterChangedEvent event) {
                ReservedStateMetadata reservedState = event.state().metadata().reservedStateMetadata().get(FileSettingsService.NAMESPACE);
                if (reservedState != null) {
                    ReservedStateHandlerMetadata handlerMetadata = reservedState.handlers().get(ReservedRoleMappingAction.NAME);
                    if (handlerMetadata != null && handlerMetadata.keys().contains(expectedKey)) {
                        clusterService.removeListener(this);
                        metadataVersion.set(event.state().metadata().version());
                        savedClusterState.countDown();
                    }
                }
            }
        });

        return new Tuple<>(savedClusterState, metadataVersion);
    }

    public static Tuple<CountDownLatch, AtomicLong> setupClusterStateListenerForCleanup(String node) {
        ClusterService clusterService = internalCluster().clusterService(node);
        CountDownLatch savedClusterState = new CountDownLatch(1);
        AtomicLong metadataVersion = new AtomicLong(-1);
        clusterService.addListener(new ClusterStateListener() {
            @Override
            public void clusterChanged(ClusterChangedEvent event) {
                ReservedStateMetadata reservedState = event.state().metadata().reservedStateMetadata().get(FileSettingsService.NAMESPACE);
                if (reservedState != null) {
                    ReservedStateHandlerMetadata handlerMetadata = reservedState.handlers().get(ReservedClusterSettingsAction.NAME);
                    if (handlerMetadata == null || handlerMetadata.keys().isEmpty()) {
                        clusterService.removeListener(this);
                        metadataVersion.set(event.state().metadata().version());
                        savedClusterState.countDown();
                    }
                }
            }
        });

        return new Tuple<>(savedClusterState, metadataVersion);
    }

    private void assertRoleMappingsSaveOK(CountDownLatch savedClusterState, AtomicLong metadataVersion) throws Exception {
        boolean awaitSuccessful = savedClusterState.await(20, TimeUnit.SECONDS);
        assertTrue(awaitSuccessful);

        final ClusterStateResponse clusterStateResponse = clusterAdmin().state(
            new ClusterStateRequest(TEST_REQUEST_TIMEOUT).waitForMetadataVersion(metadataVersion.get())
        ).get();

        ReservedStateMetadata reservedState = clusterStateResponse.getState()
            .metadata()
            .reservedStateMetadata()
            .get(FileSettingsService.NAMESPACE);

        ReservedStateHandlerMetadata handlerMetadata = reservedState.handlers().get(ReservedRoleMappingAction.NAME);
        assertThat(handlerMetadata.keys(), allOf(notNullValue(), containsInAnyOrder("everyone_kibana", "everyone_fleet")));

        ReservedStateHandlerMetadata clusterStateHandlerMetadata = reservedState.handlers().get(ReservedClusterSettingsAction.NAME);
        assertThat(
            clusterStateHandlerMetadata.keys(),
            allOf(notNullValue(), containsInAnyOrder(INDICES_RECOVERY_MAX_BYTES_PER_SEC_SETTING.getKey()))
        );

        assertThat(
            clusterStateResponse.getState().metadata().persistentSettings().get(INDICES_RECOVERY_MAX_BYTES_PER_SEC_SETTING.getKey()),
            equalTo("50mb")
        );

        ClusterUpdateSettingsRequest req = new ClusterUpdateSettingsRequest(TEST_REQUEST_TIMEOUT, TEST_REQUEST_TIMEOUT).persistentSettings(
            Settings.builder().put(INDICES_RECOVERY_MAX_BYTES_PER_SEC_SETTING.getKey(), "1234kb")
        );
        assertEquals(
            "java.lang.IllegalArgumentException: Failed to process request "
                + "[org.elasticsearch.action.admin.cluster.settings.ClusterUpdateSettingsRequest/unset] "
                + "with errors: [[indices.recovery.max_bytes_per_sec] set as read-only by [file_settings]]",
            expectThrows(ExecutionException.class, () -> clusterAdmin().updateSettings(req).get()).getMessage()
        );

        for (UserRoleMapper userRoleMapper : internalCluster().getInstances(UserRoleMapper.class)) {
            PlainActionFuture<Set<String>> resolveRolesFuture = new PlainActionFuture<>();
            userRoleMapper.resolveRoles(
                new UserRoleMapper.UserData("anyUsername", null, List.of(), Map.of(), mock(RealmConfig.class)),
                resolveRolesFuture
            );
            assertThat(resolveRolesFuture.get(), containsInAnyOrder("kibana_user", "fleet_user"));
        }

        // the role mappings are retrievable by the role mapping action for BWC
        assertGetResponseHasMappings(true, "everyone_kibana", "everyone_fleet");

        // role mappings (with the same names) can be stored in the "native" store
        {
            PutRoleMappingResponse response = client().execute(PutRoleMappingAction.INSTANCE, sampleRestRequest("everyone_kibana"))
                .actionGet();
            assertTrue(response.isCreated());
            response = client().execute(PutRoleMappingAction.INSTANCE, sampleRestRequest("everyone_fleet")).actionGet();
            assertTrue(response.isCreated());
        }
        {
            // deleting role mappings that exist in the native store and in cluster-state should result in success
            var response = client().execute(DeleteRoleMappingAction.INSTANCE, deleteRequest("everyone_kibana")).actionGet();
            assertTrue(response.isFound());
            response = client().execute(DeleteRoleMappingAction.INSTANCE, deleteRequest("everyone_fleet")).actionGet();
            assertTrue(response.isFound());
        }

    }

    public void testClusterStateRoleMappingsAddedThenDeleted() throws Exception {
        ensureGreen();

        var savedClusterState = setupClusterStateListener(internalCluster().getMasterName(), "everyone_kibana");
        writeJSONFile(internalCluster().getMasterName(), testJSON, logger, versionCounter);

        assertRoleMappingsSaveOK(savedClusterState.v1(), savedClusterState.v2());
        logger.info("---> cleanup cluster settings...");

        {
            // Deleting non-existent native role mappings returns not found even if they exist in config file
            var response = client().execute(DeleteRoleMappingAction.INSTANCE, deleteRequest("everyone_kibana")).get();
            assertFalse(response.isFound());
        }

        savedClusterState = setupClusterStateListenerForCleanup(internalCluster().getMasterName());

        writeJSONFile(internalCluster().getMasterName(), emptyJSON, logger, versionCounter);
        boolean awaitSuccessful = savedClusterState.v1().await(20, TimeUnit.SECONDS);
        assertTrue(awaitSuccessful);

        final ClusterStateResponse clusterStateResponse = clusterAdmin().state(
            new ClusterStateRequest(TEST_REQUEST_TIMEOUT).waitForMetadataVersion(savedClusterState.v2().get())
        ).get();

        assertNull(
            clusterStateResponse.getState().metadata().persistentSettings().get(INDICES_RECOVERY_MAX_BYTES_PER_SEC_SETTING.getKey())
        );

        // cluster-state role mapping was removed and is not returned in the API anymore
        {
            var request = new GetRoleMappingsRequest();
            request.setNames("everyone_kibana", "everyone_fleet");
            var response = client().execute(GetRoleMappingsAction.INSTANCE, request).get();
            assertFalse(response.hasMappings());
        }

        // no role mappings means no roles are resolved
        for (UserRoleMapper userRoleMapper : internalCluster().getInstances(UserRoleMapper.class)) {
            PlainActionFuture<Set<String>> resolveRolesFuture = new PlainActionFuture<>();
            userRoleMapper.resolveRoles(
                new UserRoleMapper.UserData("anyUsername", null, List.of(), Map.of(), mock(RealmConfig.class)),
                resolveRolesFuture
            );
            assertThat(resolveRolesFuture.get(), empty());
        }
    }

    public void testGetRoleMappings() throws Exception {
        ensureGreen();

        final List<String> nativeMappings = List.of("everyone_kibana", "_everyone_kibana", "zzz_mapping", "123_mapping");
        for (var mapping : nativeMappings) {
            client().execute(PutRoleMappingAction.INSTANCE, sampleRestRequest(mapping)).actionGet();
        }

        var savedClusterState = setupClusterStateListener(internalCluster().getMasterName(), "everyone_kibana");
        writeJSONFile(internalCluster().getMasterName(), testJSON, logger, versionCounter);
        boolean awaitSuccessful = savedClusterState.v1().await(20, TimeUnit.SECONDS);
        assertTrue(awaitSuccessful);

        var request = new GetRoleMappingsRequest();
        var response = client().execute(GetRoleMappingsAction.INSTANCE, request).get();
        assertTrue(response.hasMappings());
        assertThat(
            Arrays.stream(response.mappings()).map(ExpressionRoleMapping::getName).toList(),
            containsInAnyOrder(
                "everyone_kibana",
<<<<<<< HEAD
                "everyone_kibana " + RESERVED_ROLE_MAPPING_SUFFIX,
                "_everyone_kibana",
                "everyone_fleet " + RESERVED_ROLE_MAPPING_SUFFIX,
=======
                "everyone_kibana" + RESERVED_ROLE_MAPPING_SUFFIX,
                "_everyone_kibana",
                "everyone_fleet" + RESERVED_ROLE_MAPPING_SUFFIX,
>>>>>>> e1054296
                "zzz_mapping",
                "123_mapping"
            )
        );

        int readOnlyCount = 0;
        // assert that cluster-state role mappings come last
        for (ExpressionRoleMapping mapping : response.mappings()) {
            readOnlyCount = mapping.getName().endsWith(RESERVED_ROLE_MAPPING_SUFFIX) ? readOnlyCount + 1 : readOnlyCount;
        }
        // Two sourced from cluster-state
        assertEquals(readOnlyCount, 2);

        // it's possible to delete overlapping native role mapping
        assertTrue(client().execute(DeleteRoleMappingAction.INSTANCE, deleteRequest("everyone_kibana")).actionGet().isFound());

<<<<<<< HEAD
=======
        // Fetch a specific file based role
        request = new GetRoleMappingsRequest();
        request.setNames("everyone_kibana" + RESERVED_ROLE_MAPPING_SUFFIX);
        response = client().execute(GetRoleMappingsAction.INSTANCE, request).get();
        assertTrue(response.hasMappings());
        assertThat(
            Arrays.stream(response.mappings()).map(ExpressionRoleMapping::getName).toList(),
            containsInAnyOrder("everyone_kibana" + RESERVED_ROLE_MAPPING_SUFFIX)
        );

>>>>>>> e1054296
        savedClusterState = setupClusterStateListenerForCleanup(internalCluster().getMasterName());
        writeJSONFile(internalCluster().getMasterName(), emptyJSON, logger, versionCounter);
        awaitSuccessful = savedClusterState.v1().await(20, TimeUnit.SECONDS);
        assertTrue(awaitSuccessful);

        final ClusterStateResponse clusterStateResponse = clusterAdmin().state(
            new ClusterStateRequest(TEST_REQUEST_TIMEOUT).waitForMetadataVersion(savedClusterState.v2().get())
        ).get();

        assertNull(
            clusterStateResponse.getState().metadata().persistentSettings().get(INDICES_RECOVERY_MAX_BYTES_PER_SEC_SETTING.getKey())
        );

        // Make sure remaining native mappings can still be fetched
        request = new GetRoleMappingsRequest();
        response = client().execute(GetRoleMappingsAction.INSTANCE, request).get();
        assertTrue(response.hasMappings());
        assertThat(
            Arrays.stream(response.mappings()).map(ExpressionRoleMapping::getName).toList(),
            containsInAnyOrder("_everyone_kibana", "zzz_mapping", "123_mapping")
        );
    }

    public static Tuple<CountDownLatch, AtomicLong> setupClusterStateListenerForError(
        ClusterService clusterService,
        Consumer<ReservedStateErrorMetadata> errorMetadataConsumer
    ) {
        CountDownLatch savedClusterState = new CountDownLatch(1);
        AtomicLong metadataVersion = new AtomicLong(-1);
        clusterService.addListener(new ClusterStateListener() {
            @Override
            public void clusterChanged(ClusterChangedEvent event) {
                ReservedStateMetadata reservedState = event.state().metadata().reservedStateMetadata().get(FileSettingsService.NAMESPACE);
                if (reservedState != null && reservedState.errorMetadata() != null) {
                    clusterService.removeListener(this);
                    metadataVersion.set(event.state().metadata().version());
                    savedClusterState.countDown();
                    errorMetadataConsumer.accept(reservedState.errorMetadata());
                }
            }
        });

        return new Tuple<>(savedClusterState, metadataVersion);
    }

    public void testErrorSaved() throws Exception {
        ensureGreen();

        // save an empty file to clear any prior state, this ensures we don't get a stale file left over by another test
        var savedClusterState = setupClusterStateListenerForCleanup(internalCluster().getMasterName());

        writeJSONFile(internalCluster().getMasterName(), emptyJSON, logger, versionCounter);
        boolean awaitSuccessful = savedClusterState.v1().await(20, TimeUnit.SECONDS);
        assertTrue(awaitSuccessful);

        final ClusterStateResponse clusterStateResponse = clusterAdmin().state(
            new ClusterStateRequest(TEST_REQUEST_TIMEOUT).waitForMetadataVersion(savedClusterState.v2().get())
        ).get();

        assertNull(
            clusterStateResponse.getState().metadata().persistentSettings().get(INDICES_RECOVERY_MAX_BYTES_PER_SEC_SETTING.getKey())
        );

        // save a bad file
        savedClusterState = setupClusterStateListenerForError(
            internalCluster().getCurrentMasterNodeInstance(ClusterService.class),
            errorMetadata -> {
                assertEquals(ReservedStateErrorMetadata.ErrorKind.PARSING, errorMetadata.errorKind());
                assertThat(errorMetadata.errors(), allOf(notNullValue(), hasSize(1)));
                assertThat(
                    errorMetadata.errors().get(0),
                    containsString("failed to parse role-mapping [everyone_kibana_bad]. missing field [rules]")
                );
            }
        );

        writeJSONFile(internalCluster().getMasterName(), testErrorJSON, logger, versionCounter);
        awaitSuccessful = savedClusterState.v1().await(20, TimeUnit.SECONDS);
        assertTrue(awaitSuccessful);

        // no roles are resolved because both role mapping stores are empty
        for (UserRoleMapper userRoleMapper : internalCluster().getInstances(UserRoleMapper.class)) {
            PlainActionFuture<Set<String>> resolveRolesFuture = new PlainActionFuture<>();
            userRoleMapper.resolveRoles(
                new UserRoleMapper.UserData("anyUsername", null, List.of(), Map.of(), mock(RealmConfig.class)),
                resolveRolesFuture
            );
            assertThat(resolveRolesFuture.get(), empty());
        }
    }

    public void testRoleMappingApplyWithSecurityIndexClosed() throws Exception {
        ensureGreen();

        // expect the role mappings to apply even if the .security index is closed
        var savedClusterState = setupClusterStateListener(internalCluster().getMasterName(), "everyone_kibana");

        try {
            var closeIndexResponse = indicesAdmin().close(new CloseIndexRequest(INTERNAL_SECURITY_MAIN_INDEX_7)).get();
            assertTrue(closeIndexResponse.isAcknowledged());

            writeJSONFile(internalCluster().getMasterName(), testJSON, logger, versionCounter);
            boolean awaitSuccessful = savedClusterState.v1().await(20, TimeUnit.SECONDS);
            assertTrue(awaitSuccessful);

            // even if index is closed, cluster-state role mappings are still returned
            assertGetResponseHasMappings(true, "everyone_kibana", "everyone_fleet");

            // cluster state settings are also applied
            var clusterStateResponse = clusterAdmin().state(
                new ClusterStateRequest(TEST_REQUEST_TIMEOUT).waitForMetadataVersion(savedClusterState.v2().get())
            ).get();
            assertThat(
                clusterStateResponse.getState().metadata().persistentSettings().get(INDICES_RECOVERY_MAX_BYTES_PER_SEC_SETTING.getKey()),
                equalTo("50mb")
            );

            ReservedStateMetadata reservedState = clusterStateResponse.getState()
                .metadata()
                .reservedStateMetadata()
                .get(FileSettingsService.NAMESPACE);

            ReservedStateHandlerMetadata handlerMetadata = reservedState.handlers().get(ReservedRoleMappingAction.NAME);
            assertThat(handlerMetadata.keys(), containsInAnyOrder("everyone_kibana", "everyone_fleet"));

            // and roles are resolved based on the cluster-state role mappings
            for (UserRoleMapper userRoleMapper : internalCluster().getInstances(UserRoleMapper.class)) {
                PlainActionFuture<Set<String>> resolveRolesFuture = new PlainActionFuture<>();
                userRoleMapper.resolveRoles(
                    new UserRoleMapper.UserData("anyUsername", null, List.of(), Map.of(), mock(RealmConfig.class)),
                    resolveRolesFuture
                );
                assertThat(resolveRolesFuture.get(), containsInAnyOrder("kibana_user", "fleet_user"));
            }
        } finally {
            savedClusterState = setupClusterStateListenerForCleanup(internalCluster().getMasterName());
            writeJSONFile(internalCluster().getMasterName(), emptyJSON, logger, versionCounter);
            boolean awaitSuccessful = savedClusterState.v1().await(20, TimeUnit.SECONDS);
            assertTrue(awaitSuccessful);

            var openIndexResponse = indicesAdmin().open(new OpenIndexRequest(INTERNAL_SECURITY_MAIN_INDEX_7)).get();
            assertTrue(openIndexResponse.isAcknowledged());
        }
    }

    private DeleteRoleMappingRequest deleteRequest(String name) {
        var request = new DeleteRoleMappingRequest();
        request.setName(name);
        return request;
    }

    private PutRoleMappingRequest sampleRestRequest(String name) throws Exception {
        var json = """
            {
                "enabled": true,
                "roles": [ "kibana_user_native" ],
                "rules": { "field": { "username": "*" } },
                "metadata": {
                    "uuid" : "b9a59ba9-6b92-4be2-bb8d-02bb270cb3a7"
                }
            }""";

        try (
            var bis = new ByteArrayInputStream(json.getBytes(StandardCharsets.UTF_8));
            var parser = JSON.xContent().createParser(XContentParserConfiguration.EMPTY, bis)
        ) {
            return new PutRoleMappingRequestBuilder(null).source(name, parser).request();
        }
    }

    private static void assertGetResponseHasMappings(boolean readOnly, String... mappings) throws InterruptedException, ExecutionException {
        var request = new GetRoleMappingsRequest();
        request.setNames(mappings);
        var response = client().execute(GetRoleMappingsAction.INSTANCE, request).get();
        assertTrue(response.hasMappings());
        assertThat(
            Arrays.stream(response.mappings()).map(ExpressionRoleMapping::getName).toList(),
            containsInAnyOrder(
<<<<<<< HEAD
                Arrays.stream(mappings)
                    .map(mapping -> mapping + (readOnly ? " " + RESERVED_ROLE_MAPPING_SUFFIX : ""))
                    .toArray(String[]::new)
=======
                Arrays.stream(mappings).map(mapping -> mapping + (readOnly ? RESERVED_ROLE_MAPPING_SUFFIX : "")).toArray(String[]::new)
>>>>>>> e1054296
            )
        );
    }
}<|MERGE_RESOLUTION|>--- conflicted
+++ resolved
@@ -359,15 +359,9 @@
             Arrays.stream(response.mappings()).map(ExpressionRoleMapping::getName).toList(),
             containsInAnyOrder(
                 "everyone_kibana",
-<<<<<<< HEAD
-                "everyone_kibana " + RESERVED_ROLE_MAPPING_SUFFIX,
-                "_everyone_kibana",
-                "everyone_fleet " + RESERVED_ROLE_MAPPING_SUFFIX,
-=======
                 "everyone_kibana" + RESERVED_ROLE_MAPPING_SUFFIX,
                 "_everyone_kibana",
                 "everyone_fleet" + RESERVED_ROLE_MAPPING_SUFFIX,
->>>>>>> e1054296
                 "zzz_mapping",
                 "123_mapping"
             )
@@ -384,8 +378,6 @@
         // it's possible to delete overlapping native role mapping
         assertTrue(client().execute(DeleteRoleMappingAction.INSTANCE, deleteRequest("everyone_kibana")).actionGet().isFound());
 
-<<<<<<< HEAD
-=======
         // Fetch a specific file based role
         request = new GetRoleMappingsRequest();
         request.setNames("everyone_kibana" + RESERVED_ROLE_MAPPING_SUFFIX);
@@ -396,7 +388,6 @@
             containsInAnyOrder("everyone_kibana" + RESERVED_ROLE_MAPPING_SUFFIX)
         );
 
->>>>>>> e1054296
         savedClusterState = setupClusterStateListenerForCleanup(internalCluster().getMasterName());
         writeJSONFile(internalCluster().getMasterName(), emptyJSON, logger, versionCounter);
         awaitSuccessful = savedClusterState.v1().await(20, TimeUnit.SECONDS);
@@ -575,13 +566,7 @@
         assertThat(
             Arrays.stream(response.mappings()).map(ExpressionRoleMapping::getName).toList(),
             containsInAnyOrder(
-<<<<<<< HEAD
-                Arrays.stream(mappings)
-                    .map(mapping -> mapping + (readOnly ? " " + RESERVED_ROLE_MAPPING_SUFFIX : ""))
-                    .toArray(String[]::new)
-=======
                 Arrays.stream(mappings).map(mapping -> mapping + (readOnly ? RESERVED_ROLE_MAPPING_SUFFIX : "")).toArray(String[]::new)
->>>>>>> e1054296
             )
         );
     }

/*
 * Copyright Elasticsearch B.V. and/or licensed to Elasticsearch B.V. under one
 * or more contributor license agreements. Licensed under the Elastic License
 * 2.0; you may not use this file except in compliance with the Elastic License
 * 2.0.
 */

package org.elasticsearch.xpack.security;

import org.apache.lucene.search.TotalHits;
import org.elasticsearch.TransportVersion;
import org.elasticsearch.action.ActionListener;
import org.elasticsearch.action.admin.cluster.node.reload.NodesReloadSecureSettingsRequest;
import org.elasticsearch.action.admin.cluster.node.reload.NodesReloadSecureSettingsResponse;
import org.elasticsearch.action.admin.cluster.node.reload.TransportNodesReloadSecureSettingsAction;
import org.elasticsearch.action.admin.cluster.remote.RemoteClusterNodesAction;
import org.elasticsearch.action.admin.cluster.settings.ClusterUpdateSettingsRequest;
import org.elasticsearch.action.admin.cluster.state.ClusterStateAction;
import org.elasticsearch.action.admin.cluster.state.ClusterStateRequest;
import org.elasticsearch.action.admin.cluster.state.ClusterStateResponse;
import org.elasticsearch.action.search.SearchRequest;
import org.elasticsearch.action.search.SearchResponse;
import org.elasticsearch.action.search.SearchShardsRequest;
import org.elasticsearch.action.search.SearchShardsResponse;
import org.elasticsearch.action.search.ShardSearchFailure;
import org.elasticsearch.action.search.TransportSearchAction;
import org.elasticsearch.action.search.TransportSearchShardsAction;
import org.elasticsearch.cluster.ClusterName;
import org.elasticsearch.cluster.ClusterState;
import org.elasticsearch.cluster.node.VersionInformation;
import org.elasticsearch.common.Strings;
import org.elasticsearch.common.settings.KeyStoreWrapper;
import org.elasticsearch.common.settings.SecureString;
import org.elasticsearch.common.settings.Settings;
import org.elasticsearch.common.transport.TransportAddress;
import org.elasticsearch.common.util.concurrent.ConcurrentCollections;
import org.elasticsearch.common.util.concurrent.EsExecutors;
import org.elasticsearch.env.Environment;
import org.elasticsearch.search.SearchHits;
import org.elasticsearch.search.aggregations.InternalAggregations;
import org.elasticsearch.test.SecuritySingleNodeTestCase;
import org.elasticsearch.test.transport.MockTransportService;
import org.elasticsearch.threadpool.TestThreadPool;
import org.elasticsearch.threadpool.ThreadPool;
import org.elasticsearch.transport.RemoteClusterCredentialsManager;
import org.elasticsearch.transport.TransportService;
import org.elasticsearch.xpack.security.authc.ApiKeyService;
import org.elasticsearch.xpack.security.authc.CrossClusterAccessHeaders;
import org.junit.BeforeClass;

import java.util.Collections;
import java.util.List;
import java.util.Map;
import java.util.concurrent.BlockingQueue;
import java.util.concurrent.CountDownLatch;
import java.util.concurrent.ExecutionException;
import java.util.concurrent.TimeUnit;
import java.util.concurrent.atomic.AtomicReference;

import static org.hamcrest.Matchers.empty;
import static org.hamcrest.Matchers.equalTo;
import static org.hamcrest.Matchers.hasKey;
import static org.hamcrest.Matchers.is;
import static org.hamcrest.Matchers.not;
import static org.hamcrest.Matchers.notNullValue;
import static org.hamcrest.Matchers.nullValue;

public class ReloadRemoteClusterCredentialsIT extends SecuritySingleNodeTestCase {
    private static final String CLUSTER_ALIAS = "my_remote_cluster";

    @BeforeClass
    public static void disableInFips() {
        assumeFalse(
            "Cannot run in FIPS mode since the keystore will be password protected and sending a password in the reload"
                + "settings api call, require TLS to be configured for the transport layer",
            inFipsJvm()
        );
    }

    @Override
    public String configRoles() {
        return org.elasticsearch.core.Strings.format("""
            user:
              cluster: [ "ALL" ]
              indices:
                - names: '*'
                  privileges: [ "ALL" ]
              remote_indices:
                - names: '*'
                  privileges: [ "ALL" ]
                  clusters: ["*"]
            """);
    }

    @Override
    public void tearDown() throws Exception {
        try {
            clearRemoteCluster();
            super.tearDown();
        } finally {
            ThreadPool.terminate(threadPool, 10, TimeUnit.SECONDS);
        }
    }

    private final ThreadPool threadPool = new TestThreadPool(getClass().getName());

    public void testReloadRemoteClusterCredentials() throws Exception {
        final String credentials = randomAlphaOfLength(42);
        writeCredentialsToKeyStore(credentials);
        final RemoteClusterCredentialsManager clusterCredentialsManager = getInstanceFromNode(TransportService.class)
            .getRemoteClusterService()
            .getRemoteClusterCredentialsManager();
        // Until we reload, credentials written to keystore are not loaded into the credentials manager
        assertThat(clusterCredentialsManager.hasCredentials(CLUSTER_ALIAS), is(false));
        reloadSecureSettings();
        assertThat(clusterCredentialsManager.resolveCredentials(CLUSTER_ALIAS), equalTo(credentials));

        // Check that credentials get used for a remote connection, once we configure it
        final BlockingQueue<Map<String, String>> capturedHeaders = ConcurrentCollections.newBlockingQueue();
        try (MockTransportService remoteTransport = startTransport("remoteNodeA", threadPool, capturedHeaders)) {
            final TransportAddress remoteAddress = remoteTransport.getOriginalTransport()
                .profileBoundAddresses()
                .get("_remote_cluster")
                .publishAddress();

            configureRemoteCluster(remoteAddress);

            // Run search to trigger header capturing on the receiving side
            client().search(new SearchRequest(CLUSTER_ALIAS + ":index-a")).get().decRef();

            assertHeadersContainCredentialsThenClear(credentials, capturedHeaders);

            // Update credentials and ensure they are used
            final String updatedCredentials = randomAlphaOfLength(41);
            writeCredentialsToKeyStore(updatedCredentials);
            reloadSecureSettings();

            client().search(new SearchRequest(CLUSTER_ALIAS + ":index-a")).get().decRef();

            assertHeadersContainCredentialsThenClear(updatedCredentials, capturedHeaders);
        }
    }

    private void assertHeadersContainCredentialsThenClear(String credentials, BlockingQueue<Map<String, String>> capturedHeaders) {
        assertThat(capturedHeaders, is(not(empty())));
        for (Map<String, String> actualHeaders : capturedHeaders) {
            assertThat(actualHeaders, hasKey(CrossClusterAccessHeaders.CROSS_CLUSTER_ACCESS_CREDENTIALS_HEADER_KEY));
            assertThat(
                actualHeaders.get(CrossClusterAccessHeaders.CROSS_CLUSTER_ACCESS_CREDENTIALS_HEADER_KEY),
                equalTo(ApiKeyService.withApiKeyPrefix(credentials))
            );
        }
        capturedHeaders.clear();
        assertThat(capturedHeaders, is(empty()));
    }

    private void clearRemoteCluster() throws InterruptedException, ExecutionException {
        final var builder = Settings.builder()
            .putNull("cluster.remote." + CLUSTER_ALIAS + ".mode")
            .putNull("cluster.remote." + CLUSTER_ALIAS + ".seeds")
            .putNull("cluster.remote." + CLUSTER_ALIAS + ".proxy_address");
        clusterAdmin().updateSettings(new ClusterUpdateSettingsRequest().persistentSettings(builder)).get();
    }

    @Override
    protected Settings nodeSettings() {
        return Settings.builder().put(super.nodeSettings()).put("xpack.security.remote_cluster_client.ssl.enabled", false).build();
    }

    private void configureRemoteCluster(TransportAddress remoteAddress) throws InterruptedException, ExecutionException {
        final Settings.Builder builder = Settings.builder();
        if (randomBoolean()) {
            builder.put("cluster.remote." + CLUSTER_ALIAS + ".mode", "sniff")
                .put("cluster.remote." + CLUSTER_ALIAS + ".seeds", remoteAddress.toString())
                .putNull("cluster.remote." + CLUSTER_ALIAS + ".proxy_address");
        } else {
            builder.put("cluster.remote." + CLUSTER_ALIAS + ".mode", "proxy")
                .put("cluster.remote." + CLUSTER_ALIAS + ".proxy_address", remoteAddress.toString())
                .putNull("cluster.remote." + CLUSTER_ALIAS + ".seeds");
        }
        clusterAdmin().updateSettings(new ClusterUpdateSettingsRequest().persistentSettings(builder)).get();
    }

    private void writeCredentialsToKeyStore(String credentials) throws Exception {
        final Environment environment = getInstanceFromNode(Environment.class);
        final KeyStoreWrapper keyStoreWrapper = KeyStoreWrapper.create();
        keyStoreWrapper.setString("cluster.remote." + CLUSTER_ALIAS + ".credentials", credentials.toCharArray());
        keyStoreWrapper.save(environment.configFile(), new char[0], false);
    }

    public static MockTransportService startTransport(
        final String nodeName,
        final ThreadPool threadPool,
        final BlockingQueue<Map<String, String>> capturedHeaders
    ) {
        boolean success = false;
        final Settings settings = Settings.builder()
            .put("node.name", nodeName)
            .put("remote_cluster_server.enabled", "true")
            .put("remote_cluster.port", "0")
            .put("xpack.security.remote_cluster_server.ssl.enabled", "false")
            .build();
        final MockTransportService service = MockTransportService.createNewService(
            settings,
            VersionInformation.CURRENT,
            TransportVersion.current(),
            threadPool,
            null
        );
        try {
            service.registerRequestHandler(
                ClusterStateAction.NAME,
                EsExecutors.DIRECT_EXECUTOR_SERVICE,
                ClusterStateRequest::new,
                (request, channel, task) -> {
                    capturedHeaders.add(Map.copyOf(threadPool.getThreadContext().getHeaders()));
                    channel.sendResponse(
                        new ClusterStateResponse(ClusterName.DEFAULT, ClusterState.builder(ClusterName.DEFAULT).build(), false)
                    );
                }
            );
            service.registerRequestHandler(
                RemoteClusterNodesAction.TYPE.name(),
                EsExecutors.DIRECT_EXECUTOR_SERVICE,
                RemoteClusterNodesAction.Request::new,
                (request, channel, task) -> {
                    capturedHeaders.add(Map.copyOf(threadPool.getThreadContext().getHeaders()));
                    channel.sendResponse(new RemoteClusterNodesAction.Response(List.of()));
                }
            );
            service.registerRequestHandler(
                TransportSearchShardsAction.TYPE.name(),
                EsExecutors.DIRECT_EXECUTOR_SERVICE,
                SearchShardsRequest::new,
                (request, channel, task) -> {
                    capturedHeaders.add(Map.copyOf(threadPool.getThreadContext().getHeaders()));
                    channel.sendResponse(new SearchShardsResponse(List.of(), List.of(), Collections.emptyMap()));
                }
            );
            service.registerRequestHandler(
                TransportSearchAction.TYPE.name(),
                EsExecutors.DIRECT_EXECUTOR_SERVICE,
                SearchRequest::new,
                (request, channel, task) -> {
                    capturedHeaders.add(Map.copyOf(threadPool.getThreadContext().getHeaders()));
                    channel.sendResponse(
                        new SearchResponse(
<<<<<<< HEAD
                            SearchHits.unpooled(SearchHits.EMPTY, new TotalHits(0, TotalHits.Relation.EQUAL_TO), Float.NaN),
=======
                            SearchHits.empty(new TotalHits(0, TotalHits.Relation.EQUAL_TO), Float.NaN),
>>>>>>> bbcb449f
                            InternalAggregations.EMPTY,
                            null,
                            false,
                            null,
                            null,
                            1,
                            null,
                            1,
                            1,
                            0,
                            100,
                            ShardSearchFailure.EMPTY_ARRAY,
                            SearchResponse.Clusters.EMPTY
                        )
                    );
                }
            );
            service.start();
            service.acceptIncomingRequests();
            success = true;
            return service;
        } finally {
            if (success == false) {
                service.close();
            }
        }
    }

    private void reloadSecureSettings() {
        final AtomicReference<AssertionError> reloadSettingsError = new AtomicReference<>();
        final CountDownLatch latch = new CountDownLatch(1);
        final SecureString emptyPassword = randomBoolean() ? new SecureString(new char[0]) : null;

        final var request = new NodesReloadSecureSettingsRequest();
        try {
            request.nodesIds(Strings.EMPTY_ARRAY);
            request.setSecureStorePassword(emptyPassword);
            client().execute(TransportNodesReloadSecureSettingsAction.TYPE, request, new ActionListener<>() {
                @Override
                public void onResponse(NodesReloadSecureSettingsResponse nodesReloadResponse) {
                    try {
                        assertThat(nodesReloadResponse, notNullValue());
                        final Map<String, NodesReloadSecureSettingsResponse.NodeResponse> nodesMap = nodesReloadResponse.getNodesMap();
                        assertThat(nodesMap.size(), equalTo(1));
                        for (final NodesReloadSecureSettingsResponse.NodeResponse nodeResponse : nodesReloadResponse.getNodes()) {
                            assertThat(nodeResponse.reloadException(), nullValue());
                        }
                    } catch (final AssertionError e) {
                        reloadSettingsError.set(e);
                    } finally {
                        latch.countDown();
                    }
                }

                @Override
                public void onFailure(Exception e) {
                    reloadSettingsError.set(new AssertionError("Nodes request failed", e));
                    latch.countDown();
                }
            });
        } finally {
            request.decRef();
        }
        safeAwait(latch);
        if (reloadSettingsError.get() != null) {
            throw reloadSettingsError.get();
        }
    }
}<|MERGE_RESOLUTION|>--- conflicted
+++ resolved
@@ -245,11 +245,7 @@
                     capturedHeaders.add(Map.copyOf(threadPool.getThreadContext().getHeaders()));
                     channel.sendResponse(
                         new SearchResponse(
-<<<<<<< HEAD
-                            SearchHits.unpooled(SearchHits.EMPTY, new TotalHits(0, TotalHits.Relation.EQUAL_TO), Float.NaN),
-=======
                             SearchHits.empty(new TotalHits(0, TotalHits.Relation.EQUAL_TO), Float.NaN),
->>>>>>> bbcb449f
                             InternalAggregations.EMPTY,
                             null,
                             false,

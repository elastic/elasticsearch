/*
 * Copyright Elasticsearch B.V. and/or licensed to Elasticsearch B.V. under one
 * or more contributor license agreements. Licensed under the Elastic License
 * 2.0; you may not use this file except in compliance with the Elastic License
 * 2.0.
 */

package org.elasticsearch.xpack.security.authc;

import org.elasticsearch.ElasticsearchSecurityException;
import org.elasticsearch.ResourceNotFoundException;
import org.elasticsearch.action.ActionRequestValidationException;
import org.elasticsearch.action.DocWriteResponse;
import org.elasticsearch.action.admin.cluster.node.info.NodeInfo;
import org.elasticsearch.action.admin.indices.close.CloseIndexRequest;
import org.elasticsearch.action.admin.indices.close.CloseIndexResponse;
import org.elasticsearch.action.admin.indices.refresh.RefreshRequestBuilder;
import org.elasticsearch.action.get.GetRequest;
import org.elasticsearch.action.get.TransportGetAction;
import org.elasticsearch.action.support.PlainActionFuture;
import org.elasticsearch.action.support.broadcast.BroadcastResponse;
import org.elasticsearch.action.update.UpdateResponse;
import org.elasticsearch.client.Request;
import org.elasticsearch.client.RequestOptions;
import org.elasticsearch.client.ResponseException;
import org.elasticsearch.client.RestClient;
import org.elasticsearch.client.internal.Client;
import org.elasticsearch.common.Strings;
import org.elasticsearch.common.bytes.BytesReference;
import org.elasticsearch.common.settings.SecureString;
import org.elasticsearch.common.settings.Settings;
import org.elasticsearch.common.util.concurrent.EsExecutors;
import org.elasticsearch.common.util.concurrent.EsRejectedExecutionException;
import org.elasticsearch.common.util.set.Sets;
import org.elasticsearch.common.xcontent.XContentHelper;
import org.elasticsearch.core.TimeValue;
import org.elasticsearch.core.Tuple;
import org.elasticsearch.index.query.QueryBuilders;
import org.elasticsearch.rest.RestStatus;
import org.elasticsearch.test.ESTestCase;
import org.elasticsearch.test.SecurityIntegTestCase;
import org.elasticsearch.test.SecuritySettingsSource;
import org.elasticsearch.test.TestSecurityClient;
import org.elasticsearch.test.XContentTestUtils;
import org.elasticsearch.test.rest.ObjectPath;
import org.elasticsearch.threadpool.ThreadPool;
import org.elasticsearch.xcontent.XContentBuilder;
import org.elasticsearch.xcontent.XContentFactory;
import org.elasticsearch.xcontent.XContentType;
import org.elasticsearch.xpack.core.XPackSettings;
import org.elasticsearch.xpack.core.security.action.ClearSecurityCacheAction;
import org.elasticsearch.xpack.core.security.action.ClearSecurityCacheRequest;
import org.elasticsearch.xpack.core.security.action.ClearSecurityCacheResponse;
import org.elasticsearch.xpack.core.security.action.apikey.ApiKey;
import org.elasticsearch.xpack.core.security.action.apikey.ApiKeyTests;
import org.elasticsearch.xpack.core.security.action.apikey.BulkUpdateApiKeyAction;
import org.elasticsearch.xpack.core.security.action.apikey.BulkUpdateApiKeyRequest;
import org.elasticsearch.xpack.core.security.action.apikey.BulkUpdateApiKeyResponse;
import org.elasticsearch.xpack.core.security.action.apikey.CreateApiKeyRequestBuilder;
import org.elasticsearch.xpack.core.security.action.apikey.CreateApiKeyResponse;
import org.elasticsearch.xpack.core.security.action.apikey.GetApiKeyAction;
import org.elasticsearch.xpack.core.security.action.apikey.GetApiKeyRequest;
import org.elasticsearch.xpack.core.security.action.apikey.GetApiKeyResponse;
import org.elasticsearch.xpack.core.security.action.apikey.InvalidateApiKeyAction;
import org.elasticsearch.xpack.core.security.action.apikey.InvalidateApiKeyRequest;
import org.elasticsearch.xpack.core.security.action.apikey.InvalidateApiKeyResponse;
import org.elasticsearch.xpack.core.security.action.apikey.QueryApiKeyAction;
import org.elasticsearch.xpack.core.security.action.apikey.QueryApiKeyRequest;
import org.elasticsearch.xpack.core.security.action.apikey.QueryApiKeyResponse;
import org.elasticsearch.xpack.core.security.action.apikey.UpdateApiKeyAction;
import org.elasticsearch.xpack.core.security.action.apikey.UpdateApiKeyRequest;
import org.elasticsearch.xpack.core.security.action.apikey.UpdateApiKeyResponse;
import org.elasticsearch.xpack.core.security.action.role.PutRoleAction;
import org.elasticsearch.xpack.core.security.action.role.PutRoleRequest;
import org.elasticsearch.xpack.core.security.action.role.PutRoleResponse;
import org.elasticsearch.xpack.core.security.action.role.RoleDescriptorRequestValidator;
import org.elasticsearch.xpack.core.security.action.token.CreateTokenRequestBuilder;
import org.elasticsearch.xpack.core.security.action.token.CreateTokenResponse;
import org.elasticsearch.xpack.core.security.action.user.PutUserAction;
import org.elasticsearch.xpack.core.security.action.user.PutUserRequest;
import org.elasticsearch.xpack.core.security.action.user.PutUserResponse;
import org.elasticsearch.xpack.core.security.authc.Authentication;
import org.elasticsearch.xpack.core.security.authc.AuthenticationTestHelper;
import org.elasticsearch.xpack.core.security.authc.RealmConfig;
import org.elasticsearch.xpack.core.security.authc.RealmDomain;
import org.elasticsearch.xpack.core.security.authc.file.FileRealmSettings;
import org.elasticsearch.xpack.core.security.authz.RoleDescriptor;
import org.elasticsearch.xpack.core.security.authz.RoleDescriptorTestHelper;
import org.elasticsearch.xpack.core.security.authz.RoleDescriptorsIntersection;
import org.elasticsearch.xpack.core.security.authz.privilege.ClusterPrivilegeResolver;
import org.elasticsearch.xpack.core.security.authz.store.ReservedRolesStore;
import org.elasticsearch.xpack.core.security.user.User;
import org.elasticsearch.xpack.security.transport.filter.IPFilter;
import org.junit.After;
import org.junit.Before;
import org.junit.BeforeClass;

import java.io.IOException;
import java.nio.charset.StandardCharsets;
import java.time.Instant;
import java.time.temporal.ChronoUnit;
import java.util.ArrayList;
import java.util.Arrays;
import java.util.Base64;
import java.util.Collection;
import java.util.Collections;
import java.util.HashMap;
import java.util.List;
import java.util.Locale;
import java.util.Map;
import java.util.Objects;
import java.util.Set;
import java.util.concurrent.CountDownLatch;
import java.util.concurrent.ExecutionException;
import java.util.concurrent.ExecutorService;
import java.util.concurrent.Future;
import java.util.concurrent.TimeUnit;
import java.util.function.Function;
import java.util.function.Supplier;
import java.util.stream.Collectors;
import java.util.stream.IntStream;
import java.util.stream.Stream;

import static org.elasticsearch.action.support.WriteRequest.RefreshPolicy.IMMEDIATE;
import static org.elasticsearch.action.support.WriteRequest.RefreshPolicy.NONE;
import static org.elasticsearch.action.support.WriteRequest.RefreshPolicy.WAIT_UNTIL;
import static org.elasticsearch.test.SecuritySettingsSource.ES_TEST_ROOT_USER;
import static org.elasticsearch.test.SecuritySettingsSource.HASHER;
import static org.elasticsearch.test.SecuritySettingsSource.TEST_ROLE;
import static org.elasticsearch.test.SecuritySettingsSource.TEST_USER_NAME;
import static org.elasticsearch.test.SecuritySettingsSourceField.ES_TEST_ROOT_ROLE_DESCRIPTOR;
import static org.elasticsearch.test.SecuritySettingsSourceField.TEST_PASSWORD_SECURE_STRING;
import static org.elasticsearch.test.TestMatchers.throwableWithMessage;
import static org.elasticsearch.xpack.core.security.authc.support.UsernamePasswordToken.basicAuthHeaderValue;
import static org.elasticsearch.xpack.core.security.test.TestRestrictedIndices.INTERNAL_SECURITY_MAIN_INDEX_7;
import static org.elasticsearch.xpack.security.Security.SECURITY_CRYPTO_THREAD_POOL_NAME;
import static org.elasticsearch.xpack.security.support.SecuritySystemIndices.SECURITY_MAIN_ALIAS;
import static org.hamcrest.Matchers.anEmptyMap;
import static org.hamcrest.Matchers.anyOf;
import static org.hamcrest.Matchers.contains;
import static org.hamcrest.Matchers.containsInAnyOrder;
import static org.hamcrest.Matchers.containsString;
import static org.hamcrest.Matchers.empty;
import static org.hamcrest.Matchers.emptyIterable;
import static org.hamcrest.Matchers.equalTo;
import static org.hamcrest.Matchers.greaterThan;
import static org.hamcrest.Matchers.hasKey;
import static org.hamcrest.Matchers.in;
import static org.hamcrest.Matchers.instanceOf;
import static org.hamcrest.Matchers.is;
import static org.hamcrest.Matchers.iterableWithSize;
import static org.hamcrest.Matchers.not;
import static org.hamcrest.Matchers.notNullValue;
import static org.hamcrest.Matchers.nullValue;

public class ApiKeyIntegTests extends SecurityIntegTestCase {
    private static final long DELETE_INTERVAL_MILLIS = 100L;
    private static final int CRYPTO_THREAD_POOL_QUEUE_SIZE = 10;

    private static final RoleDescriptor DEFAULT_API_KEY_ROLE_DESCRIPTOR = new RoleDescriptor(
        "role",
        new String[] { "monitor" },
        null,
        null
    );

    private static long deleteRetentionPeriodDays;

    @BeforeClass
    public static void randomDeleteRetentionPeriod() {
        deleteRetentionPeriodDays = randomLongBetween(0, 7);
    }

    @Override
    public Settings nodeSettings(int nodeOrdinal, Settings otherSettings) {
        return Settings.builder()
            .put(super.nodeSettings(nodeOrdinal, otherSettings))
            .put(XPackSettings.API_KEY_SERVICE_ENABLED_SETTING.getKey(), true)
            .put(XPackSettings.TOKEN_SERVICE_ENABLED_SETTING.getKey(), true)
            .put(ApiKeyService.DELETE_INTERVAL.getKey(), TimeValue.timeValueMillis(DELETE_INTERVAL_MILLIS))
            .put(ApiKeyService.DELETE_TIMEOUT.getKey(), TimeValue.timeValueSeconds(5L))
            .put(ApiKeyService.DELETE_RETENTION_PERIOD.getKey(), TimeValue.timeValueDays(deleteRetentionPeriodDays))
            .put("xpack.security.crypto.thread_pool.queue_size", CRYPTO_THREAD_POOL_QUEUE_SIZE)
            .build();
    }

    @Override
    protected boolean addMockHttpTransport() {
        return false; // need real http
    }

    @Before
    public void waitForSecurityIndexWritable() throws Exception {
        assertSecurityIndexActive();
    }

    @After
    public void wipeSecurityIndex() throws Exception {
        // get the api key service and wait until api key expiration is not in progress!
        awaitApiKeysRemoverCompletion();
        deleteSecurityIndex();
    }

    @Override
    public String configRoles() {
        return super.configRoles() + """

            no_api_key_role:
              cluster: ["manage_token"]
            read_security_role:
              cluster: ["read_security"]
            manage_api_key_role:
              cluster: ["manage_api_key"]
            manage_own_api_key_role:
              cluster: ["manage_own_api_key"]
            run_as_role:
              run_as: ["user_with_manage_own_api_key_role"]
            """;
    }

    @Override
    public String configUsers() {
        final String usersPasswdHashed = new String(getFastStoredHashAlgoForTests().hash(TEST_PASSWORD_SECURE_STRING));
        return super.configUsers()
            + "user_with_no_api_key_role:"
            + usersPasswdHashed
            + "\n"
            + "user_with_read_security_role:"
            + usersPasswdHashed
            + "\n"
            + "user_with_manage_api_key_role:"
            + usersPasswdHashed
            + "\n"
            + "user_with_manage_own_api_key_role:"
            + usersPasswdHashed
            + "\n";
    }

    @Override
    public String configUsersRoles() {
        return super.configUsersRoles() + """
            no_api_key_role:user_with_no_api_key_role
            read_security_role:user_with_read_security_role
            manage_api_key_role:user_with_manage_api_key_role
            manage_own_api_key_role:user_with_manage_own_api_key_role
            """;
    }

    private void awaitApiKeysRemoverCompletion() throws Exception {
        for (ApiKeyService apiKeyService : internalCluster().getInstances(ApiKeyService.class)) {
            assertBusy(() -> assertFalse(apiKeyService.isExpirationInProgress()));
        }
    }

    private Client authorizedClient() {
        return client().filterWithHeader(
            Collections.singletonMap("Authorization", basicAuthHeaderValue(ES_TEST_ROOT_USER, TEST_PASSWORD_SECURE_STRING))
        );
    }

    public void testCreateApiKey() throws Exception {
        // Get an instant without nanoseconds as the expiration has millisecond precision
        final Instant start = Instant.ofEpochMilli(Instant.now().toEpochMilli());
        final RoleDescriptor descriptor = new RoleDescriptor("role", new String[] { "monitor" }, null, null);
        Client client = authorizedClient();
        final CreateApiKeyResponse response = new CreateApiKeyRequestBuilder(client).setName("test key")
            .setExpiration(TimeValue.timeValueHours(TimeUnit.DAYS.toHours(7L)))
            .setRoleDescriptors(Collections.singletonList(descriptor))
            .setMetadata(ApiKeyTests.randomMetadata())
            .setRefreshPolicy(randomFrom(IMMEDIATE, WAIT_UNTIL))
            .get();

        assertEquals("test key", response.getName());
        assertNotNull(response.getId());
        assertNotNull(response.getKey());
        Instant expiration = response.getExpiration();
        // Expiration has millisecond precision
        final long daysBetween = ChronoUnit.DAYS.between(start, expiration);
        assertThat(daysBetween, is(7L));

        assertThat(getApiKeyDocument(response.getId()).get("type"), equalTo("rest"));
        assertThat(getApiKeyInfo(client(), response.getId(), randomBoolean(), randomBoolean()).getType(), is(ApiKey.Type.REST));

        // create simple api key
        final CreateApiKeyResponse simple = new CreateApiKeyRequestBuilder(client).setName("simple")
            .setRefreshPolicy(randomFrom(IMMEDIATE, WAIT_UNTIL))
            .get();
        assertEquals("simple", simple.getName());
        assertNotNull(simple.getId());
        assertNotNull(simple.getKey());
        assertThat(simple.getId(), not(containsString(new String(simple.getKey().getChars()))));
        assertNull(simple.getExpiration());

        // Assert that we can authenticate with the API KEY
        final Map<String, Object> authResponse = authenticateWithApiKey(response.getId(), response.getKey());
        assertThat(authResponse.get(User.Fields.USERNAME.getPreferredName()), equalTo(ES_TEST_ROOT_USER));

        // use the first ApiKey for an unauthorized action
        final Map<String, String> authorizationHeaders = Collections.singletonMap(
            "Authorization",
            "ApiKey " + getBase64EncodedApiKeyValue(response.getId(), response.getKey())
        );
        ElasticsearchSecurityException e = expectThrows(
            ElasticsearchSecurityException.class,
            () -> client().filterWithHeader(authorizationHeaders)
                .admin()
                .cluster()
                .prepareUpdateSettings()
                .setPersistentSettings(Settings.builder().put(IPFilter.IP_FILTER_ENABLED_SETTING.getKey(), true))
                .get()
        );
        assertThat(e.getMessage(), containsString("unauthorized"));
        assertThat(e.status(), is(RestStatus.FORBIDDEN));
    }

    public void testMultipleApiKeysCanHaveSameName() {
        String keyName = randomAlphaOfLength(5);
        int noOfApiKeys = randomIntBetween(2, 5);
        List<CreateApiKeyResponse> responses = new ArrayList<>();
        for (int i = 0; i < noOfApiKeys; i++) {
            final RoleDescriptor descriptor = new RoleDescriptor("role", new String[] { "monitor" }, null, null);
            Client client = authorizedClient();
            final CreateApiKeyResponse response = new CreateApiKeyRequestBuilder(client).setName(keyName)
                .setExpiration(null)
                .setRoleDescriptors(Collections.singletonList(descriptor))
                .setMetadata(ApiKeyTests.randomMetadata())
                .setRefreshPolicy(NONE)
                .get();
            assertNotNull(response.getId());
            assertNotNull(response.getKey());
            responses.add(response);
        }
        assertThat(responses.size(), is(noOfApiKeys));
        for (int i = 0; i < noOfApiKeys; i++) {
            assertThat(responses.get(i).getName(), is(keyName));
        }
    }

    public void testCreateApiKeyWithoutNameWillFail() {
        Client client = authorizedClient();
        final ActionRequestValidationException e = expectThrows(
            ActionRequestValidationException.class,
            () -> new CreateApiKeyRequestBuilder(client).setRefreshPolicy(randomFrom(NONE, WAIT_UNTIL, IMMEDIATE)).get()
        );
        assertThat(e.getMessage(), containsString("api key name is required"));
    }

    public void testInvalidateApiKeysForRealm() throws InterruptedException, ExecutionException {
        int noOfApiKeys = randomIntBetween(3, 5);
        List<CreateApiKeyResponse> responses = createApiKeys(noOfApiKeys, null).v1();
        Client client = authorizedClient();
        PlainActionFuture<InvalidateApiKeyResponse> listener = new PlainActionFuture<>();
        client.execute(InvalidateApiKeyAction.INSTANCE, InvalidateApiKeyRequest.usingRealmName("file"), listener);
        InvalidateApiKeyResponse invalidateResponse = listener.get();
        verifyInvalidateResponse(noOfApiKeys, responses, invalidateResponse);
    }

    public void testInvalidateApiKeysForUser() throws Exception {
        int noOfApiKeys = randomIntBetween(3, 5);
        List<CreateApiKeyResponse> responses = createApiKeys(noOfApiKeys, null).v1();
        Client client = authorizedClient();
        PlainActionFuture<InvalidateApiKeyResponse> listener = new PlainActionFuture<>();
        client.execute(InvalidateApiKeyAction.INSTANCE, InvalidateApiKeyRequest.usingUserName(ES_TEST_ROOT_USER), listener);
        InvalidateApiKeyResponse invalidateResponse = listener.get();
        verifyInvalidateResponse(noOfApiKeys, responses, invalidateResponse);
    }

    public void testInvalidateApiKeysForRealmAndUser() throws InterruptedException, ExecutionException {
        List<CreateApiKeyResponse> responses = createApiKeys(1, null).v1();
        Client client = authorizedClient();
        PlainActionFuture<InvalidateApiKeyResponse> listener = new PlainActionFuture<>();
        client.execute(InvalidateApiKeyAction.INSTANCE, InvalidateApiKeyRequest.usingRealmAndUserName("file", ES_TEST_ROOT_USER), listener);
        InvalidateApiKeyResponse invalidateResponse = listener.get();
        verifyInvalidateResponse(1, responses, invalidateResponse);
    }

    public void testInvalidateApiKeysForApiKeyId() throws InterruptedException, ExecutionException {
        List<CreateApiKeyResponse> responses = createApiKeys(1, null).v1();
        Client client = authorizedClient();
        PlainActionFuture<InvalidateApiKeyResponse> listener = new PlainActionFuture<>();
        client.execute(InvalidateApiKeyAction.INSTANCE, InvalidateApiKeyRequest.usingApiKeyId(responses.get(0).getId(), false), listener);
        InvalidateApiKeyResponse invalidateResponse = listener.get();
        verifyInvalidateResponse(1, responses, invalidateResponse);
    }

    public void testInvalidateApiKeysForApiKeyName() throws InterruptedException, ExecutionException {
        List<CreateApiKeyResponse> responses = createApiKeys(1, null).v1();
        Client client = authorizedClient();
        PlainActionFuture<InvalidateApiKeyResponse> listener = new PlainActionFuture<>();
        client.execute(
            InvalidateApiKeyAction.INSTANCE,
            InvalidateApiKeyRequest.usingApiKeyName(responses.get(0).getName(), false),
            listener
        );
        InvalidateApiKeyResponse invalidateResponse = listener.get();
        verifyInvalidateResponse(1, responses, invalidateResponse);
    }

    public void testInvalidateApiKeyWillClearApiKeyCache() throws IOException, ExecutionException, InterruptedException {
        final List<ApiKeyService> services = Arrays.stream(internalCluster().getNodeNames())
            .map(n -> internalCluster().getInstance(ApiKeyService.class, n))
            .toList();

        // Create two API keys and authenticate with them
        Tuple<String, String> apiKey1 = createApiKeyAndAuthenticateWithIt();
        Tuple<String, String> apiKey2 = createApiKeyAndAuthenticateWithIt();

        // Find out which nodes handled the above authentication requests
        final ApiKeyService serviceForDoc1 = services.stream()
            .filter(s -> s.getDocCache().get(apiKey1.v1()) != null)
            .findFirst()
            .orElseThrow();
        final ApiKeyService serviceForDoc2 = services.stream()
            .filter(s -> s.getDocCache().get(apiKey2.v1()) != null)
            .findFirst()
            .orElseThrow();
        assertNotNull(serviceForDoc1.getFromCache(apiKey1.v1()));
        assertNotNull(serviceForDoc2.getFromCache(apiKey2.v1()));
        final boolean sameServiceNode = serviceForDoc1 == serviceForDoc2;
        if (sameServiceNode) {
            assertEquals(2, serviceForDoc1.getDocCache().count());
        } else {
            assertEquals(1, serviceForDoc1.getDocCache().count());
            assertEquals(1, serviceForDoc2.getDocCache().count());
        }

        // Invalidate the first key
        Client client = authorizedClient();
        PlainActionFuture<InvalidateApiKeyResponse> listener = new PlainActionFuture<>();
        client.execute(InvalidateApiKeyAction.INSTANCE, InvalidateApiKeyRequest.usingApiKeyId(apiKey1.v1(), false), listener);
        InvalidateApiKeyResponse invalidateResponse = listener.get();
        assertThat(invalidateResponse.getInvalidatedApiKeys().size(), equalTo(1));
        // The cache entry should be gone for the first key
        if (sameServiceNode) {
            assertEquals(1, serviceForDoc1.getDocCache().count());
            assertNull(serviceForDoc1.getDocCache().get(apiKey1.v1()));
            assertNotNull(serviceForDoc1.getDocCache().get(apiKey2.v1()));
        } else {
            assertEquals(0, serviceForDoc1.getDocCache().count());
            assertEquals(1, serviceForDoc2.getDocCache().count());
        }

        // Authentication with the first key should fail
        ResponseException e = expectThrows(
            ResponseException.class,
            () -> authenticateWithApiKey(apiKey1.v1(), new SecureString(apiKey1.v2().toCharArray()))
        );
        assertThat(e.getMessage(), containsString("security_exception"));
        assertThat(e.getResponse().getStatusLine().getStatusCode(), is(RestStatus.UNAUTHORIZED.getStatus()));
    }

    public void testDynamicDeletionInterval() throws Exception {
        try {
            // Set retention period to be 1 ms, and delete interval to be 1 hour
            long deleteIntervalMs = 3600_000;
            Settings.Builder builder = Settings.builder();
            builder.put(ApiKeyService.DELETE_RETENTION_PERIOD.getKey(), TimeValue.timeValueMillis(1));
            builder.put(ApiKeyService.DELETE_INTERVAL.getKey(), TimeValue.timeValueMillis(deleteIntervalMs));
            updateClusterSettings(builder);

            // Create API keys to test
            List<CreateApiKeyResponse> responses = createApiKeys(3, null).v1();
            String[] apiKeyIds = responses.stream().map(CreateApiKeyResponse::getId).toArray(String[]::new);

            // Invalidate one API key to trigger run of inactive remover (will run once and then after DELETE_INTERVAL)
            PlainActionFuture<InvalidateApiKeyResponse> listener = new PlainActionFuture<>();
            Client client = authorizedClient();
            client.execute(InvalidateApiKeyAction.INSTANCE, InvalidateApiKeyRequest.usingApiKeyId(apiKeyIds[0], false), listener);
            verifyInvalidateResponse(1, Collections.singletonList(responses.get(0)), listener.get());
            awaitApiKeysRemoverCompletion();
            refreshSecurityIndex();

            // Get API keys to make sure remover didn't remove any yet
            assertThat(getAllApiKeyInfo(client, false).size(), equalTo(3));

            // Invalidate another key
            listener = new PlainActionFuture<>();
            client.execute(InvalidateApiKeyAction.INSTANCE, InvalidateApiKeyRequest.usingApiKeyId(apiKeyIds[1], false), listener);
            verifyInvalidateResponse(1, Collections.singletonList(responses.get(1)), listener.get());
            awaitApiKeysRemoverCompletion();
            refreshSecurityIndex();

            // Get API keys to make sure remover didn't remove any yet (shouldn't be removed because of the long DELETE_INTERVAL)
            assertThat(getAllApiKeyInfo(client, false).size(), equalTo(3));

            // Update DELETE_INTERVAL to every 0 ms
            builder = Settings.builder();
            deleteIntervalMs = 0;
            builder.put(ApiKeyService.DELETE_INTERVAL.getKey(), TimeValue.timeValueMillis(deleteIntervalMs));
            updateClusterSettings(builder);

            // Invalidate another key
            listener = new PlainActionFuture<>();
            client.execute(InvalidateApiKeyAction.INSTANCE, InvalidateApiKeyRequest.usingApiKeyId(apiKeyIds[2], false), listener);
            verifyInvalidateResponse(1, Collections.singletonList(responses.get(2)), listener.get());
            awaitApiKeysRemoverCompletion();
            refreshSecurityIndex();

            // Make sure all keys except the last invalidated one are deleted
            // There is a (tiny) risk that the remover runs after the invalidation and therefore deletes the key that was just
            // invalidated, so 0 or 1 keys can be returned from the get api
            assertThat(getAllApiKeyInfo(client, false).size(), in(Set.of(0, 1)));
        } finally {
            final Settings.Builder builder = Settings.builder();
            builder.putNull(ApiKeyService.DELETE_INTERVAL.getKey());
            builder.putNull(ApiKeyService.DELETE_RETENTION_PERIOD.getKey());
            updateClusterSettings(builder);
        }
    }

    private void verifyInvalidateResponse(
        int noOfApiKeys,
        List<CreateApiKeyResponse> responses,
        InvalidateApiKeyResponse invalidateResponse
    ) {
        assertThat(invalidateResponse.getInvalidatedApiKeys().size(), equalTo(noOfApiKeys));
        assertThat(
            invalidateResponse.getInvalidatedApiKeys(),
            containsInAnyOrder(responses.stream().map(CreateApiKeyResponse::getId).toArray(String[]::new))
        );
        assertThat(invalidateResponse.getPreviouslyInvalidatedApiKeys().size(), equalTo(0));
        assertThat(invalidateResponse.getErrors().size(), equalTo(0));
    }

    public void testApiKeyRemover() throws Exception {
        final String namePrefix = randomAlphaOfLength(10);
        try {
            if (deleteRetentionPeriodDays == 0) {
                doTestInvalidKeysImmediatelyDeletedByRemover(namePrefix);
                // Change the setting dynamically and test the other behaviour
                deleteRetentionPeriodDays = randomIntBetween(1, 7);
                setRetentionPeriod(false);
                doTestDeletionBehaviorWhenKeysBecomeInvalidBeforeAndAfterRetentionPeriod("not-" + namePrefix);
            } else {
                doTestDeletionBehaviorWhenKeysBecomeInvalidBeforeAndAfterRetentionPeriod(namePrefix);
                // Change the setting dynamically and test the other behaviour
                deleteRetentionPeriodDays = 0;
                setRetentionPeriod(false);
                doTestInvalidKeysImmediatelyDeletedByRemover("not-" + namePrefix);
            }
        } finally {
            setRetentionPeriod(true);
        }
    }

    private void setRetentionPeriod(boolean clear) {
        final Settings.Builder builder = Settings.builder();
        if (clear) {
            builder.putNull(ApiKeyService.DELETE_RETENTION_PERIOD.getKey());
        } else {
            builder.put(ApiKeyService.DELETE_RETENTION_PERIOD.getKey(), TimeValue.timeValueDays(deleteRetentionPeriodDays));
        }
        updateClusterSettings(builder);
    }

    private void doTestInvalidKeysImmediatelyDeletedByRemover(String namePrefix) throws Exception {
        assertThat(deleteRetentionPeriodDays, equalTo(0L));
        Client client = waitForInactiveApiKeysRemoverTriggerReadyAndGetClient().filterWithHeader(
            Collections.singletonMap("Authorization", basicAuthHeaderValue(ES_TEST_ROOT_USER, TEST_PASSWORD_SECURE_STRING))
        );

        // Create a very short-lived key (1ms expiration)
        createApiKeys(1, TimeValue.timeValueMillis(1));
        // Create keys that will not expire during this test
        final CreateApiKeyResponse nonExpiringKey = createApiKeys(1, namePrefix, TimeValue.timeValueDays(1)).v1().get(0);
        List<CreateApiKeyResponse> createdApiKeys = createApiKeys(2, namePrefix, randomBoolean() ? TimeValue.timeValueDays(1) : null).v1();

        PlainActionFuture<InvalidateApiKeyResponse> listener = new PlainActionFuture<>();
        client.execute(
            InvalidateApiKeyAction.INSTANCE,
            InvalidateApiKeyRequest.usingApiKeyId(createdApiKeys.get(0).getId(), false),
            listener
        );
        InvalidateApiKeyResponse invalidateResponse = listener.get();
        assertThat(invalidateResponse.getInvalidatedApiKeys().size(), equalTo(1));
        assertThat(invalidateResponse.getPreviouslyInvalidatedApiKeys().size(), equalTo(0));
        assertThat(invalidateResponse.getErrors().size(), equalTo(0));

        awaitApiKeysRemoverCompletion();
        refreshSecurityIndex();

        PlainActionFuture<GetApiKeyResponse> getApiKeyResponseListener = new PlainActionFuture<>();
        client.execute(
            GetApiKeyAction.INSTANCE,
            GetApiKeyRequest.builder().apiKeyName(namePrefix + "*").build(),
            getApiKeyResponseListener
        );
        // The first API key with 1ms expiration should already be deleted
        Set<String> expectedKeyIds = Sets.newHashSet(nonExpiringKey.getId(), createdApiKeys.get(0).getId(), createdApiKeys.get(1).getId());
        boolean apiKeyInvalidatedButNotYetDeletedByExpiredApiKeysRemover = false;
        for (ApiKey apiKey : getApiKeyResponseListener.get()
            .getApiKeyInfoList()
            .stream()
            .map(GetApiKeyResponse.Item::apiKeyInfo)
            .toList()) {
            assertThat(apiKey.getId(), is(in(expectedKeyIds)));
            if (apiKey.getId().equals(nonExpiringKey.getId())) {
                assertThat(apiKey.isInvalidated(), is(false));
                assertThat(apiKey.getExpiration(), notNullValue());
            } else if (apiKey.getId().equals(createdApiKeys.get(0).getId())) {
                // has been invalidated but not yet deleted by InactiveApiKeysRemover
                assertThat(apiKey.isInvalidated(), is(true));
                apiKeyInvalidatedButNotYetDeletedByExpiredApiKeysRemover = true;
            } else if (apiKey.getId().equals(createdApiKeys.get(1).getId())) {
                // active api key
                assertThat(apiKey.isInvalidated(), is(false));
            }
        }
        assertThat(
            getApiKeyResponseListener.get().getApiKeyInfoList().size(),
            is((apiKeyInvalidatedButNotYetDeletedByExpiredApiKeysRemover) ? 3 : 2)
        );

        client = waitForInactiveApiKeysRemoverTriggerReadyAndGetClient().filterWithHeader(
            Collections.singletonMap("Authorization", basicAuthHeaderValue(ES_TEST_ROOT_USER, TEST_PASSWORD_SECURE_STRING))
        );

        // invalidate API key to trigger remover
        listener = new PlainActionFuture<>();
        client.execute(
            InvalidateApiKeyAction.INSTANCE,
            InvalidateApiKeyRequest.usingApiKeyId(createdApiKeys.get(1).getId(), false),
            listener
        );
        assertThat(listener.get().getInvalidatedApiKeys().size(), is(1));

        awaitApiKeysRemoverCompletion();
        refreshSecurityIndex();

        // Verify that 1st invalidated API key is deleted whereas the next one may be or may not be as it depends on whether update was
        // indexed before InactiveApiKeysRemover ran
        getApiKeyResponseListener = new PlainActionFuture<>();
        client.execute(
            GetApiKeyAction.INSTANCE,
            GetApiKeyRequest.builder().apiKeyName(namePrefix + "*").build(),
            getApiKeyResponseListener
        );
        expectedKeyIds = Sets.newHashSet(nonExpiringKey.getId(), createdApiKeys.get(1).getId());
        apiKeyInvalidatedButNotYetDeletedByExpiredApiKeysRemover = false;
        for (ApiKey apiKey : getApiKeyResponseListener.get()
            .getApiKeyInfoList()
            .stream()
            .map(GetApiKeyResponse.Item::apiKeyInfo)
            .toList()) {
            assertThat(apiKey.getId(), is(in(expectedKeyIds)));
            if (apiKey.getId().equals(nonExpiringKey.getId())) {
                assertThat(apiKey.isInvalidated(), is(false));
                assertThat(apiKey.getExpiration(), notNullValue());
            } else if (apiKey.getId().equals(createdApiKeys.get(1).getId())) {
                // has been invalidated but not yet deleted by InactiveApiKeysRemover
                assertThat(apiKey.isInvalidated(), is(true));
                apiKeyInvalidatedButNotYetDeletedByExpiredApiKeysRemover = true;
            }
        }
        assertThat(
            getApiKeyResponseListener.get().getApiKeyInfoList().size(),
            is((apiKeyInvalidatedButNotYetDeletedByExpiredApiKeysRemover) ? 2 : 1)
        );
    }

    private Client waitForInactiveApiKeysRemoverTriggerReadyAndGetClient() throws Exception {
        String nodeWithMostRecentRun = null;
        long apiKeyLastTrigger = -1L;
        for (String nodeName : internalCluster().getNodeNames()) {
            ApiKeyService apiKeyService = internalCluster().getInstance(ApiKeyService.class, nodeName);
            if (apiKeyService != null) {
                if (apiKeyService.lastTimeWhenApiKeysRemoverWasTriggered() > apiKeyLastTrigger) {
                    nodeWithMostRecentRun = nodeName;
                    apiKeyLastTrigger = apiKeyService.lastTimeWhenApiKeysRemoverWasTriggered();
                }
            }
        }
        final ThreadPool threadPool = internalCluster().getInstance(ThreadPool.class, nodeWithMostRecentRun);
        final long lastRunTime = apiKeyLastTrigger;
        assertBusy(() -> { assertThat(threadPool.relativeTimeInMillis() - lastRunTime, greaterThan(DELETE_INTERVAL_MILLIS)); });
        return internalCluster().client(nodeWithMostRecentRun);
    }

    private void doTestDeletionBehaviorWhenKeysBecomeInvalidBeforeAndAfterRetentionPeriod(String namePrefix) throws Exception {
        assertThat(deleteRetentionPeriodDays, greaterThan(0L));
        Client client = waitForInactiveApiKeysRemoverTriggerReadyAndGetClient().filterWithHeader(
            Collections.singletonMap("Authorization", basicAuthHeaderValue(ES_TEST_ROOT_USER, TEST_PASSWORD_SECURE_STRING))
        );

        int noOfKeys = 9;
        List<CreateApiKeyResponse> createdApiKeys = createApiKeys(noOfKeys, namePrefix, null).v1();
        Instant created = Instant.now();

        PlainActionFuture<GetApiKeyResponse> getApiKeyResponseListener = new PlainActionFuture<>();
        client.execute(
            GetApiKeyAction.INSTANCE,
            GetApiKeyRequest.builder().apiKeyName(namePrefix + "*").build(),
            getApiKeyResponseListener
        );
        assertThat(getApiKeyResponseListener.get().getApiKeyInfoList().size(), is(noOfKeys));

        // Expire the 1st key such that it cannot be deleted by the remover
        // hack doc to modify the expiration time
        Instant withinRetention = created.minus(deleteRetentionPeriodDays - 1, ChronoUnit.DAYS);
        assertFalse(created.isBefore(withinRetention));
        UpdateResponse expirationDateUpdatedResponse = client.prepareUpdate(SECURITY_MAIN_ALIAS, createdApiKeys.get(0).getId())
            .setDoc("expiration_time", withinRetention.toEpochMilli())
            .setRefreshPolicy(IMMEDIATE)
            .get();
        assertThat(expirationDateUpdatedResponse.getResult(), is(DocWriteResponse.Result.UPDATED));

        // Expire the 2nd key such that it can be deleted by the remover
        // hack doc to modify the expiration time
        Instant outsideRetention = created.minus(deleteRetentionPeriodDays + 1, ChronoUnit.DAYS);
        assertTrue(Instant.now().isAfter(outsideRetention));
        expirationDateUpdatedResponse = client.prepareUpdate(SECURITY_MAIN_ALIAS, createdApiKeys.get(1).getId())
            .setDoc("expiration_time", outsideRetention.toEpochMilli())
            .setRefreshPolicy(IMMEDIATE)
            .get();
        assertThat(expirationDateUpdatedResponse.getResult(), is(DocWriteResponse.Result.UPDATED));

        // Invalidate the 3rd key such that it cannot be deleted by the remover
        UpdateResponse invalidateUpdateResponse = client.prepareUpdate(SECURITY_MAIN_ALIAS, createdApiKeys.get(2).getId())
            .setDoc("invalidation_time", withinRetention.toEpochMilli(), "api_key_invalidated", true)
            .setRefreshPolicy(IMMEDIATE)
            .get();
        assertThat(invalidateUpdateResponse.getResult(), is(DocWriteResponse.Result.UPDATED));

        // Invalidate the 4th key such that it will be deleted by the remover
        invalidateUpdateResponse = client.prepareUpdate(SECURITY_MAIN_ALIAS, createdApiKeys.get(3).getId())
            .setDoc("invalidation_time", outsideRetention.toEpochMilli(), "api_key_invalidated", true)
            .setRefreshPolicy(IMMEDIATE)
            .get();
        assertThat(invalidateUpdateResponse.getResult(), is(DocWriteResponse.Result.UPDATED));

        // 5th key will be deleted because its expiration is outside of retention even though its invalidation time is not
        UpdateResponse updateResponse = client.prepareUpdate(SECURITY_MAIN_ALIAS, createdApiKeys.get(4).getId())
            .setDoc(
                "expiration_time",
                outsideRetention.toEpochMilli(),
                "invalidation_time",
                withinRetention.toEpochMilli(),
                "api_key_invalidated",
                true
            )
            .setRefreshPolicy(IMMEDIATE)
            .get();
        assertThat(updateResponse.getResult(), is(DocWriteResponse.Result.UPDATED));

        // 6th key will be deleted because its invalidation time is outside of retention even though its expiration is not
        updateResponse = client.prepareUpdate(SECURITY_MAIN_ALIAS, createdApiKeys.get(5).getId())
            .setDoc(
                "expiration_time",
                withinRetention.toEpochMilli(),
                "invalidation_time",
                outsideRetention.toEpochMilli(),
                "api_key_invalidated",
                true
            )
            .setRefreshPolicy(IMMEDIATE)
            .get();
        assertThat(updateResponse.getResult(), is(DocWriteResponse.Result.UPDATED));

        // 7th key will be deleted because it has old style invalidation (no invalidation time)
        // It does not matter whether it has an expiration time or whether the expiration time is still within retention period
        updateResponse = client.prepareUpdate(SECURITY_MAIN_ALIAS, createdApiKeys.get(6).getId())
            .setDoc("api_key_invalidated", true, "expiration_time", randomBoolean() ? withinRetention.toEpochMilli() : null)
            .setRefreshPolicy(IMMEDIATE)
            .get();
        assertThat(updateResponse.getResult(), is(DocWriteResponse.Result.UPDATED));

        // Invalidate to trigger the remover
        PlainActionFuture<InvalidateApiKeyResponse> listener = new PlainActionFuture<>();
        client.execute(
            InvalidateApiKeyAction.INSTANCE,
            InvalidateApiKeyRequest.usingApiKeyId(createdApiKeys.get(7).getId(), false),
            listener
        );
        assertThat(listener.get().getInvalidatedApiKeys().size(), is(1));

        awaitApiKeysRemoverCompletion();

        refreshSecurityIndex();

        // Verify get API keys does not return api keys deleted by InactiveApiKeysRemover
        getApiKeyResponseListener = new PlainActionFuture<>();
        client.execute(
            GetApiKeyAction.INSTANCE,
            GetApiKeyRequest.builder().apiKeyName(namePrefix + "*").build(),
            getApiKeyResponseListener
        );

        Set<String> expectedKeyIds = Sets.newHashSet(
            createdApiKeys.get(0).getId(),
            createdApiKeys.get(2).getId(),
            createdApiKeys.get(7).getId(),
            createdApiKeys.get(8).getId()
        );
        for (ApiKey apiKey : getApiKeyResponseListener.get()
            .getApiKeyInfoList()
            .stream()
            .map(GetApiKeyResponse.Item::apiKeyInfo)
            .toList()) {
            assertThat(apiKey.getId(), is(in(expectedKeyIds)));
            if (apiKey.getId().equals(createdApiKeys.get(0).getId())) {
                // has been expired, not invalidated
                assertTrue(apiKey.getExpiration().isBefore(Instant.now()));
                assertThat(apiKey.isInvalidated(), is(false));
            } else if (apiKey.getId().equals(createdApiKeys.get(2).getId())) {
                // has been invalidated, not expired
                assertThat(apiKey.getExpiration(), nullValue());
                assertThat(apiKey.isInvalidated(), is(true));
            } else if (apiKey.getId().equals(createdApiKeys.get(7).getId())) {
                // has not been expired as no expiration, is invalidated but not yet deleted by InactiveApiKeysRemover
                assertThat(apiKey.getExpiration(), is(nullValue()));
                assertThat(apiKey.isInvalidated(), is(true));
            } else if (apiKey.getId().equals(createdApiKeys.get(8).getId())) {
                // has not been expired as no expiration, not invalidated
                assertThat(apiKey.getExpiration(), is(nullValue()));
                assertThat(apiKey.isInvalidated(), is(false));
            } else {
                fail("unexpected API key " + apiKey);
            }
        }
        assertThat(getApiKeyResponseListener.get().getApiKeyInfoList().size(), is(4));
    }

    private void refreshSecurityIndex() throws Exception {
        assertBusy(() -> {
            final BroadcastResponse refreshResponse = indicesAdmin().prepareRefresh(SECURITY_MAIN_ALIAS).get();
            assertThat(refreshResponse.getFailedShards(), is(0));
        });
    }

    public void testActiveApiKeysWithNoExpirationNeverGetDeletedByRemover() throws Exception {
        final Tuple<List<CreateApiKeyResponse>, List<Map<String, Object>>> tuple = createApiKeys(2, null);
        List<CreateApiKeyResponse> responses = tuple.v1();

        Client client = authorizedClient();
        PlainActionFuture<InvalidateApiKeyResponse> listener = new PlainActionFuture<>();
        // trigger expired keys remover
        client.execute(InvalidateApiKeyAction.INSTANCE, InvalidateApiKeyRequest.usingApiKeyId(responses.get(1).getId(), false), listener);
        InvalidateApiKeyResponse invalidateResponse = listener.get();
        assertThat(invalidateResponse.getInvalidatedApiKeys().size(), equalTo(1));
        assertThat(invalidateResponse.getPreviouslyInvalidatedApiKeys().size(), equalTo(0));
        assertThat(invalidateResponse.getErrors().size(), equalTo(0));

        final boolean withLimitedBy = randomBoolean();
        PlainActionFuture<GetApiKeyResponse> getApiKeyResponseListener = new PlainActionFuture<>();
        client.execute(
            GetApiKeyAction.INSTANCE,
            GetApiKeyRequest.builder().realmName("file").withLimitedBy(withLimitedBy).build(),
            getApiKeyResponseListener
        );
        GetApiKeyResponse response = getApiKeyResponseListener.get();
        verifyApiKeyInfos(
            2,
            responses,
            tuple.v2(),
            List.of(DEFAULT_API_KEY_ROLE_DESCRIPTOR),
            withLimitedBy ? List.of(ES_TEST_ROOT_ROLE_DESCRIPTOR) : null,
            response.getApiKeyInfoList(),
            Collections.singleton(responses.get(0).getId()),
            Collections.singletonList(responses.get(1).getId())
        );
    }

    public void testGetApiKeysForRealm() throws InterruptedException, ExecutionException, IOException {
        int noOfApiKeys = randomIntBetween(3, 5);
        final Tuple<List<CreateApiKeyResponse>, List<Map<String, Object>>> tuple = createApiKeys(noOfApiKeys, null);
        List<CreateApiKeyResponse> responses = tuple.v1();
        Client client = authorizedClient();
        boolean invalidate = randomBoolean();
        List<String> invalidatedApiKeyIds = null;
        Set<String> expectedValidKeyIds = null;
        if (invalidate) {
            PlainActionFuture<InvalidateApiKeyResponse> listener = new PlainActionFuture<>();
            client.execute(
                InvalidateApiKeyAction.INSTANCE,
                InvalidateApiKeyRequest.usingApiKeyId(responses.get(0).getId(), false),
                listener
            );
            InvalidateApiKeyResponse invalidateResponse = listener.get();
            invalidatedApiKeyIds = invalidateResponse.getInvalidatedApiKeys();
            expectedValidKeyIds = responses.stream()
                .filter(o -> o.getId().equals(responses.get(0).getId()) == false)
                .map(o -> o.getId())
                .collect(Collectors.toSet());
        } else {
            invalidatedApiKeyIds = Collections.emptyList();
            expectedValidKeyIds = responses.stream().map(o -> o.getId()).collect(Collectors.toSet());
        }

        final boolean withLimitedBy = randomBoolean();
        PlainActionFuture<GetApiKeyResponse> listener = new PlainActionFuture<>();
        client.execute(
            GetApiKeyAction.INSTANCE,
            GetApiKeyRequest.builder().realmName("file").withLimitedBy(withLimitedBy).build(),
            listener
        );
        GetApiKeyResponse response = listener.get();
        verifyApiKeyInfos(
            noOfApiKeys,
            responses,
            tuple.v2(),
            List.of(DEFAULT_API_KEY_ROLE_DESCRIPTOR),
            withLimitedBy ? List.of(ES_TEST_ROOT_ROLE_DESCRIPTOR) : null,
            response.getApiKeyInfoList(),
            expectedValidKeyIds,
            invalidatedApiKeyIds
        );
    }

    public void testGetApiKeysForUser() throws Exception {
        int noOfApiKeys = randomIntBetween(3, 5);
        final Tuple<List<CreateApiKeyResponse>, List<Map<String, Object>>> tuple = createApiKeys(noOfApiKeys, null);
        List<CreateApiKeyResponse> responses = tuple.v1();
        Client client = authorizedClient();
        final boolean withLimitedBy = randomBoolean();
        PlainActionFuture<GetApiKeyResponse> listener = new PlainActionFuture<>();
        client.execute(
            GetApiKeyAction.INSTANCE,
            GetApiKeyRequest.builder().userName(ES_TEST_ROOT_USER).withLimitedBy(withLimitedBy).build(),
            listener
        );
        GetApiKeyResponse response = listener.get();
        verifyApiKeyInfos(
            noOfApiKeys,
            responses,
            tuple.v2(),
            List.of(DEFAULT_API_KEY_ROLE_DESCRIPTOR),
            withLimitedBy ? List.of(ES_TEST_ROOT_ROLE_DESCRIPTOR) : null,
            response.getApiKeyInfoList(),
            responses.stream().map(o -> o.getId()).collect(Collectors.toSet()),
            null
        );
    }

    public void testGetApiKeysForRealmAndUser() throws InterruptedException, ExecutionException, IOException {
        final Tuple<List<CreateApiKeyResponse>, List<Map<String, Object>>> tuple = createApiKeys(1, null);
        List<CreateApiKeyResponse> responses = tuple.v1();
        Client client = authorizedClient();
        final boolean withLimitedBy = randomBoolean();
        PlainActionFuture<GetApiKeyResponse> listener = new PlainActionFuture<>();
        client.execute(
            GetApiKeyAction.INSTANCE,
            GetApiKeyRequest.builder().realmName("file").userName(ES_TEST_ROOT_USER).withLimitedBy(withLimitedBy).build(),
            listener
        );
        GetApiKeyResponse response = listener.get();
        verifyApiKeyInfos(
            1,
            responses,
            tuple.v2(),
            List.of(DEFAULT_API_KEY_ROLE_DESCRIPTOR),
            withLimitedBy ? List.of(ES_TEST_ROOT_ROLE_DESCRIPTOR) : null,
            response.getApiKeyInfoList(),
            Collections.singleton(responses.get(0).getId()),
            null
        );
    }

    public void testGetApiKeysForApiKeyId() throws InterruptedException, ExecutionException, IOException {
        final Tuple<List<CreateApiKeyResponse>, List<Map<String, Object>>> tuple = createApiKeys(1, null);
        List<CreateApiKeyResponse> responses = tuple.v1();
        Client client = authorizedClient();
        final boolean withLimitedBy = randomBoolean();
        PlainActionFuture<GetApiKeyResponse> listener = new PlainActionFuture<>();
        client.execute(
            GetApiKeyAction.INSTANCE,
            GetApiKeyRequest.builder().apiKeyId(responses.get(0).getId()).withLimitedBy(withLimitedBy).build(),
            listener
        );
        GetApiKeyResponse response = listener.get();
        verifyApiKeyInfos(
            1,
            responses,
            tuple.v2(),
            List.of(DEFAULT_API_KEY_ROLE_DESCRIPTOR),
            withLimitedBy ? List.of(ES_TEST_ROOT_ROLE_DESCRIPTOR) : null,
            response.getApiKeyInfoList(),
            Collections.singleton(responses.get(0).getId()),
            null
        );
    }

    public void testGetApiKeysForApiKeyName() throws InterruptedException, ExecutionException, IOException {
        final Map<String, String> headers = Collections.singletonMap(
            "Authorization",
            basicAuthHeaderValue(ES_TEST_ROOT_USER, TEST_PASSWORD_SECURE_STRING)
        );

        final int noOfApiKeys = randomIntBetween(1, 3);
        final Tuple<List<CreateApiKeyResponse>, List<Map<String, Object>>> tuple1 = createApiKeys(noOfApiKeys, null);
        final List<CreateApiKeyResponse> createApiKeyResponses1 = tuple1.v1();
        final Tuple<List<CreateApiKeyResponse>, List<Map<String, Object>>> tuple2 = createApiKeys(
            headers,
            noOfApiKeys,
            "another-test-key-",
            null,
            "monitor"
        );
        final List<CreateApiKeyResponse> createApiKeyResponses2 = tuple2.v1();

        Client client = client().filterWithHeader(headers);
        final boolean withLimitedBy = randomBoolean();
        PlainActionFuture<GetApiKeyResponse> listener = new PlainActionFuture<>();
        @SuppressWarnings("unchecked")
        List<CreateApiKeyResponse> responses = randomFrom(createApiKeyResponses1, createApiKeyResponses2);
        List<Map<String, Object>> metadatas = responses == createApiKeyResponses1 ? tuple1.v2() : tuple2.v2();
        client.execute(
            GetApiKeyAction.INSTANCE,
            GetApiKeyRequest.builder().apiKeyName(responses.get(0).getName()).withLimitedBy(withLimitedBy).build(),
            listener
        );
        // role descriptors are the same between randomization
        verifyApiKeyInfos(
            1,
            responses,
            metadatas,
            List.of(DEFAULT_API_KEY_ROLE_DESCRIPTOR),
            withLimitedBy ? List.of(ES_TEST_ROOT_ROLE_DESCRIPTOR) : null,
            listener.get().getApiKeyInfoList(),
            Collections.singleton(responses.get(0).getId()),
            null
        );

        PlainActionFuture<GetApiKeyResponse> listener2 = new PlainActionFuture<>();
        client.execute(
            GetApiKeyAction.INSTANCE,
            GetApiKeyRequest.builder().apiKeyName("test-key*").withLimitedBy(withLimitedBy).build(),
            listener2
        );
        verifyApiKeyInfos(
            noOfApiKeys,
            createApiKeyResponses1,
            tuple1.v2(),
            List.of(DEFAULT_API_KEY_ROLE_DESCRIPTOR),
            withLimitedBy ? List.of(ES_TEST_ROOT_ROLE_DESCRIPTOR) : null,
            listener2.get().getApiKeyInfoList(),
            createApiKeyResponses1.stream().map(CreateApiKeyResponse::getId).collect(Collectors.toSet()),
            null
        );
        expectAttributesForApiKeys(
            createApiKeyResponses1.stream().map(CreateApiKeyResponse::getId).toList(),
            Map.of(ApiKeyAttribute.ASSIGNED_ROLE_DESCRIPTORS, List.of(DEFAULT_API_KEY_ROLE_DESCRIPTOR))
        );

        PlainActionFuture<GetApiKeyResponse> listener3 = new PlainActionFuture<>();
        client.execute(
            GetApiKeyAction.INSTANCE,
            GetApiKeyRequest.builder().apiKeyName("*").withLimitedBy(withLimitedBy).build(),
            listener3
        );
        responses = Stream.concat(createApiKeyResponses1.stream(), createApiKeyResponses2.stream()).collect(Collectors.toList());
        metadatas = Stream.concat(tuple1.v2().stream(), tuple2.v2().stream()).collect(Collectors.toList());
        verifyApiKeyInfos(
            2 * noOfApiKeys,
            responses,
            metadatas,
            List.of(DEFAULT_API_KEY_ROLE_DESCRIPTOR),
            withLimitedBy ? List.of(ES_TEST_ROOT_ROLE_DESCRIPTOR) : null,
            listener3.get().getApiKeyInfoList(),
            responses.stream().map(CreateApiKeyResponse::getId).collect(Collectors.toSet()),
            null
        );

        PlainActionFuture<GetApiKeyResponse> listener4 = new PlainActionFuture<>();
        client.execute(
            GetApiKeyAction.INSTANCE,
            GetApiKeyRequest.builder().apiKeyName("does-not-exist*").withLimitedBy(withLimitedBy).build(),
            listener4
        );
        verifyApiKeyInfos(
            0,
            Collections.emptyList(),
            null,
            List.of(),
            List.of(),
            listener4.get().getApiKeyInfoList(),
            Collections.emptySet(),
            null
        );

        PlainActionFuture<GetApiKeyResponse> listener5 = new PlainActionFuture<>();
        client.execute(
            GetApiKeyAction.INSTANCE,
            GetApiKeyRequest.builder().apiKeyName("another-test-key*").withLimitedBy(withLimitedBy).build(),
            listener5
        );
        verifyApiKeyInfos(
            noOfApiKeys,
            createApiKeyResponses2,
            tuple2.v2(),
            List.of(DEFAULT_API_KEY_ROLE_DESCRIPTOR),
            withLimitedBy ? List.of(ES_TEST_ROOT_ROLE_DESCRIPTOR) : null,
            listener5.get().getApiKeyInfoList(),
            createApiKeyResponses2.stream().map(CreateApiKeyResponse::getId).collect(Collectors.toSet()),
            null
        );
    }

    public void testGetApiKeysOwnedByCurrentAuthenticatedUser() throws InterruptedException, ExecutionException {
        int noOfSuperuserApiKeys = randomIntBetween(3, 5);
        int noOfApiKeysForUserWithManageApiKeyRole = randomIntBetween(3, 5);
        List<CreateApiKeyResponse> defaultUserCreatedKeys = createApiKeys(noOfSuperuserApiKeys, null).v1();
        String userWithManageApiKeyRole = randomFrom("user_with_manage_api_key_role", "user_with_manage_own_api_key_role");
        final Tuple<List<CreateApiKeyResponse>, List<Map<String, Object>>> tuple = createApiKeys(
            userWithManageApiKeyRole,
            noOfApiKeysForUserWithManageApiKeyRole,
            null,
            "monitor"
        );
        List<CreateApiKeyResponse> userWithManageApiKeyRoleApiKeys = tuple.v1();
        final Client client = client().filterWithHeader(
            Collections.singletonMap("Authorization", basicAuthHeaderValue(userWithManageApiKeyRole, TEST_PASSWORD_SECURE_STRING))
        );

        final boolean withLimitedBy = randomBoolean();
        final List<RoleDescriptor> expectedLimitedByRoleDescriptors;
        if (withLimitedBy) {
            if (userWithManageApiKeyRole.equals("user_with_manage_api_key_role")) {
                expectedLimitedByRoleDescriptors = List.of(
                    new RoleDescriptor("manage_api_key_role", new String[] { "manage_api_key" }, null, null)
                );
            } else {
                expectedLimitedByRoleDescriptors = List.of(
                    new RoleDescriptor("manage_own_api_key_role", new String[] { "manage_own_api_key" }, null, null)
                );
            }
        } else {
            expectedLimitedByRoleDescriptors = null;
        }

        PlainActionFuture<GetApiKeyResponse> listener = new PlainActionFuture<>();
        client.execute(
            GetApiKeyAction.INSTANCE,
            GetApiKeyRequest.builder().ownedByAuthenticatedUser().withLimitedBy(withLimitedBy).build(),
            listener
        );
        verifyApiKeyInfos(
            userWithManageApiKeyRole,
            noOfApiKeysForUserWithManageApiKeyRole,
            userWithManageApiKeyRoleApiKeys,
            tuple.v2(),
            List.of(DEFAULT_API_KEY_ROLE_DESCRIPTOR),
            expectedLimitedByRoleDescriptors,
            listener.get().getApiKeyInfoList().stream().map(GetApiKeyResponse.Item::apiKeyInfo).toList(),
            userWithManageApiKeyRoleApiKeys.stream().map(o -> o.getId()).collect(Collectors.toSet()),
            null
        );
    }

    public void testGetApiKeysOwnedByRunAsUserWhenOwnerIsTrue() throws ExecutionException, InterruptedException {
        createUserWithRunAsRole();
        int noOfSuperuserApiKeys = randomIntBetween(3, 5);
        int noOfApiKeysForUserWithManageApiKeyRole = randomIntBetween(3, 5);
        createApiKeys(noOfSuperuserApiKeys, null);
        final Tuple<List<CreateApiKeyResponse>, List<Map<String, Object>>> tuple = createApiKeys(
            "user_with_manage_own_api_key_role",
            "user_with_run_as_role",
            noOfApiKeysForUserWithManageApiKeyRole,
            null,
            "monitor"
        );
        List<CreateApiKeyResponse> userWithManageOwnApiKeyRoleApiKeys = tuple.v1();
        final boolean withLimitedBy = randomBoolean();
        PlainActionFuture<GetApiKeyResponse> listener = new PlainActionFuture<>();
        getClientForRunAsUser().execute(
            GetApiKeyAction.INSTANCE,
            GetApiKeyRequest.builder().ownedByAuthenticatedUser().withLimitedBy(withLimitedBy).build(),
            listener
        );
        verifyApiKeyInfos(
            "user_with_manage_own_api_key_role",
            noOfApiKeysForUserWithManageApiKeyRole,
            userWithManageOwnApiKeyRoleApiKeys,
            tuple.v2(),
            List.of(DEFAULT_API_KEY_ROLE_DESCRIPTOR),
            withLimitedBy
                ? List.of(new RoleDescriptor("manage_own_api_key_role", new String[] { "manage_own_api_key" }, null, null))
                : null,
            listener.get().getApiKeyInfoList().stream().map(GetApiKeyResponse.Item::apiKeyInfo).toList(),
            userWithManageOwnApiKeyRoleApiKeys.stream().map(o -> o.getId()).collect(Collectors.toSet()),
            null
        );
    }

    public void testGetApiKeysOwnedByRunAsUserWhenRunAsUserInfoIsGiven() throws ExecutionException, InterruptedException {
        createUserWithRunAsRole();
        int noOfSuperuserApiKeys = randomIntBetween(3, 5);
        int noOfApiKeysForUserWithManageApiKeyRole = randomIntBetween(3, 5);
        createApiKeys(noOfSuperuserApiKeys, null);
        final Tuple<List<CreateApiKeyResponse>, List<Map<String, Object>>> tuple = createApiKeys(
            "user_with_manage_own_api_key_role",
            "user_with_run_as_role",
            noOfApiKeysForUserWithManageApiKeyRole,
            null,
            "monitor"
        );
        List<CreateApiKeyResponse> userWithManageOwnApiKeyRoleApiKeys = tuple.v1();
        final boolean withLimitedBy = randomBoolean();
        PlainActionFuture<GetApiKeyResponse> listener = new PlainActionFuture<>();
        getClientForRunAsUser().execute(
            GetApiKeyAction.INSTANCE,
            GetApiKeyRequest.builder().realmName("file").userName("user_with_manage_own_api_key_role").withLimitedBy(withLimitedBy).build(),
            listener
        );
        verifyApiKeyInfos(
            "user_with_manage_own_api_key_role",
            noOfApiKeysForUserWithManageApiKeyRole,
            userWithManageOwnApiKeyRoleApiKeys,
            tuple.v2(),
            List.of(DEFAULT_API_KEY_ROLE_DESCRIPTOR),
            withLimitedBy
                ? List.of(new RoleDescriptor("manage_own_api_key_role", new String[] { "manage_own_api_key" }, null, null))
                : null,
            listener.get().getApiKeyInfoList().stream().map(GetApiKeyResponse.Item::apiKeyInfo).toList(),
            userWithManageOwnApiKeyRoleApiKeys.stream().map(o -> o.getId()).collect(Collectors.toSet()),
            null
        );
    }

    public void testGetApiKeysOwnedByRunAsUserWillNotWorkWhenAuthUserInfoIsGiven() throws ExecutionException, InterruptedException {
        createUserWithRunAsRole();
        int noOfSuperuserApiKeys = randomIntBetween(3, 5);
        int noOfApiKeysForUserWithManageApiKeyRole = randomIntBetween(3, 5);
        createApiKeys(noOfSuperuserApiKeys, null);
        final List<CreateApiKeyResponse> userWithManageOwnApiKeyRoleApiKeys = createApiKeys(
            "user_with_manage_own_api_key_role",
            "user_with_run_as_role",
            noOfApiKeysForUserWithManageApiKeyRole,
            null,
            "monitor"
        ).v1();
        PlainActionFuture<GetApiKeyResponse> listener = new PlainActionFuture<>();
        @SuppressWarnings("unchecked")
        final Tuple<String, String> invalidRealmAndUserPair = randomFrom(
            new Tuple<>("file", "user_with_run_as_role"),
            new Tuple<>("index", "user_with_manage_own_api_key_role"),
            new Tuple<>("index", "user_with_run_as_role")
        );
        getClientForRunAsUser().execute(
            GetApiKeyAction.INSTANCE,
            GetApiKeyRequest.builder().realmName(invalidRealmAndUserPair.v1()).userName(invalidRealmAndUserPair.v2()).build(),
            listener
        );
        final ElasticsearchSecurityException e = expectThrows(ElasticsearchSecurityException.class, listener::actionGet);
        assertThat(
            e.getMessage(),
            containsString("unauthorized for user [user_with_run_as_role] run as [user_with_manage_own_api_key_role]")
        );
    }

    public void testGetAllApiKeys() throws InterruptedException, ExecutionException {
        int noOfSuperuserApiKeys = randomIntBetween(3, 5);
        int noOfApiKeysForUserWithManageApiKeyRole = randomIntBetween(3, 5);
        int noOfApiKeysForUserWithManageOwnApiKeyRole = randomIntBetween(3, 7);
        final Tuple<List<CreateApiKeyResponse>, List<Map<String, Object>>> defaultUserTuple = createApiKeys(noOfSuperuserApiKeys, null);
        List<CreateApiKeyResponse> defaultUserCreatedKeys = defaultUserTuple.v1();
        final Tuple<List<CreateApiKeyResponse>, List<Map<String, Object>>> userWithManageTuple = createApiKeys(
            "user_with_manage_api_key_role",
            noOfApiKeysForUserWithManageApiKeyRole,
            null,
            "monitor"
        );
        List<CreateApiKeyResponse> userWithManageApiKeyRoleApiKeys = userWithManageTuple.v1();
        final Tuple<List<CreateApiKeyResponse>, List<Map<String, Object>>> userWithManageOwnTuple = createApiKeys(
            "user_with_manage_own_api_key_role",
            noOfApiKeysForUserWithManageOwnApiKeyRole,
            null,
            "monitor"
        );
        List<CreateApiKeyResponse> userWithManageOwnApiKeyRoleApiKeys = userWithManageOwnTuple.v1();

        final Client client = client().filterWithHeader(
            Collections.singletonMap(
                "Authorization",
                basicAuthHeaderValue(
                    randomFrom("user_with_read_security_role", "user_with_manage_api_key_role"),
                    TEST_PASSWORD_SECURE_STRING
                )
            )
        );
        final boolean withLimitedBy = randomBoolean();
        int totalApiKeys = noOfSuperuserApiKeys + noOfApiKeysForUserWithManageApiKeyRole + noOfApiKeysForUserWithManageOwnApiKeyRole;
        List<CreateApiKeyResponse> allApiKeys = new ArrayList<>();
        Stream.of(defaultUserCreatedKeys, userWithManageApiKeyRoleApiKeys, userWithManageOwnApiKeyRoleApiKeys).forEach(allApiKeys::addAll);
        final List<Map<String, Object>> metadatas = Stream.of(defaultUserTuple.v2(), userWithManageTuple.v2(), userWithManageOwnTuple.v2())
            .flatMap(List::stream)
            .collect(Collectors.toList());

        final Function<String, List<RoleDescriptor>> expectedLimitedByRoleDescriptorsLookup = username -> {
            if (withLimitedBy) {
                return switch (username) {
                    case ES_TEST_ROOT_USER -> List.of(ES_TEST_ROOT_ROLE_DESCRIPTOR);
                    case "user_with_manage_api_key_role" -> List.of(
                        new RoleDescriptor("manage_api_key_role", new String[] { "manage_api_key" }, null, null)
                    );
                    case "user_with_manage_own_api_key_role" -> List.of(
                        new RoleDescriptor("manage_own_api_key_role", new String[] { "manage_own_api_key" }, null, null)
                    );
                    default -> throw new IllegalStateException("unknown username: " + username);
                };
            } else {
                return null;
            }
        };
        verifyApiKeyInfos(
            new String[] { ES_TEST_ROOT_USER, "user_with_manage_api_key_role", "user_with_manage_own_api_key_role" },
            totalApiKeys,
            allApiKeys,
            metadatas,
            List.of(DEFAULT_API_KEY_ROLE_DESCRIPTOR),
            expectedLimitedByRoleDescriptorsLookup,
            getAllApiKeyInfo(client, withLimitedBy),
            allApiKeys.stream().map(CreateApiKeyResponse::getId).collect(Collectors.toSet()),
            null
        );
    }

    public void testGetAllApiKeysFailsForUserWithNoRoleOrRetrieveOwnApiKeyRole() throws InterruptedException, ExecutionException {
        int noOfSuperuserApiKeys = randomIntBetween(3, 5);
        int noOfApiKeysForUserWithManageApiKeyRole = randomIntBetween(3, 5);
        int noOfApiKeysForUserWithManageOwnApiKeyRole = randomIntBetween(3, 7);
        List<CreateApiKeyResponse> defaultUserCreatedKeys = createApiKeys(noOfSuperuserApiKeys, null).v1();
        List<CreateApiKeyResponse> userWithManageApiKeyRoleApiKeys = createApiKeys(
            "user_with_manage_api_key_role",
            noOfApiKeysForUserWithManageApiKeyRole,
            null,
            "monitor"
        ).v1();
        List<CreateApiKeyResponse> userWithManageOwnApiKeyRoleApiKeys = createApiKeys(
            "user_with_manage_own_api_key_role",
            noOfApiKeysForUserWithManageOwnApiKeyRole,
            null,
            "monitor"
        ).v1();

        final String withUser = randomFrom("user_with_manage_own_api_key_role", "user_with_no_api_key_role");
        final Client client = client().filterWithHeader(
            Collections.singletonMap("Authorization", basicAuthHeaderValue(withUser, TEST_PASSWORD_SECURE_STRING))
        );
        PlainActionFuture<GetApiKeyResponse> listener = new PlainActionFuture<>();
        client.execute(GetApiKeyAction.INSTANCE, GetApiKeyRequest.builder().build(), listener);
        ElasticsearchSecurityException ese = expectThrows(ElasticsearchSecurityException.class, () -> listener.actionGet());
        assertErrorMessage(ese, "cluster:admin/xpack/security/api_key/get", withUser);
    }

    public void testInvalidateApiKeysOwnedByCurrentAuthenticatedUser() throws InterruptedException, ExecutionException {
        int noOfSuperuserApiKeys = randomIntBetween(3, 5);
        int noOfApiKeysForUserWithManageApiKeyRole = randomIntBetween(3, 5);
        List<CreateApiKeyResponse> defaultUserCreatedKeys = createApiKeys(noOfSuperuserApiKeys, null).v1();
        String userWithManageApiKeyRole = randomFrom("user_with_manage_api_key_role", "user_with_manage_own_api_key_role");
        List<CreateApiKeyResponse> userWithManageApiKeyRoleApiKeys = createApiKeys(
            userWithManageApiKeyRole,
            noOfApiKeysForUserWithManageApiKeyRole,
            null,
            "monitor"
        ).v1();
        final Client client = client().filterWithHeader(
            Collections.singletonMap("Authorization", basicAuthHeaderValue(userWithManageApiKeyRole, TEST_PASSWORD_SECURE_STRING))
        );

        PlainActionFuture<InvalidateApiKeyResponse> listener = new PlainActionFuture<>();
        client.execute(InvalidateApiKeyAction.INSTANCE, InvalidateApiKeyRequest.forOwnedApiKeys(), listener);
        InvalidateApiKeyResponse invalidateResponse = listener.get();

        verifyInvalidateResponse(noOfApiKeysForUserWithManageApiKeyRole, userWithManageApiKeyRoleApiKeys, invalidateResponse);
    }

    public void testInvalidateApiKeysOwnedByRunAsUserWhenOwnerIsTrue() throws InterruptedException, ExecutionException {
        createUserWithRunAsRole();
        int noOfSuperuserApiKeys = randomIntBetween(3, 5);
        int noOfApiKeysForUserWithManageApiKeyRole = randomIntBetween(3, 5);
        createApiKeys(noOfSuperuserApiKeys, null);
        List<CreateApiKeyResponse> userWithManageApiKeyRoleApiKeys = createApiKeys(
            "user_with_manage_own_api_key_role",
            "user_with_run_as_role",
            noOfApiKeysForUserWithManageApiKeyRole,
            null,
            "monitor"
        ).v1();
        PlainActionFuture<InvalidateApiKeyResponse> listener = new PlainActionFuture<>();
        getClientForRunAsUser().execute(InvalidateApiKeyAction.INSTANCE, InvalidateApiKeyRequest.forOwnedApiKeys(), listener);
        InvalidateApiKeyResponse invalidateResponse = listener.get();
        verifyInvalidateResponse(noOfApiKeysForUserWithManageApiKeyRole, userWithManageApiKeyRoleApiKeys, invalidateResponse);
    }

    public void testInvalidateApiKeysOwnedByRunAsUserWhenRunAsUserInfoIsGiven() throws InterruptedException, ExecutionException {
        createUserWithRunAsRole();
        int noOfSuperuserApiKeys = randomIntBetween(3, 5);
        int noOfApiKeysForUserWithManageApiKeyRole = randomIntBetween(3, 5);
        createApiKeys(noOfSuperuserApiKeys, null);
        List<CreateApiKeyResponse> userWithManageApiKeyRoleApiKeys = createApiKeys(
            "user_with_manage_own_api_key_role",
            "user_with_run_as_role",
            noOfApiKeysForUserWithManageApiKeyRole,
            null,
            "monitor"
        ).v1();
        PlainActionFuture<InvalidateApiKeyResponse> listener = new PlainActionFuture<>();
        getClientForRunAsUser().execute(
            InvalidateApiKeyAction.INSTANCE,
            InvalidateApiKeyRequest.usingRealmAndUserName("file", "user_with_manage_own_api_key_role"),
            listener
        );
        InvalidateApiKeyResponse invalidateResponse = listener.get();
        verifyInvalidateResponse(noOfApiKeysForUserWithManageApiKeyRole, userWithManageApiKeyRoleApiKeys, invalidateResponse);
    }

    public void testInvalidateApiKeysOwnedByRunAsUserWillNotWorkWhenAuthUserInfoIsGiven() throws InterruptedException, ExecutionException {
        createUserWithRunAsRole();
        int noOfSuperuserApiKeys = randomIntBetween(3, 5);
        int noOfApiKeysForUserWithManageApiKeyRole = randomIntBetween(3, 5);
        createApiKeys(noOfSuperuserApiKeys, null);
        List<CreateApiKeyResponse> userWithManageApiKeyRoleApiKeys = createApiKeys(
            "user_with_manage_own_api_key_role",
            "user_with_run_as_role",
            noOfApiKeysForUserWithManageApiKeyRole,
            null,
            "monitor"
        ).v1();
        PlainActionFuture<InvalidateApiKeyResponse> listener = new PlainActionFuture<>();
        @SuppressWarnings("unchecked")
        final Tuple<String, String> invalidRealmAndUserPair = randomFrom(
            new Tuple<>("file", "user_with_run_as_role"),
            new Tuple<>("index", "user_with_manage_own_api_key_role"),
            new Tuple<>("index", "user_with_run_as_role")
        );
        getClientForRunAsUser().execute(
            InvalidateApiKeyAction.INSTANCE,
            InvalidateApiKeyRequest.usingRealmAndUserName(invalidRealmAndUserPair.v1(), invalidRealmAndUserPair.v2()),
            listener
        );
        final ElasticsearchSecurityException e = expectThrows(ElasticsearchSecurityException.class, listener::actionGet);
        assertThat(
            e.getMessage(),
            containsString("unauthorized for user [user_with_run_as_role] run as [user_with_manage_own_api_key_role]")
        );
    }

    public void testApiKeyAuthorizationApiKeyMustBeAbleToRetrieveItsOwnInformationButNotAnyOtherKeysCreatedBySameOwner()
        throws InterruptedException, ExecutionException {
        final Tuple<List<CreateApiKeyResponse>, List<Map<String, Object>>> tuple = createApiKeys(
            ES_TEST_ROOT_USER,
            2,
            null,
            (String[]) null
        );
        List<CreateApiKeyResponse> responses = tuple.v1();
        final String base64ApiKeyKeyValue = Base64.getEncoder()
            .encodeToString((responses.get(0).getId() + ":" + responses.get(0).getKey().toString()).getBytes(StandardCharsets.UTF_8));
        Client client = client().filterWithHeader(Map.of("Authorization", "ApiKey " + base64ApiKeyKeyValue));
        PlainActionFuture<GetApiKeyResponse> listener = new PlainActionFuture<>();
        client.execute(
            GetApiKeyAction.INSTANCE,
            GetApiKeyRequest.builder().apiKeyId(responses.get(0).getId()).ownedByAuthenticatedUser(randomBoolean()).build(),
            listener
        );
        GetApiKeyResponse response = listener.get();
        verifyApiKeyInfos(
            1,
            responses,
            tuple.v2(),
            List.of(new RoleDescriptor(DEFAULT_API_KEY_ROLE_DESCRIPTOR.getName(), Strings.EMPTY_ARRAY, null, null)),
            null,
            response.getApiKeyInfoList(),
            Collections.singleton(responses.get(0).getId()),
            null
        );

        // It cannot retrieve its own limited-by role descriptors
        final PlainActionFuture<GetApiKeyResponse> future2 = new PlainActionFuture<>();
        client.execute(
            GetApiKeyAction.INSTANCE,
            GetApiKeyRequest.builder().apiKeyId(responses.get(0).getId()).ownedByAuthenticatedUser(randomBoolean()).withLimitedBy().build(),
            future2
        );
        final ElasticsearchSecurityException e2 = expectThrows(ElasticsearchSecurityException.class, future2::actionGet);
        assertErrorMessage(e2, "cluster:admin/xpack/security/api_key/get", ES_TEST_ROOT_USER, responses.get(0).getId());

        // for any other API key id, it must deny access
        final PlainActionFuture<GetApiKeyResponse> failureListener = new PlainActionFuture<>();
        client.execute(
            GetApiKeyAction.INSTANCE,
            GetApiKeyRequest.builder().apiKeyId(responses.get(1).getId()).ownedByAuthenticatedUser(randomBoolean()).build(),
            failureListener
        );
        ElasticsearchSecurityException ese = expectThrows(ElasticsearchSecurityException.class, () -> failureListener.actionGet());
        assertErrorMessage(ese, "cluster:admin/xpack/security/api_key/get", ES_TEST_ROOT_USER, responses.get(0).getId());

        final PlainActionFuture<GetApiKeyResponse> failureListener1 = new PlainActionFuture<>();
        client.execute(GetApiKeyAction.INSTANCE, GetApiKeyRequest.builder().ownedByAuthenticatedUser().build(), failureListener1);
        ese = expectThrows(ElasticsearchSecurityException.class, () -> failureListener1.actionGet());
        assertErrorMessage(ese, "cluster:admin/xpack/security/api_key/get", ES_TEST_ROOT_USER, responses.get(0).getId());
    }

    public void testApiKeyViewLimitedBy() {
        // 1. An API key with manage_own_api_key
        final Tuple<List<CreateApiKeyResponse>, List<Map<String, Object>>> tuple1 = createApiKeys(
            ES_TEST_ROOT_USER,
            1,
            null,
            "manage_own_api_key"
        );
        final List<CreateApiKeyResponse> responses1 = tuple1.v1();
        final String apiKeyId1 = responses1.get(0).getId();
        final Client client1 = client().filterWithHeader(
            Map.of(
                "Authorization",
                "ApiKey "
                    + Base64.getEncoder()
                        .encodeToString((apiKeyId1 + ":" + responses1.get(0).getKey().toString()).getBytes(StandardCharsets.UTF_8))
            )
        );

        // Can view itself without limited-by
        verifyApiKeyInfos(
            ES_TEST_ROOT_USER,
            1,
            responses1,
            tuple1.v2(),
            List.of(new RoleDescriptor(DEFAULT_API_KEY_ROLE_DESCRIPTOR.getName(), new String[] { "manage_own_api_key" }, null, null)),
            null,
            List.of(getApiKeyInfo(client1, apiKeyId1, false, randomBoolean())),
            Collections.singleton(apiKeyId1),
            null
        );

        // Cannot view itself with limited-by
        final boolean useGetApiKey = randomBoolean();
        final var e2 = expectThrows(ElasticsearchSecurityException.class, () -> getApiKeyInfo(client1, apiKeyId1, true, useGetApiKey));
        assertErrorMessage(e2, "cluster:admin/xpack/security/api_key/" + (useGetApiKey ? "get" : "query"), ES_TEST_ROOT_USER, apiKeyId1);

        // 2. An API key with manage_api_key can view its own limited-by or any other key's limited-by
        final Tuple<List<CreateApiKeyResponse>, List<Map<String, Object>>> tuple3 = createApiKeys(
            ES_TEST_ROOT_USER,
            1,
            null,
            "manage_api_key"
        );
        final List<CreateApiKeyResponse> responses3 = tuple3.v1();
        final String apiKeyId3 = responses3.get(0).getId();
        final Client client3 = client().filterWithHeader(
            Map.of(
                "Authorization",
                "ApiKey "
                    + Base64.getEncoder()
                        .encodeToString((apiKeyId3 + ":" + responses3.get(0).getKey().toString()).getBytes(StandardCharsets.UTF_8))
            )
        );

        // View its own limited-by
        verifyApiKeyInfos(
            ES_TEST_ROOT_USER,
            1,
            responses3,
            tuple3.v2(),
            List.of(new RoleDescriptor(DEFAULT_API_KEY_ROLE_DESCRIPTOR.getName(), new String[] { "manage_api_key" }, null, null)),
            List.of(ES_TEST_ROOT_ROLE_DESCRIPTOR),
            List.of(getApiKeyInfo(client3, apiKeyId3, true, randomBoolean())),
            Collections.singleton(apiKeyId3),
            null
        );

        // View other key's limited-by
        verifyApiKeyInfos(
            ES_TEST_ROOT_USER,
            1,
            responses1,
            tuple1.v2(),
            List.of(new RoleDescriptor(DEFAULT_API_KEY_ROLE_DESCRIPTOR.getName(), new String[] { "manage_own_api_key" }, null, null)),
            List.of(ES_TEST_ROOT_ROLE_DESCRIPTOR),
            List.of(getApiKeyInfo(client3, apiKeyId1, true, randomBoolean())),
            Collections.singleton(apiKeyId1),
            null
        );
    }

    public void testLegacySuperuserLimitedByWillBeReturnedAsTransformed() throws Exception {
        final Tuple<CreateApiKeyResponse, Map<String, Object>> createdApiKey = createApiKey(TEST_USER_NAME, null);
        final var apiKeyId = createdApiKey.v1().getId();
        final ServiceWithNodeName serviceWithNodeName = getServiceWithNodeName();
        final Authentication authentication = Authentication.newRealmAuthentication(
            new User(TEST_USER_NAME, TEST_ROLE),
            new Authentication.RealmRef("file", "file", serviceWithNodeName.nodeName())
        );
        // Force set user role descriptors to 7.x legacy superuser role descriptors
        assertSingleUpdate(
            apiKeyId,
            updateApiKeys(
                serviceWithNodeName.service(),
                authentication,
                BulkUpdateApiKeyRequest.usingApiKeyIds(apiKeyId),
                Set.of(ApiKeyService.LEGACY_SUPERUSER_ROLE_DESCRIPTOR)
            )
        );
        // raw document has the legacy superuser role descriptor
        expectRoleDescriptorsForApiKey(
            "limited_by_role_descriptors",
            Set.of(ApiKeyService.LEGACY_SUPERUSER_ROLE_DESCRIPTOR),
            getApiKeyDocument(apiKeyId)
        );

        ApiKey apiKeyInfo = getApiKeyInfo(client(), apiKeyId, true, randomBoolean());
        assertThat(
            apiKeyInfo.getLimitedBy().roleDescriptorsList().iterator().next(),
            equalTo(Set.of(ReservedRolesStore.SUPERUSER_ROLE_DESCRIPTOR))
        );
    }

    public void testApiKeyWithManageOwnPrivilegeIsAbleToInvalidateItselfButNotAnyOtherKeysCreatedBySameOwner() throws InterruptedException,
        ExecutionException {
        List<CreateApiKeyResponse> responses = createApiKeys(ES_TEST_ROOT_USER, 2, null, "manage_own_api_key").v1();
        final String base64ApiKeyKeyValue = Base64.getEncoder()
            .encodeToString((responses.get(0).getId() + ":" + responses.get(0).getKey().toString()).getBytes(StandardCharsets.UTF_8));
        Client client = client().filterWithHeader(Map.of("Authorization", "ApiKey " + base64ApiKeyKeyValue));

        final PlainActionFuture<InvalidateApiKeyResponse> failureListener = new PlainActionFuture<>();
        // for any other API key id, it must deny access
        client.execute(
            InvalidateApiKeyAction.INSTANCE,
            InvalidateApiKeyRequest.usingApiKeyId(responses.get(1).getId(), randomBoolean()),
            failureListener
        );
        ElasticsearchSecurityException ese = expectThrows(ElasticsearchSecurityException.class, () -> failureListener.actionGet());
        assertErrorMessage(ese, "cluster:admin/xpack/security/api_key/invalidate", ES_TEST_ROOT_USER, responses.get(0).getId());

        final PlainActionFuture<InvalidateApiKeyResponse> failureListener1 = new PlainActionFuture<>();
        client.execute(InvalidateApiKeyAction.INSTANCE, InvalidateApiKeyRequest.forOwnedApiKeys(), failureListener1);
        ese = expectThrows(ElasticsearchSecurityException.class, () -> failureListener1.actionGet());
        assertErrorMessage(ese, "cluster:admin/xpack/security/api_key/invalidate", ES_TEST_ROOT_USER, responses.get(0).getId());

        PlainActionFuture<InvalidateApiKeyResponse> listener = new PlainActionFuture<>();
        client.execute(
            InvalidateApiKeyAction.INSTANCE,
            InvalidateApiKeyRequest.usingApiKeyId(responses.get(0).getId(), randomBoolean()),
            listener
        );
        InvalidateApiKeyResponse invalidateResponse = listener.get();

        assertThat(invalidateResponse.getInvalidatedApiKeys().size(), equalTo(1));
        assertThat(invalidateResponse.getInvalidatedApiKeys(), containsInAnyOrder(responses.get(0).getId()));
        assertThat(invalidateResponse.getPreviouslyInvalidatedApiKeys().size(), equalTo(0));
        assertThat(invalidateResponse.getErrors().size(), equalTo(0));
    }

    public void testDerivedKeys() throws ExecutionException, InterruptedException {
        Client client = authorizedClient();
        final CreateApiKeyResponse response = new CreateApiKeyRequestBuilder(client).setName("key-1")
            .setRoleDescriptors(
                Collections.singletonList(new RoleDescriptor("role", new String[] { "manage_api_key", "manage_token" }, null, null))
            )
            .setMetadata(ApiKeyTests.randomMetadata())
            .setRefreshPolicy(randomFrom(IMMEDIATE, WAIT_UNTIL, NONE))
            .get();

        assertEquals("key-1", response.getName());
        assertNotNull(response.getId());
        assertNotNull(response.getKey());

        // use the first ApiKey for authorized action
        final String base64ApiKeyKeyValue = Base64.getEncoder()
            .encodeToString((response.getId() + ":" + response.getKey().toString()).getBytes(StandardCharsets.UTF_8));

        final Client clientKey1;
        if (randomBoolean()) {
            clientKey1 = client().filterWithHeader(Collections.singletonMap("Authorization", "ApiKey " + base64ApiKeyKeyValue));
        } else {
            final CreateTokenResponse createTokenResponse = new CreateTokenRequestBuilder(
                client().filterWithHeader(Collections.singletonMap("Authorization", "ApiKey " + base64ApiKeyKeyValue))
            ).setGrantType("client_credentials").get();
            clientKey1 = client().filterWithHeader(Map.of("Authorization", "Bearer " + createTokenResponse.getTokenString()));
        }

        final String expectedMessage = "creating derived api keys requires an explicit role descriptor that is empty";

        final IllegalArgumentException e1 = expectThrows(
            IllegalArgumentException.class,
            () -> new CreateApiKeyRequestBuilder(clientKey1).setName("key-2")
                .setMetadata(ApiKeyTests.randomMetadata())
                .setRefreshPolicy(randomFrom(IMMEDIATE, WAIT_UNTIL, NONE))
                .get()
        );
        assertThat(e1.getMessage(), containsString(expectedMessage));

        final IllegalArgumentException e2 = expectThrows(
            IllegalArgumentException.class,
            () -> new CreateApiKeyRequestBuilder(clientKey1).setName("key-3")
                .setRoleDescriptors(Collections.emptyList())
                .setRefreshPolicy(randomFrom(IMMEDIATE, WAIT_UNTIL, NONE))
                .get()
        );
        assertThat(e2.getMessage(), containsString(expectedMessage));

        final IllegalArgumentException e3 = expectThrows(
            IllegalArgumentException.class,
            () -> new CreateApiKeyRequestBuilder(clientKey1).setName("key-4")
                .setMetadata(ApiKeyTests.randomMetadata())
                .setRoleDescriptors(
                    Collections.singletonList(new RoleDescriptor("role", new String[] { "manage_own_api_key" }, null, null))
                )
                .setRefreshPolicy(randomFrom(IMMEDIATE, WAIT_UNTIL, NONE))
                .get()
        );
        assertThat(e3.getMessage(), containsString(expectedMessage));

        final List<RoleDescriptor> roleDescriptors = randomList(2, 10, () -> new RoleDescriptor("role", null, null, null));
        roleDescriptors.set(
            randomInt(roleDescriptors.size() - 1),
            new RoleDescriptor("role", new String[] { "manage_own_api_key" }, null, null)
        );

        final IllegalArgumentException e4 = expectThrows(
            IllegalArgumentException.class,
            () -> new CreateApiKeyRequestBuilder(clientKey1).setName("key-5")
                .setMetadata(ApiKeyTests.randomMetadata())
                .setRoleDescriptors(roleDescriptors)
                .setRefreshPolicy(randomFrom(IMMEDIATE, WAIT_UNTIL, NONE))
                .get()
        );
        assertThat(e4.getMessage(), containsString(expectedMessage));

        final CreateApiKeyResponse key100Response = new CreateApiKeyRequestBuilder(clientKey1).setName("key-100")
            .setMetadata(ApiKeyTests.randomMetadata())
            .setRoleDescriptors(Collections.singletonList(new RoleDescriptor("role", null, null, null)))
            .setRefreshPolicy(randomFrom(IMMEDIATE, WAIT_UNTIL))
            .get();
        assertEquals("key-100", key100Response.getName());
        assertNotNull(key100Response.getId());
        assertNotNull(key100Response.getKey());

        // Derive keys have empty limited-by role descriptors
        final PlainActionFuture<GetApiKeyResponse> future = new PlainActionFuture<>();
        client.execute(
            GetApiKeyAction.INSTANCE,
            GetApiKeyRequest.builder().apiKeyId(key100Response.getId()).withLimitedBy().build(),
            future
        );
        assertThat(future.actionGet().getApiKeyInfoList().size(), equalTo(1));
        RoleDescriptorsIntersection limitedBy = future.actionGet().getApiKeyInfoList().get(0).apiKeyInfo().getLimitedBy();
        assertThat(limitedBy.roleDescriptorsList().size(), equalTo(1));
        assertThat(limitedBy.roleDescriptorsList().iterator().next(), emptyIterable());

        // Check at the end to allow sometime for the operation to happen. Since an erroneous creation is
        // asynchronous so that the document is not available immediately.
        assertApiKeyNotCreated(client, "key-2");
        assertApiKeyNotCreated(client, "key-3");
        assertApiKeyNotCreated(client, "key-4");
        assertApiKeyNotCreated(client, "key-5");
    }

    public void testApiKeyRunAsAnotherUserCanCreateApiKey() {
        final RoleDescriptor descriptor = new RoleDescriptor("role", Strings.EMPTY_ARRAY, null, new String[] { ES_TEST_ROOT_USER });
        Client client = client().filterWithHeader(
            Map.of("Authorization", basicAuthHeaderValue(ES_TEST_ROOT_USER, TEST_PASSWORD_SECURE_STRING))
        );
        final CreateApiKeyResponse response1 = new CreateApiKeyRequestBuilder(client).setName("run-as-key")
            .setRoleDescriptors(List.of(descriptor))
            .setMetadata(ApiKeyTests.randomMetadata())
            .setRefreshPolicy(randomFrom(IMMEDIATE, WAIT_UNTIL))
            .get();

        final String base64ApiKeyKeyValue = Base64.getEncoder()
            .encodeToString((response1.getId() + ":" + response1.getKey()).getBytes(StandardCharsets.UTF_8));

        final CreateApiKeyResponse response2 = new CreateApiKeyRequestBuilder(
            client().filterWithHeader(
                Map.of("Authorization", "ApiKey " + base64ApiKeyKeyValue, "es-security-runas-user", ES_TEST_ROOT_USER)
            )
        ).setName("create-by run-as user")
            .setRoleDescriptors(List.of(new RoleDescriptor("a", new String[] { "all" }, null, null)))
            .setRefreshPolicy(randomFrom(IMMEDIATE, WAIT_UNTIL))
            .get();

        final GetApiKeyResponse getApiKeyResponse = client.execute(
            GetApiKeyAction.INSTANCE,
            GetApiKeyRequest.builder().apiKeyId(response2.getId()).ownedByAuthenticatedUser(true).build()
        ).actionGet();
        assertThat(getApiKeyResponse.getApiKeyInfoList(), iterableWithSize(1));
        ApiKey apiKeyInfo = getApiKeyResponse.getApiKeyInfoList().get(0).apiKeyInfo();
        assertThat(apiKeyInfo.getId(), equalTo(response2.getId()));
        assertThat(apiKeyInfo.getUsername(), equalTo(ES_TEST_ROOT_USER));
        assertThat(apiKeyInfo.getRealm(), equalTo("file"));
    }

    public void testCreationAndAuthenticationReturns429WhenThreadPoolIsSaturated() throws Exception {
        final String nodeName = randomFrom(internalCluster().getNodeNames());
        final Settings settings = internalCluster().getInstance(Settings.class, nodeName);
        final int allocatedProcessors = EsExecutors.allocatedProcessors(settings);
        final ThreadPool threadPool = internalCluster().getInstance(ThreadPool.class, nodeName);
        final ApiKeyService apiKeyService = internalCluster().getInstance(ApiKeyService.class, nodeName);

        final RoleDescriptor descriptor = new RoleDescriptor("auth_only", new String[] {}, null, null);
        final Client client = authorizedClient();
        final CreateApiKeyResponse createApiKeyResponse = new CreateApiKeyRequestBuilder(client).setName("auth only key")
            .setRoleDescriptors(Collections.singletonList(descriptor))
            .setMetadata(ApiKeyTests.randomMetadata())
            .setRefreshPolicy(randomFrom(IMMEDIATE, WAIT_UNTIL, NONE))
            .get();

        assertNotNull(createApiKeyResponse.getId());
        assertNotNull(createApiKeyResponse.getKey());
        // Clear the auth cache to force recompute the expensive hash which requires the crypto thread pool
        apiKeyService.getApiKeyAuthCache().invalidateAll();

        final List<NodeInfo> nodeInfos = clusterAdmin().prepareNodesInfo()
            .get()
            .getNodes()
            .stream()
            .filter(nodeInfo -> nodeInfo.getNode().getName().equals(nodeName))
            .collect(Collectors.toList());
        assertEquals(1, nodeInfos.size());

        final ExecutorService executorService = threadPool.executor(SECURITY_CRYPTO_THREAD_POOL_NAME);
        final int numberOfThreads = (allocatedProcessors + 1) / 2;
        final CountDownLatch blockingLatch = new CountDownLatch(1);
        final CountDownLatch readyLatch = new CountDownLatch(numberOfThreads);
        for (int i = 0; i < numberOfThreads; i++) {
            executorService.submit(() -> {
                readyLatch.countDown();
                try {
                    blockingLatch.await();
                } catch (InterruptedException e) {
                    throw new RuntimeException(e);
                }
            });
        }
        // Make sure above tasks are running
        readyLatch.await();
        // Then fill the whole queue for the crypto thread pool
        Future<?> lastTaskFuture = null;
        int i = 0;
        try {
            for (i = 0; i < CRYPTO_THREAD_POOL_QUEUE_SIZE; i++) {
                lastTaskFuture = executorService.submit(() -> {});
            }
        } catch (EsRejectedExecutionException e) {
            logger.info("Attempted to push {} tasks but only pushed {}", CRYPTO_THREAD_POOL_QUEUE_SIZE, i + 1);
        }

        try (RestClient restClient = createRestClient(nodeInfos, null, "http")) {
            final String base64ApiKeyKeyValue = Base64.getEncoder()
                .encodeToString(
                    (createApiKeyResponse.getId() + ":" + createApiKeyResponse.getKey().toString()).getBytes(StandardCharsets.UTF_8)
                );

            final Request authRequest = new Request("GET", "_security/_authenticate");
            authRequest.setOptions(RequestOptions.DEFAULT.toBuilder().addHeader("Authorization", "ApiKey " + base64ApiKeyKeyValue).build());
            final ResponseException e1 = expectThrows(ResponseException.class, () -> restClient.performRequest(authRequest));
            assertThat(e1.getMessage(), containsString("429 Too Many Requests"));
            assertThat(e1.getResponse().getStatusLine().getStatusCode(), is(429));

            final Request createApiKeyRequest = new Request("POST", "_security/api_key");
            createApiKeyRequest.setJsonEntity("{\"name\":\"key\"}");
            createApiKeyRequest.setOptions(
                createApiKeyRequest.getOptions()
                    .toBuilder()
                    .addHeader("Authorization", basicAuthHeaderValue(ES_TEST_ROOT_USER, TEST_PASSWORD_SECURE_STRING))
            );
            final ResponseException e2 = expectThrows(ResponseException.class, () -> restClient.performRequest(createApiKeyRequest));
            assertThat(e2.getMessage(), containsString("429 Too Many Requests"));
            assertThat(e2.getResponse().getStatusLine().getStatusCode(), is(429));
        } finally {
            blockingLatch.countDown();
            if (lastTaskFuture != null) {
                lastTaskFuture.get();
            }
        }
    }

    public void testCacheInvalidationViaApiCalls() throws Exception {
        final List<ApiKeyService> services = Arrays.stream(internalCluster().getNodeNames())
            .map(n -> internalCluster().getInstance(ApiKeyService.class, n))
            .collect(Collectors.toList());

        // Create two API keys and authenticate with them
        String docId1 = createApiKeyAndAuthenticateWithIt().v1();
        String docId2 = createApiKeyAndAuthenticateWithIt().v1();

        // Find out which nodes handled the above authentication requests
        final ApiKeyService serviceForDoc1 = services.stream().filter(s -> s.getDocCache().get(docId1) != null).findFirst().orElseThrow();
        final ApiKeyService serviceForDoc2 = services.stream().filter(s -> s.getDocCache().get(docId2) != null).findFirst().orElseThrow();
        assertNotNull(serviceForDoc1.getFromCache(docId1));
        assertNotNull(serviceForDoc2.getFromCache(docId2));
        final boolean sameServiceNode = serviceForDoc1 == serviceForDoc2;
        if (sameServiceNode) {
            assertEquals(2, serviceForDoc1.getDocCache().count());
            assertEquals(2, serviceForDoc1.getRoleDescriptorsBytesCache().count());
        } else {
            assertEquals(1, serviceForDoc1.getDocCache().count());
            assertEquals(2, serviceForDoc1.getRoleDescriptorsBytesCache().count());
            assertEquals(1, serviceForDoc2.getDocCache().count());
            assertEquals(2, serviceForDoc2.getRoleDescriptorsBytesCache().count());
        }

        // Invalidate cache for only the first key
        ClearSecurityCacheRequest clearSecurityCacheRequest = new ClearSecurityCacheRequest();
        clearSecurityCacheRequest.cacheName("api_key");
        clearSecurityCacheRequest.keys(docId1);
        ClearSecurityCacheResponse clearSecurityCacheResponse = client().execute(
            ClearSecurityCacheAction.INSTANCE,
            clearSecurityCacheRequest
        ).get();
        assertFalse(clearSecurityCacheResponse.hasFailures());

        assertBusy(() -> {
            expectThrows(NullPointerException.class, () -> serviceForDoc1.getFromCache(docId1));
            if (sameServiceNode) {
                assertEquals(1, serviceForDoc1.getDocCache().count());
                assertNotNull(serviceForDoc1.getFromCache(docId2));
            } else {
                assertEquals(0, serviceForDoc1.getDocCache().count());
                assertEquals(1, serviceForDoc2.getDocCache().count());
                assertNotNull(serviceForDoc2.getFromCache(docId2));
            }
            // Role descriptors are not invalidated when invalidation is for specific API keys
            assertEquals(2, serviceForDoc1.getRoleDescriptorsBytesCache().count());
            assertEquals(2, serviceForDoc2.getRoleDescriptorsBytesCache().count());
        });

        // Invalidate all cache entries by setting keys to an empty array
        clearSecurityCacheRequest.keys(new String[0]);
        clearSecurityCacheResponse = client().execute(ClearSecurityCacheAction.INSTANCE, clearSecurityCacheRequest).get();
        assertFalse(clearSecurityCacheResponse.hasFailures());
        assertBusy(() -> {
            assertEquals(0, serviceForDoc1.getDocCache().count());
            assertEquals(0, serviceForDoc1.getRoleDescriptorsBytesCache().count());
            if (sameServiceNode) {
                expectThrows(NullPointerException.class, () -> serviceForDoc1.getFromCache(docId2));
            } else {
                expectThrows(NullPointerException.class, () -> serviceForDoc2.getFromCache(docId2));
                assertEquals(0, serviceForDoc2.getDocCache().count());
                assertEquals(0, serviceForDoc2.getRoleDescriptorsBytesCache().count());
            }
        });
    }

    public void testSecurityIndexStateChangeWillInvalidateApiKeyCaches() throws Exception {
        final List<ApiKeyService> services = Arrays.stream(internalCluster().getNodeNames())
            .map(n -> internalCluster().getInstance(ApiKeyService.class, n))
            .collect(Collectors.toList());

        String docId = createApiKeyAndAuthenticateWithIt().v1();

        // The API key is cached by one of the node that the above request hits, find out which one
        final ApiKeyService apiKeyService = services.stream().filter(s -> s.getDocCache().count() > 0).findFirst().orElseThrow();
        assertNotNull(apiKeyService.getFromCache(docId));
        assertEquals(1, apiKeyService.getDocCache().count());
        assertEquals(2, apiKeyService.getRoleDescriptorsBytesCache().count());

        // Close security index to trigger invalidation
        final CloseIndexResponse closeIndexResponse = indicesAdmin().close(new CloseIndexRequest(INTERNAL_SECURITY_MAIN_INDEX_7)).get();
        assertTrue(closeIndexResponse.isAcknowledged());
        assertBusy(() -> {
            expectThrows(NullPointerException.class, () -> apiKeyService.getFromCache(docId));
            assertEquals(0, apiKeyService.getDocCache().count());
            assertEquals(0, apiKeyService.getRoleDescriptorsBytesCache().count());
        });
    }

    public void testUpdateApiKeysForSingleKey() throws Exception {
        final Tuple<CreateApiKeyResponse, Map<String, Object>> createdApiKey = createApiKey(TEST_USER_NAME, null);
        final var apiKeyId = createdApiKey.v1().getId();
        final Map<String, Object> oldMetadata = createdApiKey.v2();
        final var newRoleDescriptors = randomRoleDescriptors();
        final boolean nullRoleDescriptors = newRoleDescriptors == null;
        // Role descriptor corresponding to SecuritySettingsSource.TEST_ROLE_YML
        final var expectedLimitedByRoleDescriptors = Set.of(
            new RoleDescriptor(
                TEST_ROLE,
                new String[] { "ALL" },
                new RoleDescriptor.IndicesPrivileges[] {
                    RoleDescriptor.IndicesPrivileges.builder().indices("*").allowRestrictedIndices(true).privileges("ALL").build() },
                null
            )
        );
        final var request = new UpdateApiKeyRequest(apiKeyId, newRoleDescriptors, ApiKeyTests.randomMetadata(), null);

        final UpdateApiKeyResponse response = updateSingleApiKeyMaybeUsingBulkAction(TEST_USER_NAME, request);

        assertNotNull(response);
        // In this test, non-null roleDescriptors always result in an update since they either update the role name, or associated
        // privileges. As such null descriptors (plus matching or null metadata) is the only way we can get a noop here
        final boolean metadataChanged = request.getMetadata() != null && false == request.getMetadata().equals(oldMetadata);
        final boolean isUpdated = nullRoleDescriptors == false || metadataChanged;
        assertEquals(isUpdated, response.isUpdated());

        // Test authenticate works with updated API key
        final var authResponse = authenticateWithApiKey(apiKeyId, createdApiKey.v1().getKey());
        assertThat(authResponse.get(User.Fields.USERNAME.getPreferredName()), equalTo(TEST_USER_NAME));

        // Document updated as expected
        final Map<String, Object> expectedCreator = new HashMap<>();
        expectedCreator.put("principal", TEST_USER_NAME);
        expectedCreator.put("full_name", null);
        expectedCreator.put("email", null);
        expectedCreator.put("metadata", Map.of());
        expectedCreator.put("realm_type", "file");
        expectedCreator.put("realm", "file");
        final var expectedMetadata = request.getMetadata() != null ? request.getMetadata() : createdApiKey.v2();
        final var expectedRoleDescriptors = nullRoleDescriptors ? List.of(DEFAULT_API_KEY_ROLE_DESCRIPTOR) : newRoleDescriptors;

        doTestApiKeyHasExpectedAttributes(
            apiKeyId,
            Map.of(
                ApiKeyAttribute.CREATOR,
                expectedCreator,
                ApiKeyAttribute.METADATA,
                expectedMetadata == null ? Map.of() : expectedMetadata,
                ApiKeyAttribute.ASSIGNED_ROLE_DESCRIPTORS,
                expectedRoleDescriptors,
                ApiKeyAttribute.LIMITED_BY_ROLE_DESCRIPTORS,
                expectedLimitedByRoleDescriptors
            )
        );

        // Check if update resulted in API key role going from `monitor` to `all` cluster privilege and assert that action that requires
        // `all` is authorized or denied accordingly
        final boolean hasAllClusterPrivilege = expectedRoleDescriptors.stream()
            .filter(rd -> Arrays.asList(rd.getClusterPrivileges()).contains("all"))
            .toList()
            .isEmpty() == false;
        final var authorizationHeaders = Collections.singletonMap(
            "Authorization",
            "ApiKey " + getBase64EncodedApiKeyValue(createdApiKey.v1().getId(), createdApiKey.v1().getKey())
        );
        if (hasAllClusterPrivilege) {
            createUserWithRunAsRole(authorizationHeaders);
        } else {
            ExecutionException e = expectThrows(ExecutionException.class, () -> createUserWithRunAsRole(authorizationHeaders));
            assertThat(e.getMessage(), containsString("unauthorized"));
            assertThat(e.getCause(), instanceOf(ElasticsearchSecurityException.class));
        }
    }

    public void testBulkUpdateApiKeysForMultipleKeys() throws ExecutionException, InterruptedException, IOException {
        final Tuple<List<CreateApiKeyResponse>, List<Map<String, Object>>> apiKeys = createApiKeys(
            TEST_USER_NAME,
            randomIntBetween(3, 5),
            null
        );
        final List<String> apiKeyIds = apiKeys.v1().stream().map(CreateApiKeyResponse::getId).toList();
        final List<RoleDescriptor> newRoleDescriptors = randomValueOtherThan(null, this::randomRoleDescriptors);
        final Map<String, Object> newMetadata = randomValueOtherThan(null, ApiKeyTests::randomMetadata);

        BulkUpdateApiKeyResponse response = executeBulkUpdateApiKey(
            TEST_USER_NAME,
            new BulkUpdateApiKeyRequest(apiKeyIds, newRoleDescriptors, newMetadata, ApiKeyTests.randomFutureExpirationTime())
        );

        assertNotNull(response);
        assertThat(response.getErrorDetails(), anEmptyMap());
        final List<String> allIds = Stream.concat(response.getUpdated().stream(), response.getNoops().stream()).toList();
        assertThat(allIds, containsInAnyOrder(apiKeyIds.toArray()));
        // Role descriptor corresponding to SecuritySettingsSource.TEST_ROLE_YML
        final var expectedLimitedByRoleDescriptors = Set.of(
            new RoleDescriptor(
                TEST_ROLE,
                new String[] { "ALL" },
                new RoleDescriptor.IndicesPrivileges[] {
                    RoleDescriptor.IndicesPrivileges.builder().indices("*").allowRestrictedIndices(true).privileges("ALL").build() },
                null
            )
        );
        for (String apiKeyId : apiKeyIds) {
            doTestApiKeyHasExpectedAttributes(
                apiKeyId,
                Map.of(
                    ApiKeyAttribute.METADATA,
                    newMetadata,
                    ApiKeyAttribute.ASSIGNED_ROLE_DESCRIPTORS,
                    newRoleDescriptors,
                    ApiKeyAttribute.LIMITED_BY_ROLE_DESCRIPTORS,
                    expectedLimitedByRoleDescriptors
                )
            );
        }

        // Check that bulk update works when there are no actual updates
        final List<String> newIds = new ArrayList<>(apiKeyIds);
        // include not found ID to force error
        final List<String> notFoundIds = randomList(
            1,
            5,
            () -> randomValueOtherThanMany(apiKeyIds::contains, () -> randomAlphaOfLength(10))
        );
        newIds.addAll(notFoundIds);
        final BulkUpdateApiKeyRequest request = new BulkUpdateApiKeyRequest(shuffledList(newIds), newRoleDescriptors, newMetadata, null);

        response = executeBulkUpdateApiKey(TEST_USER_NAME, request);

        assertNotNull(response);
        assertThat(response.getUpdated(), empty());
        assertEquals(apiKeyIds.size(), response.getNoops().size());
        assertThat(response.getNoops(), containsInAnyOrder(apiKeyIds.toArray()));
        assertThat(response.getErrorDetails().keySet(), containsInAnyOrder(notFoundIds.toArray()));
        for (String apiKeyId : apiKeyIds) {
            doTestApiKeyHasExpectedAttributes(
                apiKeyId,
                Map.of(
                    ApiKeyAttribute.METADATA,
                    newMetadata,
                    ApiKeyAttribute.ASSIGNED_ROLE_DESCRIPTORS,
                    newRoleDescriptors,
                    ApiKeyAttribute.LIMITED_BY_ROLE_DESCRIPTORS,
                    expectedLimitedByRoleDescriptors
                )
            );
        }

        // Check that bulk update works when some or all updates result in errors
        final List<String> invalidatedIds = randomNonEmptySubsetOf(apiKeyIds);
        getSecurityClient().invalidateApiKeys(invalidatedIds.toArray(new String[0]));
        final List<String> expectedSuccessfulIds = apiKeyIds.stream().filter(i -> invalidatedIds.contains(i) == false).toList();
        final BulkUpdateApiKeyRequest requestWithSomeErrors = new BulkUpdateApiKeyRequest(
            shuffledList(apiKeyIds),
            randomValueOtherThan(null, this::randomRoleDescriptors),
            randomValueOtherThan(null, ApiKeyTests::randomMetadata),
            ApiKeyTests.randomFutureExpirationTime()
        );

        response = executeBulkUpdateApiKey(TEST_USER_NAME, requestWithSomeErrors);

        final List<String> allSuccessfulIds = Stream.concat(response.getUpdated().stream(), response.getNoops().stream()).toList();
        assertThat(allSuccessfulIds, containsInAnyOrder(expectedSuccessfulIds.toArray()));
        assertThat(response.getErrorDetails().keySet(), containsInAnyOrder(invalidatedIds.toArray()));
    }

    public void testBulkUpdateApiKeysWithDuplicates() throws ExecutionException, InterruptedException {
        final Tuple<List<CreateApiKeyResponse>, List<Map<String, Object>>> apiKeys = createApiKeys(
            TEST_USER_NAME,
            randomIntBetween(3, 5),
            null
        );
        final List<String> apiKeyIds = apiKeys.v1().stream().map(CreateApiKeyResponse::getId).toList();
        final List<RoleDescriptor> newRoleDescriptors = randomValueOtherThan(null, this::randomRoleDescriptors);
        final Map<String, Object> newMetadata = randomValueOtherThan(null, ApiKeyTests::randomMetadata);
        final List<String> idsWithDuplicates = shuffledList(Stream.concat(apiKeyIds.stream(), apiKeyIds.stream()).toList());
        assertEquals(idsWithDuplicates.size(), apiKeyIds.size() * 2);

        BulkUpdateApiKeyResponse response = executeBulkUpdateApiKey(
            TEST_USER_NAME,
            new BulkUpdateApiKeyRequest(idsWithDuplicates, newRoleDescriptors, newMetadata, ApiKeyTests.randomFutureExpirationTime())
        );

        assertNotNull(response);
        assertThat(response.getErrorDetails(), anEmptyMap());
        final List<String> allIds = Stream.concat(response.getUpdated().stream(), response.getNoops().stream()).toList();
        assertThat(allIds, containsInAnyOrder(apiKeyIds.toArray()));

        // Check not found errors reported for all unique IDs
        final List<String> notFoundIds = randomList(
            1,
            5,
            () -> randomValueOtherThanMany(apiKeyIds::contains, () -> randomAlphaOfLength(10))
        );
        final List<String> notFoundIdsWithDuplicates = shuffledList(Stream.concat(notFoundIds.stream(), notFoundIds.stream()).toList());

        response = executeBulkUpdateApiKey(
            TEST_USER_NAME,
            new BulkUpdateApiKeyRequest(
                notFoundIdsWithDuplicates,
                newRoleDescriptors,
                newMetadata,
                ApiKeyTests.randomFutureExpirationTime()
            )
        );

        assertNotNull(response);
        assertThat(response.getErrorDetails().keySet(), containsInAnyOrder(notFoundIds.toArray()));
        assertThat(response.getUpdated(), empty());
        assertThat(response.getNoops(), empty());
    }

    public void testBulkUpdateApiKeysWithDifferentLimitedByRoleDescriptorsForSameUser() throws ExecutionException, InterruptedException,
        IOException {
        // Create separate native realm user and role for user role change test
        final var nativeRealmUser = randomAlphaOfLengthBetween(5, 10);
        final var nativeRealmRole = randomAlphaOfLengthBetween(5, 10);
        createNativeRealmUser(
            nativeRealmUser,
            nativeRealmRole,
            new String(HASHER.hash(TEST_PASSWORD_SECURE_STRING)),
            Collections.singletonMap("Authorization", basicAuthHeaderValue(TEST_USER_NAME, TEST_PASSWORD_SECURE_STRING))
        );
        final List<String> firstGenerationClusterPrivileges = new ArrayList<>(randomSubsetOf(ClusterPrivilegeResolver.names()));
        // At a minimum include privilege to manage own API key to ensure no 403
        firstGenerationClusterPrivileges.add(randomFrom("manage_api_key", "manage_own_api_key"));
        final RoleDescriptor firstGenerationRoleDescriptor = putRoleWithClusterPrivileges(
            nativeRealmRole,
            firstGenerationClusterPrivileges.toArray(new String[0])
        );
        final Tuple<List<CreateApiKeyResponse>, List<Map<String, Object>>> firstGenerationApiKeys = createApiKeys(
            Collections.singletonMap("Authorization", basicAuthHeaderValue(nativeRealmUser, TEST_PASSWORD_SECURE_STRING)),
            randomIntBetween(1, 5),
            null,
            "all"
        );
        final List<String> firstGenerationApiKeyIds = firstGenerationApiKeys.v1().stream().map(CreateApiKeyResponse::getId).toList();
        expectAttributesForApiKeys(
            firstGenerationApiKeyIds,
            Map.of(ApiKeyAttribute.LIMITED_BY_ROLE_DESCRIPTORS, Set.of(firstGenerationRoleDescriptor))
        );

        // Update user's permissions and create new API keys for the user. The new API keys will have different limited-by role descriptors
        final List<String> secondGenerationClusterPrivileges = randomValueOtherThan(firstGenerationClusterPrivileges, () -> {
            final List<String> privs = new ArrayList<>(randomSubsetOf(ClusterPrivilegeResolver.names()));
            // At a minimum include privilege to manage own API key to ensure no 403
            privs.add(randomFrom("manage_api_key", "manage_own_api_key"));
            return privs;
        });
        final RoleDescriptor secondGenerationRoleDescriptor = putRoleWithClusterPrivileges(
            nativeRealmRole,
            secondGenerationClusterPrivileges.toArray(new String[0])
        );
        final Tuple<List<CreateApiKeyResponse>, List<Map<String, Object>>> secondGenerationApiKeys = createApiKeys(
            Collections.singletonMap("Authorization", basicAuthHeaderValue(nativeRealmUser, TEST_PASSWORD_SECURE_STRING)),
            randomIntBetween(1, 5),
            null,
            "all"
        );
        final List<String> secondGenerationApiKeyIds = secondGenerationApiKeys.v1().stream().map(CreateApiKeyResponse::getId).toList();
        expectAttributesForApiKeys(
            secondGenerationApiKeyIds,
            Map.of(ApiKeyAttribute.LIMITED_BY_ROLE_DESCRIPTORS, Set.of(secondGenerationRoleDescriptor))
        );
        // Update user role then bulk update all API keys. This should result in new limited-by role descriptors for all API keys
        final List<String> allIds = Stream.concat(firstGenerationApiKeyIds.stream(), secondGenerationApiKeyIds.stream()).toList();
        final List<String> finalClusterPrivileges = randomValueOtherThanMany(
            p -> firstGenerationClusterPrivileges.equals(p) || secondGenerationClusterPrivileges.equals(p),
            () -> {
                final List<String> privs = new ArrayList<>(randomSubsetOf(ClusterPrivilegeResolver.names()));
                // At a minimum include privilege to manage own API key to ensure no 403
                privs.add(randomFrom("manage_api_key", "manage_own_api_key"));
                return privs;
            }
        );
        final RoleDescriptor finalRoleDescriptor = putRoleWithClusterPrivileges(
            nativeRealmRole,
            finalClusterPrivileges.toArray(new String[0])
        );

        final var response = executeBulkUpdateApiKey(
            nativeRealmUser,
            BulkUpdateApiKeyRequest.usingApiKeyIds(allIds.toArray(String[]::new))
        );

        assertThat(response.getErrorDetails(), anEmptyMap());
        assertThat(response.getNoops(), empty());
        assertThat(response.getUpdated(), containsInAnyOrder(allIds.toArray()));
        expectAttributesForApiKeys(allIds, Map.of(ApiKeyAttribute.LIMITED_BY_ROLE_DESCRIPTORS, Set.of(finalRoleDescriptor)));
    }

    public void testUpdateApiKeysAutoUpdatesUserFields() throws Exception {
        // Create separate native realm user and role for user role change test
        final var nativeRealmUser = randomAlphaOfLengthBetween(5, 10);
        final var nativeRealmRole = randomAlphaOfLengthBetween(5, 10);
        createNativeRealmUser(
            nativeRealmUser,
            nativeRealmRole,
            new String(HASHER.hash(TEST_PASSWORD_SECURE_STRING)),
            Collections.singletonMap("Authorization", basicAuthHeaderValue(TEST_USER_NAME, TEST_PASSWORD_SECURE_STRING))
        );
        final List<String> clusterPrivileges = new ArrayList<>(randomSubsetOf(ClusterPrivilegeResolver.names()));
        // At a minimum include privilege to manage own API key to ensure no 403
        clusterPrivileges.add(randomFrom("manage_api_key", "manage_own_api_key"));
        final RoleDescriptor roleDescriptorBeforeUpdate = putRoleWithClusterPrivileges(
            nativeRealmRole,
            clusterPrivileges.toArray(new String[0])
        );

        // Create api key
        final CreateApiKeyResponse createdApiKey = createApiKeys(
            Collections.singletonMap("Authorization", basicAuthHeaderValue(nativeRealmUser, TEST_PASSWORD_SECURE_STRING)),
            1,
            null,
            "all"
        ).v1().get(0);
        final String apiKeyId = createdApiKey.getId();
        doTestApiKeyHasExpectedAttributes(
            apiKeyId,
            Map.of(ApiKeyAttribute.LIMITED_BY_ROLE_DESCRIPTORS, Set.of(roleDescriptorBeforeUpdate))
        );

        final List<String> newClusterPrivileges = randomValueOtherThan(clusterPrivileges, () -> {
            final List<String> privs = new ArrayList<>(randomSubsetOf(ClusterPrivilegeResolver.names()));
            // At a minimum include privilege to manage own API key to ensure no 403
            privs.add(randomFrom("manage_api_key", "manage_own_api_key"));
            return privs;
        });

        // Update user role
        final RoleDescriptor roleDescriptorAfterUpdate = putRoleWithClusterPrivileges(
            nativeRealmRole,
            newClusterPrivileges.toArray(new String[0])
        );

        UpdateApiKeyResponse response = updateSingleApiKeyMaybeUsingBulkAction(
            nativeRealmUser,
            UpdateApiKeyRequest.usingApiKeyId(apiKeyId)
        );

        assertNotNull(response);
        assertTrue(response.isUpdated());
        doTestApiKeyHasExpectedAttributes(apiKeyId, Map.of(ApiKeyAttribute.LIMITED_BY_ROLE_DESCRIPTORS, Set.of(roleDescriptorAfterUpdate)));

        // Update user role name only
        final RoleDescriptor roleDescriptorWithNewName = putRoleWithClusterPrivileges(
            randomValueOtherThan(nativeRealmRole, () -> randomAlphaOfLength(10)),
            // Keep old privileges
            newClusterPrivileges.toArray(new String[0])
        );
        final User updatedUser = AuthenticationTestHelper.userWithRandomMetadataAndDetails(
            nativeRealmUser,
            roleDescriptorWithNewName.getName()
        );
        updateUser(updatedUser);

        // Update API key
        response = updateSingleApiKeyMaybeUsingBulkAction(nativeRealmUser, UpdateApiKeyRequest.usingApiKeyId(apiKeyId));

        assertNotNull(response);
        assertTrue(response.isUpdated());
        final Map<String, Object> expectedCreator = new HashMap<>();
        expectedCreator.put("principal", updatedUser.principal());
        expectedCreator.put("full_name", updatedUser.fullName());
        expectedCreator.put("email", updatedUser.email());
        expectedCreator.put("metadata", updatedUser.metadata());
        expectedCreator.put("realm_type", "native");
        expectedCreator.put("realm", "index");
        doTestApiKeyHasExpectedAttributes(
            apiKeyId,
            Map.of(ApiKeyAttribute.CREATOR, expectedCreator, ApiKeyAttribute.LIMITED_BY_ROLE_DESCRIPTORS, Set.of(roleDescriptorWithNewName))
        );
    }

    public void testUpdateApiKeysNotFoundScenarios() throws Exception {
        final Tuple<CreateApiKeyResponse, Map<String, Object>> createdApiKey = createApiKey(TEST_USER_NAME, null);
        final var apiKeyId = createdApiKey.v1().getId();
        final var expectedRoleDescriptor = new RoleDescriptor(randomAlphaOfLength(10), new String[] { "all" }, null, null);
        final var request = new UpdateApiKeyRequest(
            apiKeyId,
            List.of(expectedRoleDescriptor),
            ApiKeyTests.randomMetadata(),
            ApiKeyTests.randomFutureExpirationTime()
        );

        // Validate can update own API key
        final UpdateApiKeyResponse response = updateSingleApiKeyMaybeUsingBulkAction(TEST_USER_NAME, request);
        assertNotNull(response);
        assertTrue(response.isUpdated());

        // Test not found exception on non-existent API key
        final var otherApiKeyId = randomValueOtherThan(apiKeyId, () -> randomAlphaOfLength(20));
        doTestUpdateApiKeysNotFound(
            new UpdateApiKeyRequest(
                otherApiKeyId,
                request.getRoleDescriptors(),
                request.getMetadata(),
                ApiKeyTests.randomFutureExpirationTime()
            )
        );

        // Test not found exception on other user's API key
        final Tuple<CreateApiKeyResponse, Map<String, Object>> otherUsersApiKey = createApiKey("user_with_manage_api_key_role", null);
        doTestUpdateApiKeysNotFound(
            new UpdateApiKeyRequest(
                otherUsersApiKey.v1().getId(),
                request.getRoleDescriptors(),
                request.getMetadata(),
                ApiKeyTests.randomFutureExpirationTime()
            )
        );

        // Test not found exception on API key of user with the same username but from a different realm
        // Create native realm user with same username but different password to allow us to create an API key for _that_ user
        // instead of file realm one
        final var passwordSecureString = new SecureString("x-pack-test-other-password".toCharArray());
        createNativeRealmUser(
            TEST_USER_NAME,
            TEST_ROLE,
            new String(HASHER.hash(passwordSecureString)),
            Collections.singletonMap("Authorization", basicAuthHeaderValue(TEST_USER_NAME, TEST_PASSWORD_SECURE_STRING))
        );
        final CreateApiKeyResponse apiKeyForNativeRealmUser = createApiKeys(
            Collections.singletonMap("Authorization", basicAuthHeaderValue(TEST_USER_NAME, passwordSecureString)),
            1,
            null,
            "all"
        ).v1().get(0);
        doTestUpdateApiKeysNotFound(
            new UpdateApiKeyRequest(
                apiKeyForNativeRealmUser.getId(),
                request.getRoleDescriptors(),
                request.getMetadata(),
                ApiKeyTests.randomFutureExpirationTime()
            )
        );
    }

    public void testInvalidUpdateApiKeysScenarios() throws ExecutionException, InterruptedException {
        final List<String> apiKeyPrivileges = new ArrayList<>(randomSubsetOf(ClusterPrivilegeResolver.names()));
        // At a minimum include privilege to manage own API key to ensure no 403
        apiKeyPrivileges.add(randomFrom("manage_api_key", "manage_own_api_key"));
        final CreateApiKeyResponse createdApiKey = createApiKeys(TEST_USER_NAME, 1, null, apiKeyPrivileges.toArray(new String[0])).v1()
            .get(0);
        final var apiKeyId = createdApiKey.getId();

        final var roleDescriptor = new RoleDescriptor(randomAlphaOfLength(10), new String[] { "manage_own_api_key" }, null, null);
        final var request = new UpdateApiKeyRequest(
            apiKeyId,
            List.of(roleDescriptor),
            ApiKeyTests.randomMetadata(),
            ApiKeyTests.randomFutureExpirationTime()
        );
        final PlainActionFuture<UpdateApiKeyResponse> updateListener = new PlainActionFuture<>();
        client().filterWithHeader(
            Collections.singletonMap(
                "Authorization",
                "ApiKey " + getBase64EncodedApiKeyValue(createdApiKey.getId(), createdApiKey.getKey())
            )
        ).execute(UpdateApiKeyAction.INSTANCE, request, updateListener);

        final var apiKeysNotAllowedEx = expectThrows(ExecutionException.class, updateListener::get);
        assertThat(apiKeysNotAllowedEx.getCause(), instanceOf(IllegalArgumentException.class));
        assertThat(
            apiKeysNotAllowedEx.getMessage(),
            containsString("authentication via API key not supported: only the owner user can update an API key")
        );

        final boolean invalidated = randomBoolean();
        if (invalidated) {
            final PlainActionFuture<InvalidateApiKeyResponse> listener = new PlainActionFuture<>();
            client().execute(InvalidateApiKeyAction.INSTANCE, InvalidateApiKeyRequest.usingRealmName("file"), listener);
            final var invalidateResponse = listener.get();
            assertThat(invalidateResponse.getErrors(), empty());
            assertThat(invalidateResponse.getInvalidatedApiKeys(), contains(apiKeyId));
        }
        if (invalidated == false || randomBoolean()) {
            final var dayBefore = Instant.now().minus(1L, ChronoUnit.DAYS);
            assertTrue(Instant.now().isAfter(dayBefore));
            final var expirationDateUpdatedResponse = client().prepareUpdate(SECURITY_MAIN_ALIAS, apiKeyId)
                .setDoc("expiration_time", dayBefore.toEpochMilli())
                .setRefreshPolicy(IMMEDIATE)
                .get();
            assertThat(expirationDateUpdatedResponse.getResult(), is(DocWriteResponse.Result.UPDATED));
        }

        final var ex = expectThrowsWithUnwrappedExecutionException(
            IllegalArgumentException.class,
            () -> updateSingleApiKeyMaybeUsingBulkAction(TEST_USER_NAME, request)
        );
        if (invalidated) {
            assertThat(ex.getMessage(), containsString("cannot update invalidated API key [" + apiKeyId + "]"));
        } else {
            assertThat(ex.getMessage(), containsString("cannot update expired API key [" + apiKeyId + "]"));
        }
    }

    public void testUpdateApiKeysAccountsForSecurityDomains() throws Exception {
        final Tuple<CreateApiKeyResponse, Map<String, Object>> createdApiKey = createApiKey(TEST_USER_NAME, null);
        final var apiKeyId = createdApiKey.v1().getId();

        final ServiceWithNodeName serviceWithNodeName = getServiceWithNodeName();
        final RealmConfig.RealmIdentifier creatorRealmOnCreatedApiKey = new RealmConfig.RealmIdentifier(FileRealmSettings.TYPE, "file");
        final RealmConfig.RealmIdentifier otherRealmInDomain = AuthenticationTestHelper.randomRealmIdentifier(true);
        final var realmDomain = new RealmDomain(
            ESTestCase.randomAlphaOfLengthBetween(3, 8),
            Set.of(creatorRealmOnCreatedApiKey, otherRealmInDomain)
        );
        // Update should work for any of the realms within the domain
        final var authenticatingRealm = randomFrom(creatorRealmOnCreatedApiKey, otherRealmInDomain);
        final var authentication = randomValueOtherThanMany(
            Authentication::isApiKey,
            () -> AuthenticationTestHelper.builder()
                .user(new User(TEST_USER_NAME, TEST_ROLE))
                .realmRef(
                    new Authentication.RealmRef(
                        authenticatingRealm.getName(),
                        authenticatingRealm.getType(),
                        serviceWithNodeName.nodeName(),
                        realmDomain
                    )
                )
                .build()
        );
        final BulkUpdateApiKeyResponse response = updateApiKeys(
            serviceWithNodeName.service(),
            authentication,
            BulkUpdateApiKeyRequest.usingApiKeyIds(apiKeyId),
            Set.of()
        );

        assertSingleUpdate(apiKeyId, response);
        final Map<String, Object> expectedCreator = new HashMap<>();
        expectedCreator.put("principal", TEST_USER_NAME);
        expectedCreator.put("full_name", null);
        expectedCreator.put("email", null);
        expectedCreator.put("metadata", Map.of());
        expectedCreator.put("realm_type", authenticatingRealm.getType());
        expectedCreator.put("realm", authenticatingRealm.getName());
        final XContentBuilder builder = realmDomain.toXContent(XContentFactory.jsonBuilder(), null);
        expectedCreator.put("realm_domain", XContentHelper.convertToMap(BytesReference.bytes(builder), false, XContentType.JSON).v2());
        expectCreatorForApiKey(expectedCreator, getApiKeyDocument(apiKeyId));
    }

    public void testUpdateApiKeysNoopScenarios() throws Exception {
        final Tuple<CreateApiKeyResponse, Map<String, Object>> createdApiKey = createApiKey(TEST_USER_NAME, null);
        final var apiKeyId = createdApiKey.v1().getId();

        final var initialRequest = new UpdateApiKeyRequest(
            apiKeyId,
            List.of(new RoleDescriptor(randomAlphaOfLength(10), new String[] { "all" }, null, null)),
            // Ensure not `null` to set metadata since we use the initialRequest further down in the test to ensure that
            // metadata updates are non-noops
            randomValueOtherThanMany(Objects::isNull, ApiKeyTests::randomMetadata),
            null // Expiration is relative current time, so must be null to cause noop
        );
        UpdateApiKeyResponse response = updateSingleApiKeyMaybeUsingBulkAction(TEST_USER_NAME, initialRequest);
        assertNotNull(response);
        // First update is not noop, because role descriptors changed and possibly metadata
        assertTrue(response.isUpdated());

        // Update with same request is a noop and does not clear cache
        authenticateWithApiKey(apiKeyId, createdApiKey.v1().getKey());
        final var serviceWithNameForDoc1 = Arrays.stream(internalCluster().getNodeNames())
            .map(n -> internalCluster().getInstance(ApiKeyService.class, n))
            .filter(s -> s.getDocCache().get(apiKeyId) != null)
            .findFirst()
            .orElseThrow();
        final int count = serviceWithNameForDoc1.getDocCache().count();
        response = updateSingleApiKeyMaybeUsingBulkAction(TEST_USER_NAME, initialRequest);
        assertNotNull(response);
        assertFalse(response.isUpdated());
        assertEquals(count, serviceWithNameForDoc1.getDocCache().count());

        // Update with empty request is a noop
        response = updateSingleApiKeyMaybeUsingBulkAction(TEST_USER_NAME, UpdateApiKeyRequest.usingApiKeyId(apiKeyId));
        assertNotNull(response);
        assertFalse(response.isUpdated());

        // Update with different role descriptors is not a noop
        final List<RoleDescriptor> newRoleDescriptors = List.of(
            randomValueOtherThanMany(
                rd -> RoleDescriptorRequestValidator.validate(rd) != null || initialRequest.getRoleDescriptors().contains(rd),
                () -> RoleDescriptorTestHelper.builder().build()
            ),
            randomValueOtherThanMany(
                rd -> RoleDescriptorRequestValidator.validate(rd) != null || initialRequest.getRoleDescriptors().contains(rd),
                () -> RoleDescriptorTestHelper.builder().build()
            )
        );
        response = updateSingleApiKeyMaybeUsingBulkAction(
            TEST_USER_NAME,
            new UpdateApiKeyRequest(apiKeyId, newRoleDescriptors, null, null)
        );
        assertNotNull(response);
        assertTrue(response.isUpdated());

        // Update with re-ordered role descriptors is a noop
        response = updateSingleApiKeyMaybeUsingBulkAction(
            TEST_USER_NAME,
            new UpdateApiKeyRequest(apiKeyId, List.of(newRoleDescriptors.get(1), newRoleDescriptors.get(0)), null, null)
        );
        assertNotNull(response);
        assertFalse(response.isUpdated());

        // Update with different metadata is not a noop
        response = updateSingleApiKeyMaybeUsingBulkAction(
            TEST_USER_NAME,
            new UpdateApiKeyRequest(
                apiKeyId,
                null,
                randomValueOtherThanMany(md -> md == null || md.equals(initialRequest.getMetadata()), ApiKeyTests::randomMetadata),
                null
            )
        );
        assertNotNull(response);
        assertTrue(response.isUpdated());

        // Update with different creator info is not a noop
        // First, ensure that the user role descriptors alone do *not* cause an update, so we can test that we correctly perform the noop
        // check when we update creator info
        final ServiceWithNodeName serviceWithNodeName = getServiceWithNodeName();
        // Role descriptor corresponding to SecuritySettingsSource.TEST_ROLE_YML, i.e., should not result in update
        final Set<RoleDescriptor> oldUserRoleDescriptors = Set.of(
            new RoleDescriptor(
                TEST_ROLE,
                new String[] { "ALL" },
                new RoleDescriptor.IndicesPrivileges[] {
                    RoleDescriptor.IndicesPrivileges.builder().indices("*").allowRestrictedIndices(true).privileges("ALL").build() },
                null
            )
        );
        assertSingleNoop(
            apiKeyId,
            updateApiKeys(
                serviceWithNodeName.service(),
                Authentication.newRealmAuthentication(
                    new User(TEST_USER_NAME, TEST_ROLE),
                    new Authentication.RealmRef("file", "file", serviceWithNodeName.nodeName())
                ),
                BulkUpdateApiKeyRequest.usingApiKeyIds(apiKeyId),
                oldUserRoleDescriptors
            )
        );
        final User updatedUser = AuthenticationTestHelper.userWithRandomMetadataAndDetails(TEST_USER_NAME, TEST_ROLE);
        final RealmConfig.RealmIdentifier creatorRealmOnCreatedApiKey = new RealmConfig.RealmIdentifier(FileRealmSettings.TYPE, "file");
        final boolean noUserChanges = updatedUser.equals(new User(TEST_USER_NAME, TEST_ROLE));
        final Authentication.RealmRef realmRef;
        if (randomBoolean() || noUserChanges) {
            final RealmConfig.RealmIdentifier otherRealmInDomain = AuthenticationTestHelper.randomRealmIdentifier(true);
            final var realmDomain = new RealmDomain(
                ESTestCase.randomAlphaOfLengthBetween(3, 8),
                Set.of(creatorRealmOnCreatedApiKey, otherRealmInDomain)
            );
            // Using other realm from domain should result in update
            realmRef = new Authentication.RealmRef(
                otherRealmInDomain.getName(),
                otherRealmInDomain.getType(),
                serviceWithNodeName.nodeName(),
                realmDomain
            );
        } else {
            realmRef = new Authentication.RealmRef(
                creatorRealmOnCreatedApiKey.getName(),
                creatorRealmOnCreatedApiKey.getType(),
                serviceWithNodeName.nodeName()
            );
        }
        final var authentication = randomValueOtherThanMany(
            Authentication::isApiKey,
            () -> AuthenticationTestHelper.builder().user(updatedUser).realmRef(realmRef).build()
        );
        assertSingleUpdate(
            apiKeyId,
            updateApiKeys(
                serviceWithNodeName.service(),
                authentication,
                BulkUpdateApiKeyRequest.usingApiKeyIds(apiKeyId),
                oldUserRoleDescriptors
            )
        );
    }

    public void testUpdateApiKeysAutoUpdatesLegacySuperuserRoleDescriptor() throws Exception {
        final Tuple<CreateApiKeyResponse, Map<String, Object>> createdApiKey = createApiKey(TEST_USER_NAME, null);
        final var apiKeyId = createdApiKey.v1().getId();
        final ServiceWithNodeName serviceWithNodeName = getServiceWithNodeName();
        final Authentication authentication = Authentication.newRealmAuthentication(
            new User(TEST_USER_NAME, TEST_ROLE),
            new Authentication.RealmRef("file", "file", serviceWithNodeName.nodeName())
        );
        final Set<RoleDescriptor> legacySuperuserRoleDescriptor = Set.of(ApiKeyService.LEGACY_SUPERUSER_ROLE_DESCRIPTOR);
        // Force set user role descriptors to 7.x legacy superuser role descriptors
        assertSingleUpdate(
            apiKeyId,
            updateApiKeys(
                serviceWithNodeName.service(),
                authentication,
                BulkUpdateApiKeyRequest.usingApiKeyIds(apiKeyId),
                legacySuperuserRoleDescriptor
            )
        );
        // raw document has the legacy superuser role descriptor
        expectRoleDescriptorsForApiKey("limited_by_role_descriptors", legacySuperuserRoleDescriptor, getApiKeyDocument(apiKeyId));

        final Set<RoleDescriptor> currentSuperuserRoleDescriptors = Set.of(ReservedRolesStore.SUPERUSER_ROLE_DESCRIPTOR);
        // The first request is not a noop because we are auto-updating the legacy role descriptors to 8.x role descriptors
        assertSingleUpdate(
            apiKeyId,
            updateApiKeys(
                serviceWithNodeName.service(),
                authentication,
                BulkUpdateApiKeyRequest.usingApiKeyIds(apiKeyId),
                currentSuperuserRoleDescriptors
            )
        );
        doTestApiKeyHasExpectedAttributes(apiKeyId, Map.of(ApiKeyAttribute.LIMITED_BY_ROLE_DESCRIPTORS, currentSuperuserRoleDescriptors));
        // Second update is noop because role descriptors were auto-updated by the previous request
        assertSingleNoop(
            apiKeyId,
            updateApiKeys(
                serviceWithNodeName.service(),
                authentication,
                BulkUpdateApiKeyRequest.usingApiKeyIds(apiKeyId),
                currentSuperuserRoleDescriptors
            )
        );
    }

    public void testUpdateApiKeysClearsApiKeyDocCache() throws Exception {
        final List<ServiceWithNodeName> services = Arrays.stream(internalCluster().getNodeNames())
            .map(n -> new ServiceWithNodeName(internalCluster().getInstance(ApiKeyService.class, n), n))
            .toList();

        // Create two API keys and authenticate with them
        final var apiKey1 = createApiKeyAndAuthenticateWithIt();
        final var apiKey2 = createApiKeyAndAuthenticateWithIt();

        // Find out which nodes handled the above authentication requests
        final var serviceWithNameForDoc1 = services.stream()
            .filter(s -> s.service().getDocCache().get(apiKey1.v1()) != null)
            .findFirst()
            .orElseThrow();
        final var serviceWithNameForDoc2 = services.stream()
            .filter(s -> s.service().getDocCache().get(apiKey2.v1()) != null)
            .findFirst()
            .orElseThrow();
        final var serviceForDoc1 = serviceWithNameForDoc1.service();
        final var serviceForDoc2 = serviceWithNameForDoc2.service();
        assertNotNull(serviceForDoc1.getFromCache(apiKey1.v1()));
        assertNotNull(serviceForDoc2.getFromCache(apiKey2.v1()));

        final boolean sameServiceNode = serviceWithNameForDoc1 == serviceWithNameForDoc2;
        if (sameServiceNode) {
            assertEquals(2, serviceForDoc1.getDocCache().count());
        } else {
            assertEquals(1, serviceForDoc1.getDocCache().count());
            assertEquals(1, serviceForDoc2.getDocCache().count());
        }

        final int serviceForDoc1AuthCacheCount = serviceForDoc1.getApiKeyAuthCache().count();
        final int serviceForDoc2AuthCacheCount = serviceForDoc2.getApiKeyAuthCache().count();

        // Update the first key
        final UpdateApiKeyResponse response = updateSingleApiKeyMaybeUsingBulkAction(
            ES_TEST_ROOT_USER,
            new UpdateApiKeyRequest(
                apiKey1.v1(),
                List.of(),
                // Set metadata to ensure update
                Map.of(randomAlphaOfLength(5), randomAlphaOfLength(10)),
                ApiKeyTests.randomFutureExpirationTime()
            )
        );

        assertNotNull(response);
        assertTrue(response.isUpdated());

        // The doc cache entry should be gone for the first key
        if (sameServiceNode) {
            assertEquals(1, serviceForDoc1.getDocCache().count());
            assertNull(serviceForDoc1.getDocCache().get(apiKey1.v1()));
            assertNotNull(serviceForDoc1.getDocCache().get(apiKey2.v1()));
        } else {
            assertEquals(0, serviceForDoc1.getDocCache().count());
            assertEquals(1, serviceForDoc2.getDocCache().count());
        }

        // Auth cache has not been affected
        assertEquals(serviceForDoc1AuthCacheCount, serviceForDoc1.getApiKeyAuthCache().count());
        assertEquals(serviceForDoc2AuthCacheCount, serviceForDoc2.getApiKeyAuthCache().count());
    }

    private List<RoleDescriptor> randomRoleDescriptors() {
        int caseNo = randomIntBetween(0, 3);
        return switch (caseNo) {
            case 0 -> List.of(new RoleDescriptor(randomAlphaOfLength(10), new String[] { "all" }, null, null));
            case 1 -> List.of(
                new RoleDescriptor(randomAlphaOfLength(10), new String[] { "all" }, null, null),
                randomValueOtherThanMany(
                    rd -> RoleDescriptorRequestValidator.validate(rd) != null,
                    () -> RoleDescriptorTestHelper.builder().allowRemoteIndices(true).build()
                )
            );
            case 2 -> null;
            // vary default role descriptor assigned to created API keys by name only
            case 3 -> List.of(
                new RoleDescriptor(
                    randomValueOtherThan(DEFAULT_API_KEY_ROLE_DESCRIPTOR.getName(), () -> randomAlphaOfLength(10)),
                    DEFAULT_API_KEY_ROLE_DESCRIPTOR.getClusterPrivileges(),
                    DEFAULT_API_KEY_ROLE_DESCRIPTOR.getIndicesPrivileges(),
                    DEFAULT_API_KEY_ROLE_DESCRIPTOR.getRunAs()
                )
            );
            default -> throw new IllegalStateException("unexpected case no");
        };
    }

    private void doTestUpdateApiKeysNotFound(final UpdateApiKeyRequest request) {
        final var ex = expectThrowsWithUnwrappedExecutionException(
            ResourceNotFoundException.class,
            () -> updateSingleApiKeyMaybeUsingBulkAction(TEST_USER_NAME, request)
        );
        assertThat(ex.getMessage(), containsString("no API key owned by requesting user found for ID [" + request.getId() + "]"));
    }

    private enum ApiKeyAttribute {
        CREATOR,
        METADATA,
        ASSIGNED_ROLE_DESCRIPTORS,
        LIMITED_BY_ROLE_DESCRIPTORS
    }

    // Check attributes with both the raw document and the get api key response whenever possible
    @SuppressWarnings("unchecked")
    private void doTestApiKeyHasExpectedAttributes(String apiKeyId, Map<ApiKeyAttribute, Object> attributes) throws IOException {
        final Map<String, Object> apiKeyDocMap = getApiKeyDocument(apiKeyId);
        final boolean useGetApiKey = randomBoolean();
        ApiKey apiKeyInfo = getApiKeyInfo(client(), apiKeyId, true, useGetApiKey);
        // Update does not change API key type
        assertThat(apiKeyDocMap.get("type"), equalTo("rest"));
        assertThat(apiKeyInfo.getType(), equalTo(ApiKey.Type.REST));
        for (Map.Entry<ApiKeyAttribute, Object> entry : attributes.entrySet()) {
            switch (entry.getKey()) {
                case CREATOR -> {
                    final var creatorMap = (Map<String, Object>) entry.getValue();
                    expectCreatorForApiKey(creatorMap, apiKeyDocMap);
                    assertThat("useGetApiKey: " + useGetApiKey, creatorMap.get("principal"), equalTo(apiKeyInfo.getUsername()));
                    assertThat("useGetApiKey: " + useGetApiKey, creatorMap.get("realm"), equalTo(apiKeyInfo.getRealm()));
                }
                case METADATA -> {
                    final var metadata = (Map<String, Object>) entry.getValue();
                    expectMetadataForApiKey(metadata, apiKeyDocMap);
                    assertThat("useGetApiKey: " + useGetApiKey, metadata, equalTo(apiKeyInfo.getMetadata()));
                }
                case ASSIGNED_ROLE_DESCRIPTORS -> {
                    final var expectedRoleDescriptors = (Collection<RoleDescriptor>) entry.getValue();
                    expectRoleDescriptorsForApiKey("role_descriptors", expectedRoleDescriptors, apiKeyDocMap);
                    assertThat(
                        "useGetApiKey: " + useGetApiKey,
                        expectedRoleDescriptors,
                        containsInAnyOrder(apiKeyInfo.getRoleDescriptors().toArray(RoleDescriptor[]::new))
                    );
                }
                case LIMITED_BY_ROLE_DESCRIPTORS -> {
                    final var expectedRoleDescriptors = (Collection<RoleDescriptor>) entry.getValue();
                    expectRoleDescriptorsForApiKey("limited_by_role_descriptors", expectedRoleDescriptors, apiKeyDocMap);
                    assertThat(
                        "useGetApiKey: " + useGetApiKey,
                        expectedRoleDescriptors,
                        containsInAnyOrder(apiKeyInfo.getLimitedBy().roleDescriptorsList().iterator().next().toArray(RoleDescriptor[]::new))
                    );
                }
                default -> throw new IllegalStateException("unexpected attribute name");
            }
        }
    }

    private void expectAttributesForApiKeys(List<String> apiKeyIds, Map<ApiKeyAttribute, Object> attributes) throws IOException {
        for (String apiKeyId : apiKeyIds) {
            doTestApiKeyHasExpectedAttributes(apiKeyId, attributes);
        }
    }

    private void expectMetadataForApiKey(final Map<String, Object> expectedMetadata, final Map<String, Object> actualRawApiKeyDoc) {
        assertNotNull(actualRawApiKeyDoc);
        @SuppressWarnings("unchecked")
        final var actualMetadata = (Map<String, Object>) actualRawApiKeyDoc.get("metadata_flattened");
        // Internally, metadata may be stored as `null`. However, it is always exposed as an empty map through the API. We define
        // `expectedMetadata` as the expected value according to the API, so we need to account for this discrepancy here
        if (expectedMetadata.isEmpty()) {
            assertThat("for api key doc " + actualRawApiKeyDoc, actualMetadata, anyOf(nullValue(), anEmptyMap()));
        } else {
            assertThat("for api key doc " + actualRawApiKeyDoc, actualMetadata, equalTo(expectedMetadata));
        }
    }

    private void expectCreatorForApiKey(final Map<String, Object> expectedCreator, final Map<String, Object> actualRawApiKeyDoc) {
        assertNotNull(actualRawApiKeyDoc);
        @SuppressWarnings("unchecked")
        final var actualCreator = (Map<String, Object>) actualRawApiKeyDoc.get("creator");
        assertThat("for api key doc " + actualRawApiKeyDoc, actualCreator, equalTo(expectedCreator));
    }

    @SuppressWarnings("unchecked")
    private void expectRoleDescriptorsForApiKey(
        final String roleDescriptorType,
        final Collection<RoleDescriptor> expectedRoleDescriptors,
        final Map<String, Object> actualRawApiKeyDoc
    ) throws IOException {
        assertNotNull(actualRawApiKeyDoc);
        assertThat(roleDescriptorType, in(new String[] { "role_descriptors", "limited_by_role_descriptors" }));
        final var rawRoleDescriptor = (Map<String, Object>) actualRawApiKeyDoc.get(roleDescriptorType);
        assertEquals(expectedRoleDescriptors.size(), rawRoleDescriptor.size());
        for (RoleDescriptor expectedRoleDescriptor : expectedRoleDescriptors) {
            assertThat(rawRoleDescriptor, hasKey(expectedRoleDescriptor.getName()));
            final var descriptor = (Map<String, ?>) rawRoleDescriptor.get(expectedRoleDescriptor.getName());
<<<<<<< HEAD
            final var roleDescriptor = RoleDescriptor.parser()
                .allowRestriction(true)
                .allowDescription(true)
=======
            final var roleDescriptor = RoleDescriptor.parserBuilder()
                .allowRestriction(true)
                .build()
>>>>>>> a09ae3fd
                .parse(
                    expectedRoleDescriptor.getName(),
                    XContentTestUtils.convertToXContent(descriptor, XContentType.JSON),
                    XContentType.JSON
                );
            assertEquals(expectedRoleDescriptor, roleDescriptor);
        }
    }

    private Map<String, Object> getApiKeyDocument(String apiKeyId) {
        return client().execute(TransportGetAction.TYPE, new GetRequest(SECURITY_MAIN_ALIAS, apiKeyId)).actionGet().getSource();
    }

    private ServiceWithNodeName getServiceWithNodeName() {
        final var nodeName = randomFrom(internalCluster().getNodeNames());
        final var service = internalCluster().getInstance(ApiKeyService.class, nodeName);
        return new ServiceWithNodeName(service, nodeName);
    }

    private record ServiceWithNodeName(ApiKeyService service, String nodeName) {}

    private Tuple<String, String> createApiKeyAndAuthenticateWithIt() throws IOException {
        Client client = authorizedClient();

        final CreateApiKeyResponse createApiKeyResponse = new CreateApiKeyRequestBuilder(client).setName("test key")
            .setMetadata(ApiKeyTests.randomMetadata())
            .setRefreshPolicy(randomFrom(IMMEDIATE, WAIT_UNTIL))
            .get();
        final String docId = createApiKeyResponse.getId();
        authenticateWithApiKey(docId, createApiKeyResponse.getKey());
        return Tuple.tuple(docId, createApiKeyResponse.getKey().toString());
    }

    private Map<String, Object> authenticateWithApiKey(String id, SecureString key) throws IOException {
        final RequestOptions requestOptions = RequestOptions.DEFAULT.toBuilder()
            .addHeader("Authorization", "ApiKey " + getBase64EncodedApiKeyValue(id, key))
            .build();
        final TestSecurityClient securityClient = getSecurityClient(requestOptions);
        final Map<String, Object> response = securityClient.authenticate();

        final String authenticationTypeString = String.valueOf(response.get(User.Fields.AUTHENTICATION_TYPE.getPreferredName()));
        final Authentication.AuthenticationType authenticationType = Authentication.AuthenticationType.valueOf(
            authenticationTypeString.toUpperCase(Locale.ROOT)
        );
        assertThat(authenticationType, is(Authentication.AuthenticationType.API_KEY));

        assertThat(ObjectPath.evaluate(response, "api_key.id"), is(id));

        return response;
    }

    private String getBase64EncodedApiKeyValue(String id, SecureString key) {
        final String base64ApiKeyKeyValue = Base64.getEncoder().encodeToString((id + ":" + key).getBytes(StandardCharsets.UTF_8));
        return base64ApiKeyKeyValue;
    }

    private void assertApiKeyNotCreated(Client client, String keyName) throws ExecutionException, InterruptedException {
        new RefreshRequestBuilder(client).setIndices(SECURITY_MAIN_ALIAS).execute().get();
        assertEquals(
            0,
            client.execute(GetApiKeyAction.INSTANCE, GetApiKeyRequest.builder().apiKeyName(keyName).ownedByAuthenticatedUser(false).build())
                .get()
                .getApiKeyInfoList()
                .size()
        );
    }

    private void verifyApiKeyInfos(
        int expectedNumberOfApiKeys,
        List<CreateApiKeyResponse> responses,
        List<Map<String, Object>> metadatas,
        List<RoleDescriptor> expectedRoleDescriptors,
        List<RoleDescriptor> expectedLimitedByRoleDescriptors,
        List<GetApiKeyResponse.Item> apiKeyInfos,
        Set<String> validApiKeyIds,
        List<String> invalidatedApiKeyIds
    ) {
        verifyApiKeyInfos(
            ES_TEST_ROOT_USER,
            expectedNumberOfApiKeys,
            responses,
            metadatas,
            expectedRoleDescriptors,
            expectedLimitedByRoleDescriptors,
            apiKeyInfos.stream().map(GetApiKeyResponse.Item::apiKeyInfo).toList(),
            validApiKeyIds,
            invalidatedApiKeyIds
        );
    }

    private void verifyApiKeyInfos(
        String user,
        int expectedNumberOfApiKeys,
        List<CreateApiKeyResponse> responses,
        List<Map<String, Object>> metadatas,
        List<RoleDescriptor> expectedRoleDescriptors,
        List<RoleDescriptor> expectedLimitedByRoleDescriptors,
        List<ApiKey> apiKeyInfos,
        Set<String> validApiKeyIds,
        List<String> invalidatedApiKeyIds
    ) {
        verifyApiKeyInfos(
            new String[] { user },
            expectedNumberOfApiKeys,
            responses,
            metadatas,
            expectedRoleDescriptors,
            (ignore) -> expectedLimitedByRoleDescriptors,
            apiKeyInfos,
            validApiKeyIds,
            invalidatedApiKeyIds
        );
    }

    private void verifyApiKeyInfos(
        String[] user,
        int expectedNumberOfApiKeys,
        List<CreateApiKeyResponse> responses,
        List<Map<String, Object>> metadatas,
        List<RoleDescriptor> expectedRoleDescriptors,
        Function<String, List<RoleDescriptor>> expectedLimitedByRoleDescriptorsLookup,
        List<ApiKey> apiKeyInfos,
        Set<String> validApiKeyIds,
        List<String> invalidatedApiKeyIds
    ) {
        assertThat(apiKeyInfos.size(), equalTo(expectedNumberOfApiKeys));
        List<String> expectedIds = responses.stream()
            .filter(o -> validApiKeyIds.contains(o.getId()))
            .map(o -> o.getId())
            .collect(Collectors.toList());
        List<String> actualIds = apiKeyInfos.stream()
            .filter(o -> o.isInvalidated() == false)
            .map(o -> o.getId())
            .collect(Collectors.toList());
        assertThat(actualIds, containsInAnyOrder(expectedIds.toArray(Strings.EMPTY_ARRAY)));
        List<String> expectedNames = responses.stream()
            .filter(o -> validApiKeyIds.contains(o.getId()))
            .map(o -> o.getName())
            .collect(Collectors.toList());
        List<String> actualNames = apiKeyInfos.stream()
            .filter(o -> o.isInvalidated() == false)
            .map(o -> o.getName())
            .collect(Collectors.toList());
        assertThat(actualNames, containsInAnyOrder(expectedNames.toArray(Strings.EMPTY_ARRAY)));
        Set<String> expectedUsernames = (validApiKeyIds.isEmpty()) ? Collections.emptySet() : Set.of(user);
        Set<String> actualUsernames = apiKeyInfos.stream()
            .filter(o -> o.isInvalidated() == false)
            .map(o -> o.getUsername())
            .collect(Collectors.toSet());
        assertThat(actualUsernames, containsInAnyOrder(expectedUsernames.toArray(Strings.EMPTY_ARRAY)));
        if (invalidatedApiKeyIds != null) {
            List<String> actualInvalidatedApiKeyIds = apiKeyInfos.stream()
                .filter(o -> o.isInvalidated())
                .map(o -> o.getId())
                .collect(Collectors.toList());
            assertThat(invalidatedApiKeyIds, containsInAnyOrder(actualInvalidatedApiKeyIds.toArray(Strings.EMPTY_ARRAY)));
        }
        if (metadatas != null) {
            final HashMap<String, Map<String, Object>> idToMetadata = IntStream.range(0, responses.size())
                .collect(
                    (Supplier<HashMap<String, Map<String, Object>>>) HashMap::new,
                    (m, i) -> m.put(responses.get(i).getId(), metadatas.get(i)),
                    HashMap::putAll
                );
            for (ApiKey apiKey : apiKeyInfos) {
                final Map<String, Object> metadata = idToMetadata.get(apiKey.getId());
                assertThat(apiKey.getMetadata(), equalTo(metadata == null ? Map.of() : metadata));
            }
        }
        apiKeyInfos.stream().forEach(apiKeyInfo -> {
            assertThat(apiKeyInfo.getRoleDescriptors(), containsInAnyOrder(expectedRoleDescriptors.toArray(RoleDescriptor[]::new)));
            final List<RoleDescriptor> expectedLimitedByRoleDescriptors = expectedLimitedByRoleDescriptorsLookup.apply(
                apiKeyInfo.getUsername()
            );
            if (expectedLimitedByRoleDescriptors == null) {
                assertThat(apiKeyInfo.getLimitedBy(), nullValue());
            } else {
                assertThat(
                    apiKeyInfo.getLimitedBy().roleDescriptorsList().iterator().next(),
                    containsInAnyOrder(expectedLimitedByRoleDescriptors.toArray(RoleDescriptor[]::new))
                );
            }
        });
    }

    private Tuple<CreateApiKeyResponse, Map<String, Object>> createApiKey(String user, TimeValue expiration) {
        final Tuple<List<CreateApiKeyResponse>, List<Map<String, Object>>> res = createApiKeys(
            user,
            1,
            expiration,
            DEFAULT_API_KEY_ROLE_DESCRIPTOR.getClusterPrivileges()
        );
        return new Tuple<>(res.v1().get(0), res.v2().get(0));
    }

    private Tuple<List<CreateApiKeyResponse>, List<Map<String, Object>>> createApiKeys(int noOfApiKeys, TimeValue expiration) {
        return createApiKeys(ES_TEST_ROOT_USER, noOfApiKeys, expiration, DEFAULT_API_KEY_ROLE_DESCRIPTOR.getClusterPrivileges());
    }

    private Tuple<List<CreateApiKeyResponse>, List<Map<String, Object>>> createApiKeys(
        int noOfApiKeys,
        String namePrefix,
        TimeValue expiration
    ) {
        final Map<String, String> headers = Collections.singletonMap(
            "Authorization",
            basicAuthHeaderValue(ES_TEST_ROOT_USER, TEST_PASSWORD_SECURE_STRING)
        );
        return createApiKeys(headers, noOfApiKeys, namePrefix, expiration, DEFAULT_API_KEY_ROLE_DESCRIPTOR.getClusterPrivileges());
    }

    private Tuple<List<CreateApiKeyResponse>, List<Map<String, Object>>> createApiKeys(
        String user,
        int noOfApiKeys,
        TimeValue expiration,
        String... clusterPrivileges
    ) {
        final Map<String, String> headers = Collections.singletonMap(
            "Authorization",
            basicAuthHeaderValue(user, TEST_PASSWORD_SECURE_STRING)
        );
        return createApiKeys(headers, noOfApiKeys, expiration, clusterPrivileges);
    }

    private Tuple<List<CreateApiKeyResponse>, List<Map<String, Object>>> createApiKeys(
        String owningUser,
        String authenticatingUser,
        int noOfApiKeys,
        TimeValue expiration,
        String... clusterPrivileges
    ) {
        final Map<String, String> headers = Map.of(
            "Authorization",
            basicAuthHeaderValue(authenticatingUser, TEST_PASSWORD_SECURE_STRING),
            "es-security-runas-user",
            owningUser
        );
        return createApiKeys(headers, noOfApiKeys, expiration, clusterPrivileges);
    }

    private Tuple<List<CreateApiKeyResponse>, List<Map<String, Object>>> createApiKeys(
        Map<String, String> headers,
        int noOfApiKeys,
        TimeValue expiration,
        String... clusterPrivileges
    ) {
        return createApiKeys(headers, noOfApiKeys, "test-key-", expiration, clusterPrivileges);
    }

    private Tuple<List<CreateApiKeyResponse>, List<Map<String, Object>>> createApiKeys(
        Map<String, String> headers,
        int noOfApiKeys,
        String namePrefix,
        TimeValue expiration,
        String... clusterPrivileges
    ) {
        List<Map<String, Object>> metadatas = new ArrayList<>(noOfApiKeys);
        List<CreateApiKeyResponse> responses = new ArrayList<>();
        for (int i = 0; i < noOfApiKeys; i++) {
            final RoleDescriptor descriptor = new RoleDescriptor(DEFAULT_API_KEY_ROLE_DESCRIPTOR.getName(), clusterPrivileges, null, null);
            Client client = client().filterWithHeader(headers);
            final Map<String, Object> metadata = ApiKeyTests.randomMetadata();
            metadatas.add(metadata);
            final CreateApiKeyResponse response = new CreateApiKeyRequestBuilder(client).setName(
                namePrefix + randomAlphaOfLengthBetween(5, 9) + i
            )
                .setExpiration(expiration)
                .setRoleDescriptors(Collections.singletonList(descriptor))
                .setMetadata(metadata)
                .setRefreshPolicy(i == noOfApiKeys - 1 ? randomFrom(IMMEDIATE, WAIT_UNTIL) : NONE)
                .get();
            assertNotNull(response.getId());
            assertNotNull(response.getKey());
            responses.add(response);
        }
        assertThat(responses.size(), is(noOfApiKeys));
        return new Tuple<>(responses, metadatas);
    }

    /**
     * In order to have negative tests for realm name mismatch, user_with_run_as_role
     * needs to be created in a different realm other than file (which is handled by configureUsers()).
     * This new helper method creates the user in the native realm.
     */
    private void createUserWithRunAsRole() throws ExecutionException, InterruptedException {
        createUserWithRunAsRole(Map.of("Authorization", basicAuthHeaderValue(ES_TEST_ROOT_USER, TEST_PASSWORD_SECURE_STRING)));
    }

    private void createUserWithRunAsRole(Map<String, String> authHeaders) throws ExecutionException, InterruptedException {
        createNativeRealmUser("user_with_run_as_role", "run_as_role", SecuritySettingsSource.TEST_PASSWORD_HASHED, authHeaders);
    }

    private void createNativeRealmUser(
        final String username,
        final String role,
        final String passwordHashed,
        final Map<String, String> authHeaders
    ) throws ExecutionException, InterruptedException {
        final PutUserRequest putUserRequest = new PutUserRequest();
        putUserRequest.username(username);
        putUserRequest.roles(role);
        putUserRequest.passwordHash(passwordHashed.toCharArray());
        PlainActionFuture<PutUserResponse> listener = new PlainActionFuture<>();
        final Client client = client().filterWithHeader(authHeaders);
        client.execute(PutUserAction.INSTANCE, putUserRequest, listener);
        final PutUserResponse putUserResponse = listener.get();
        assertTrue(putUserResponse.created());
    }

    private void updateUser(User user) throws ExecutionException, InterruptedException {
        final PutUserRequest putUserRequest = new PutUserRequest();
        putUserRequest.username(user.principal());
        putUserRequest.roles(user.roles());
        putUserRequest.metadata(user.metadata());
        putUserRequest.fullName(user.fullName());
        putUserRequest.email(user.email());
        final PlainActionFuture<PutUserResponse> listener = new PlainActionFuture<>();
        final Client client = client().filterWithHeader(
            Map.of("Authorization", basicAuthHeaderValue(ES_TEST_ROOT_USER, TEST_PASSWORD_SECURE_STRING))
        );
        client.execute(PutUserAction.INSTANCE, putUserRequest, listener);
        final PutUserResponse putUserResponse = listener.get();
        assertFalse(putUserResponse.created());
    }

    private RoleDescriptor putRoleWithClusterPrivileges(final String nativeRealmRoleName, String... clusterPrivileges)
        throws InterruptedException, ExecutionException {
        final PutRoleRequest putRoleRequest = new PutRoleRequest();
        putRoleRequest.name(nativeRealmRoleName);
        putRoleRequest.cluster(clusterPrivileges);
        final PlainActionFuture<PutRoleResponse> roleListener = new PlainActionFuture<>();
        client().filterWithHeader(Map.of("Authorization", basicAuthHeaderValue(ES_TEST_ROOT_USER, TEST_PASSWORD_SECURE_STRING)))
            .execute(PutRoleAction.INSTANCE, putRoleRequest, roleListener);
        assertNotNull(roleListener.get());
        return putRoleRequest.roleDescriptor();
    }

    private Client getClientForRunAsUser() {
        return client().filterWithHeader(
            Map.of(
                "Authorization",
                basicAuthHeaderValue("user_with_run_as_role", TEST_PASSWORD_SECURE_STRING),
                "es-security-runas-user",
                "user_with_manage_own_api_key_role"
            )
        );
    }

    private BulkUpdateApiKeyResponse updateApiKeys(
        final ApiKeyService service,
        final Authentication authentication,
        final BulkUpdateApiKeyRequest request,
        final Set<RoleDescriptor> userRoleDescriptors
    ) throws Exception {
        final PlainActionFuture<BulkUpdateApiKeyResponse> listener = new PlainActionFuture<>();
        service.updateApiKeys(authentication, request, userRoleDescriptors, listener);
        return listener.get();
    }

    private void assertSingleUpdate(final String apiKeyId, final BulkUpdateApiKeyResponse response) {
        assertNotNull(response);
        assertThat(response.getErrorDetails(), anEmptyMap());
        assertThat(response.getNoops(), empty());
        assertThat(response.getUpdated(), contains(apiKeyId));
    }

    private void assertSingleNoop(final String apiKeyId, final BulkUpdateApiKeyResponse response) {
        assertNotNull(response);
        assertThat(response.getErrorDetails(), anEmptyMap());
        assertThat(response.getNoops(), contains(apiKeyId));
        assertThat(response.getUpdated(), empty());
    }

    private void assertSingleError(final String apiKeyId, final BulkUpdateApiKeyResponse response) {
        assertNotNull(response);
        assertThat(response.getErrorDetails().keySet(), contains(apiKeyId));
        assertThat(response.getUpdated(), empty());
        assertThat(response.getNoops(), empty());
    }

    private UpdateApiKeyResponse updateSingleApiKeyMaybeUsingBulkAction(final String username, final UpdateApiKeyRequest request)
        throws Exception {
        final boolean useBulkAction = randomBoolean();
        if (useBulkAction) {
            final BulkUpdateApiKeyResponse response = executeBulkUpdateApiKey(
                username,
                new BulkUpdateApiKeyRequest(
                    List.of(request.getId()),
                    request.getRoleDescriptors(),
                    request.getMetadata(),
                    request.getExpiration()
                )
            );
            return toUpdateApiKeyResponse(request.getId(), response);
        } else {
            final var listener = new PlainActionFuture<UpdateApiKeyResponse>();
            final Client client = client().filterWithHeader(
                Collections.singletonMap("Authorization", basicAuthHeaderValue(username, TEST_PASSWORD_SECURE_STRING))
            );
            client.execute(UpdateApiKeyAction.INSTANCE, request, listener);
            return listener.get();
        }
    }

    private BulkUpdateApiKeyResponse executeBulkUpdateApiKey(final String username, final BulkUpdateApiKeyRequest request)
        throws ExecutionException, InterruptedException {
        final var listener = new PlainActionFuture<BulkUpdateApiKeyResponse>();
        final Client client = client().filterWithHeader(
            Collections.singletonMap("Authorization", basicAuthHeaderValue(username, TEST_PASSWORD_SECURE_STRING))
        );
        client.execute(BulkUpdateApiKeyAction.INSTANCE, request, listener);
        return listener.get();
    }

    private UpdateApiKeyResponse toUpdateApiKeyResponse(final String apiKeyId, final BulkUpdateApiKeyResponse response) throws Exception {
        if (response.getErrorDetails().isEmpty() == false) {
            assertSingleError(apiKeyId, response);
            throw response.getErrorDetails().values().iterator().next();
        } else if (response.getUpdated().isEmpty() == false) {
            assertSingleUpdate(apiKeyId, response);
            return new UpdateApiKeyResponse(true);
        } else {
            assertSingleNoop(apiKeyId, response);
            return new UpdateApiKeyResponse(false);
        }
    }

    private void assertErrorMessage(final ElasticsearchSecurityException ese, String action, String userName, String apiKeyId) {
        assertThat(
            ese,
            throwableWithMessage(
                containsString("action [" + action + "] is unauthorized for API key id [" + apiKeyId + "] of user [" + userName + "]")
            )
        );
        assertThat(ese, throwableWithMessage(containsString(", this action is granted by the cluster privileges [")));
        assertThat(ese, throwableWithMessage(containsString("manage_api_key,manage_security,all]")));
    }

    private void assertErrorMessage(final ElasticsearchSecurityException ese, String action, String userName) {
        assertThat(ese, throwableWithMessage(containsString("action [" + action + "] is unauthorized for user [" + userName + "]")));
        assertThat(ese, throwableWithMessage(containsString(", this action is granted by the cluster privileges [")));
        assertThat(ese, throwableWithMessage(containsString("manage_api_key,manage_security,all]")));
    }

    public static ApiKey getApiKeyInfo(Client client, String apiKeyId, boolean withLimitedBy, boolean useGetApiKey) {
        if (useGetApiKey) {
            final PlainActionFuture<GetApiKeyResponse> future = new PlainActionFuture<>();
            client.execute(
                GetApiKeyAction.INSTANCE,
                GetApiKeyRequest.builder().apiKeyId(apiKeyId).withLimitedBy(withLimitedBy).withProfileUid(randomBoolean()).build(),
                future
            );
            final GetApiKeyResponse getApiKeyResponse = future.actionGet();
            assertThat(getApiKeyResponse.getApiKeyInfoList(), iterableWithSize(1));
            return getApiKeyResponse.getApiKeyInfoList().get(0).apiKeyInfo();
        } else {
            final PlainActionFuture<QueryApiKeyResponse> future = new PlainActionFuture<>();
            client.execute(
                QueryApiKeyAction.INSTANCE,
                new QueryApiKeyRequest(
                    QueryBuilders.idsQuery().addIds(apiKeyId),
                    null,
                    null,
                    null,
                    null,
                    null,
                    withLimitedBy,
                    randomBoolean()
                ),
                future
            );
            final QueryApiKeyResponse queryApiKeyResponse = future.actionGet();
            assertThat(queryApiKeyResponse.getApiKeyInfoList(), iterableWithSize(1));
            return queryApiKeyResponse.getApiKeyInfoList().get(0).apiKeyInfo();
        }
    }

    public static Tuple<ApiKey, String> getApiKeyInfoWithProfileUid(Client client, String apiKeyId, boolean ownKey) {
        if (randomBoolean()) {
            PlainActionFuture<GetApiKeyResponse> future = new PlainActionFuture<>();
            client.execute(
                GetApiKeyAction.INSTANCE,
                GetApiKeyRequest.builder()
                    .apiKeyId(apiKeyId)
                    .withLimitedBy(randomBoolean())
                    .withProfileUid(true)
                    .ownedByAuthenticatedUser(ownKey)
                    .build(),
                future
            );
            GetApiKeyResponse getApiKeyResponse = future.actionGet();
            assertThat(getApiKeyResponse.getApiKeyInfoList(), iterableWithSize(1));
            GetApiKeyResponse.Item item = getApiKeyResponse.getApiKeyInfoList().get(0);
            return new Tuple<>(item.apiKeyInfo(), item.ownerProfileUid());
        } else {
            PlainActionFuture<QueryApiKeyResponse> future = new PlainActionFuture<>();
            client.execute(
                QueryApiKeyAction.INSTANCE,
                new QueryApiKeyRequest(QueryBuilders.idsQuery().addIds(apiKeyId), null, null, null, null, null, randomBoolean(), true),
                future
            );
            QueryApiKeyResponse queryApiKeyResponse = future.actionGet();
            assertThat(queryApiKeyResponse.getApiKeyInfoList(), iterableWithSize(1));
            QueryApiKeyResponse.Item item = queryApiKeyResponse.getApiKeyInfoList().get(0);
            return new Tuple<>(item.apiKeyInfo(), item.ownerProfileUid());
        }
    }

    public static List<ApiKey> getAllApiKeyInfo(Client client, boolean withLimitedBy) {
        if (randomBoolean()) {
            PlainActionFuture<GetApiKeyResponse> future = new PlainActionFuture<>();
            client.execute(
                GetApiKeyAction.INSTANCE,
                GetApiKeyRequest.builder().withLimitedBy(withLimitedBy).withProfileUid(randomBoolean()).build(),
                future
            );
            GetApiKeyResponse getApiKeyResponse = future.actionGet();
            return getApiKeyResponse.getApiKeyInfoList().stream().map(GetApiKeyResponse.Item::apiKeyInfo).toList();
        } else {
            PlainActionFuture<QueryApiKeyResponse> future = new PlainActionFuture<>();
            client.execute(
                QueryApiKeyAction.INSTANCE,
                new QueryApiKeyRequest(QueryBuilders.matchAllQuery(), null, null, 1000, null, null, withLimitedBy, randomBoolean()),
                future
            );
            QueryApiKeyResponse queryApiKeyResponse = future.actionGet();
            return queryApiKeyResponse.getApiKeyInfoList().stream().map(QueryApiKeyResponse.Item::apiKeyInfo).toList();
        }
    }

    public static List<Tuple<ApiKey, String>> getAllApiKeyInfoWithProfileUid(Client client) {
        if (randomBoolean()) {
            PlainActionFuture<GetApiKeyResponse> future = new PlainActionFuture<>();
            client.execute(
                GetApiKeyAction.INSTANCE,
                GetApiKeyRequest.builder().withLimitedBy(randomBoolean()).withProfileUid(true).build(),
                future
            );
            GetApiKeyResponse getApiKeyResponse = future.actionGet();
            return getApiKeyResponse.getApiKeyInfoList()
                .stream()
                .map(item -> new Tuple<>(item.apiKeyInfo(), item.ownerProfileUid()))
                .toList();
        } else {
            PlainActionFuture<QueryApiKeyResponse> future = new PlainActionFuture<>();
            client.execute(
                QueryApiKeyAction.INSTANCE,
                new QueryApiKeyRequest(QueryBuilders.matchAllQuery(), null, null, 1000, null, null, randomBoolean(), true),
                future
            );
            QueryApiKeyResponse queryApiKeyResponse = future.actionGet();
            return queryApiKeyResponse.getApiKeyInfoList()
                .stream()
                .map(item -> new Tuple<>(item.apiKeyInfo(), item.ownerProfileUid()))
                .toList();
        }
    }

    private static <T extends Throwable> T expectThrowsWithUnwrappedExecutionException(Class<T> expectedType, ThrowingRunnable runnable) {
        final var ex = expectThrowsAnyOf(List.of(expectedType, ExecutionException.class), runnable);
        if (ex instanceof ExecutionException) {
            assertThat(ex.getCause(), instanceOf(expectedType));
            return expectedType.cast(ex.getCause());
        } else {
            return expectedType.cast(ex);
        }
    }
}<|MERGE_RESOLUTION|>--- conflicted
+++ resolved
@@ -2874,15 +2874,10 @@
         for (RoleDescriptor expectedRoleDescriptor : expectedRoleDescriptors) {
             assertThat(rawRoleDescriptor, hasKey(expectedRoleDescriptor.getName()));
             final var descriptor = (Map<String, ?>) rawRoleDescriptor.get(expectedRoleDescriptor.getName());
-<<<<<<< HEAD
-            final var roleDescriptor = RoleDescriptor.parser()
+            final var roleDescriptor = RoleDescriptor.parserBuilder()
                 .allowRestriction(true)
                 .allowDescription(true)
-=======
-            final var roleDescriptor = RoleDescriptor.parserBuilder()
-                .allowRestriction(true)
                 .build()
->>>>>>> a09ae3fd
                 .parse(
                     expectedRoleDescriptor.getName(),
                     XContentTestUtils.convertToXContent(descriptor, XContentType.JSON),

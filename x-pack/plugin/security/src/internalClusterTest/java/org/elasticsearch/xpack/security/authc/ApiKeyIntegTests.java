/*
 * Copyright Elasticsearch B.V. and/or licensed to Elasticsearch B.V. under one
 * or more contributor license agreements. Licensed under the Elastic License
 * 2.0; you may not use this file except in compliance with the Elastic License
 * 2.0.
 */

package org.elasticsearch.xpack.security.authc;

import org.elasticsearch.ElasticsearchSecurityException;
import org.elasticsearch.ResourceNotFoundException;
import org.elasticsearch.action.ActionRequestValidationException;
import org.elasticsearch.action.DocWriteResponse;
import org.elasticsearch.action.admin.cluster.node.info.NodeInfo;
import org.elasticsearch.action.admin.indices.close.CloseIndexRequest;
import org.elasticsearch.action.admin.indices.close.CloseIndexResponse;
import org.elasticsearch.action.admin.indices.refresh.RefreshRequestBuilder;
import org.elasticsearch.action.get.GetRequest;
import org.elasticsearch.action.get.TransportGetAction;
import org.elasticsearch.action.support.PlainActionFuture;
import org.elasticsearch.action.support.broadcast.BroadcastResponse;
import org.elasticsearch.action.update.UpdateResponse;
import org.elasticsearch.client.Request;
import org.elasticsearch.client.RequestOptions;
import org.elasticsearch.client.ResponseException;
import org.elasticsearch.client.RestClient;
import org.elasticsearch.client.internal.Client;
import org.elasticsearch.common.Strings;
import org.elasticsearch.common.bytes.BytesReference;
import org.elasticsearch.common.settings.SecureString;
import org.elasticsearch.common.settings.Settings;
import org.elasticsearch.common.util.concurrent.EsExecutors;
import org.elasticsearch.common.util.concurrent.EsRejectedExecutionException;
import org.elasticsearch.common.util.set.Sets;
import org.elasticsearch.common.xcontent.XContentHelper;
import org.elasticsearch.core.TimeValue;
import org.elasticsearch.core.Tuple;
import org.elasticsearch.index.query.QueryBuilders;
import org.elasticsearch.rest.RestStatus;
import org.elasticsearch.test.ESTestCase;
import org.elasticsearch.test.SecurityIntegTestCase;
import org.elasticsearch.test.SecuritySettingsSource;
import org.elasticsearch.test.TestSecurityClient;
import org.elasticsearch.test.XContentTestUtils;
import org.elasticsearch.test.rest.ObjectPath;
import org.elasticsearch.threadpool.ThreadPool;
import org.elasticsearch.xcontent.XContentBuilder;
import org.elasticsearch.xcontent.XContentFactory;
import org.elasticsearch.xcontent.XContentType;
import org.elasticsearch.xpack.core.XPackSettings;
import org.elasticsearch.xpack.core.security.action.ClearSecurityCacheAction;
import org.elasticsearch.xpack.core.security.action.ClearSecurityCacheRequest;
import org.elasticsearch.xpack.core.security.action.ClearSecurityCacheResponse;
import org.elasticsearch.xpack.core.security.action.apikey.ApiKey;
import org.elasticsearch.xpack.core.security.action.apikey.ApiKeyTests;
import org.elasticsearch.xpack.core.security.action.apikey.BulkUpdateApiKeyAction;
import org.elasticsearch.xpack.core.security.action.apikey.BulkUpdateApiKeyRequest;
import org.elasticsearch.xpack.core.security.action.apikey.BulkUpdateApiKeyResponse;
import org.elasticsearch.xpack.core.security.action.apikey.CreateApiKeyRequestBuilder;
import org.elasticsearch.xpack.core.security.action.apikey.CreateApiKeyResponse;
import org.elasticsearch.xpack.core.security.action.apikey.GetApiKeyAction;
import org.elasticsearch.xpack.core.security.action.apikey.GetApiKeyRequest;
import org.elasticsearch.xpack.core.security.action.apikey.GetApiKeyResponse;
import org.elasticsearch.xpack.core.security.action.apikey.InvalidateApiKeyAction;
import org.elasticsearch.xpack.core.security.action.apikey.InvalidateApiKeyRequest;
import org.elasticsearch.xpack.core.security.action.apikey.InvalidateApiKeyResponse;
import org.elasticsearch.xpack.core.security.action.apikey.QueryApiKeyAction;
import org.elasticsearch.xpack.core.security.action.apikey.QueryApiKeyRequest;
import org.elasticsearch.xpack.core.security.action.apikey.QueryApiKeyResponse;
import org.elasticsearch.xpack.core.security.action.apikey.UpdateApiKeyAction;
import org.elasticsearch.xpack.core.security.action.apikey.UpdateApiKeyRequest;
import org.elasticsearch.xpack.core.security.action.apikey.UpdateApiKeyResponse;
import org.elasticsearch.xpack.core.security.action.role.PutRoleAction;
import org.elasticsearch.xpack.core.security.action.role.PutRoleRequest;
import org.elasticsearch.xpack.core.security.action.role.PutRoleResponse;
import org.elasticsearch.xpack.core.security.action.role.RoleDescriptorRequestValidator;
import org.elasticsearch.xpack.core.security.action.token.CreateTokenRequestBuilder;
import org.elasticsearch.xpack.core.security.action.token.CreateTokenResponse;
import org.elasticsearch.xpack.core.security.action.user.PutUserAction;
import org.elasticsearch.xpack.core.security.action.user.PutUserRequest;
import org.elasticsearch.xpack.core.security.action.user.PutUserResponse;
import org.elasticsearch.xpack.core.security.authc.Authentication;
import org.elasticsearch.xpack.core.security.authc.AuthenticationTestHelper;
import org.elasticsearch.xpack.core.security.authc.RealmConfig;
import org.elasticsearch.xpack.core.security.authc.RealmDomain;
import org.elasticsearch.xpack.core.security.authc.file.FileRealmSettings;
import org.elasticsearch.xpack.core.security.authz.RoleDescriptor;
import org.elasticsearch.xpack.core.security.authz.RoleDescriptorTestHelper;
import org.elasticsearch.xpack.core.security.authz.RoleDescriptorsIntersection;
import org.elasticsearch.xpack.core.security.authz.privilege.ClusterPrivilegeResolver;
import org.elasticsearch.xpack.core.security.authz.store.ReservedRolesStore;
import org.elasticsearch.xpack.core.security.user.User;
import org.elasticsearch.xpack.security.transport.filter.IPFilter;
import org.junit.After;
import org.junit.Before;
import org.junit.BeforeClass;

import java.io.IOException;
import java.nio.charset.StandardCharsets;
import java.time.Instant;
import java.time.temporal.ChronoUnit;
import java.util.ArrayList;
import java.util.Arrays;
import java.util.Base64;
import java.util.Collection;
import java.util.Collections;
import java.util.HashMap;
import java.util.List;
import java.util.Locale;
import java.util.Map;
import java.util.Objects;
import java.util.Set;
import java.util.concurrent.CountDownLatch;
import java.util.concurrent.ExecutionException;
import java.util.concurrent.ExecutorService;
import java.util.concurrent.Future;
import java.util.concurrent.TimeUnit;
import java.util.function.Function;
import java.util.function.Supplier;
import java.util.stream.Collectors;
import java.util.stream.IntStream;
import java.util.stream.Stream;

import static org.elasticsearch.action.support.WriteRequest.RefreshPolicy.IMMEDIATE;
import static org.elasticsearch.action.support.WriteRequest.RefreshPolicy.NONE;
import static org.elasticsearch.action.support.WriteRequest.RefreshPolicy.WAIT_UNTIL;
import static org.elasticsearch.test.SecuritySettingsSource.ES_TEST_ROOT_USER;
import static org.elasticsearch.test.SecuritySettingsSource.HASHER;
import static org.elasticsearch.test.SecuritySettingsSource.TEST_ROLE;
import static org.elasticsearch.test.SecuritySettingsSource.TEST_USER_NAME;
import static org.elasticsearch.test.SecuritySettingsSourceField.ES_TEST_ROOT_ROLE_DESCRIPTOR;
import static org.elasticsearch.test.SecuritySettingsSourceField.TEST_PASSWORD_SECURE_STRING;
import static org.elasticsearch.test.TestMatchers.throwableWithMessage;
import static org.elasticsearch.xpack.core.security.authc.support.UsernamePasswordToken.basicAuthHeaderValue;
import static org.elasticsearch.xpack.core.security.test.TestRestrictedIndices.INTERNAL_SECURITY_MAIN_INDEX_7;
import static org.elasticsearch.xpack.security.Security.SECURITY_CRYPTO_THREAD_POOL_NAME;
import static org.elasticsearch.xpack.security.support.SecuritySystemIndices.SECURITY_MAIN_ALIAS;
import static org.hamcrest.Matchers.anEmptyMap;
import static org.hamcrest.Matchers.anyOf;
import static org.hamcrest.Matchers.contains;
import static org.hamcrest.Matchers.containsInAnyOrder;
import static org.hamcrest.Matchers.containsString;
import static org.hamcrest.Matchers.empty;
import static org.hamcrest.Matchers.emptyIterable;
import static org.hamcrest.Matchers.equalTo;
import static org.hamcrest.Matchers.greaterThan;
import static org.hamcrest.Matchers.hasKey;
import static org.hamcrest.Matchers.in;
import static org.hamcrest.Matchers.instanceOf;
import static org.hamcrest.Matchers.is;
import static org.hamcrest.Matchers.iterableWithSize;
import static org.hamcrest.Matchers.not;
import static org.hamcrest.Matchers.notNullValue;
import static org.hamcrest.Matchers.nullValue;

public class ApiKeyIntegTests extends SecurityIntegTestCase {
    private static final long DELETE_INTERVAL_MILLIS = 100L;
    private static final int CRYPTO_THREAD_POOL_QUEUE_SIZE = 10;

    private static final RoleDescriptor DEFAULT_API_KEY_ROLE_DESCRIPTOR = new RoleDescriptor(
        "role",
        new String[] { "monitor" },
        null,
        null
    );

    private static long deleteRetentionPeriodDays;

    @BeforeClass
    public static void randomDeleteRetentionPeriod() {
        deleteRetentionPeriodDays = randomLongBetween(0, 7);
    }

    @Override
    public Settings nodeSettings(int nodeOrdinal, Settings otherSettings) {
        return Settings.builder()
            .put(super.nodeSettings(nodeOrdinal, otherSettings))
            .put(XPackSettings.API_KEY_SERVICE_ENABLED_SETTING.getKey(), true)
            .put(XPackSettings.TOKEN_SERVICE_ENABLED_SETTING.getKey(), true)
            .put(ApiKeyService.DELETE_INTERVAL.getKey(), TimeValue.timeValueMillis(DELETE_INTERVAL_MILLIS))
            .put(ApiKeyService.DELETE_TIMEOUT.getKey(), TimeValue.timeValueSeconds(5L))
            .put(ApiKeyService.DELETE_RETENTION_PERIOD.getKey(), TimeValue.timeValueDays(deleteRetentionPeriodDays))
            .put("xpack.security.crypto.thread_pool.queue_size", CRYPTO_THREAD_POOL_QUEUE_SIZE)
            .build();
    }

    @Override
    protected boolean addMockHttpTransport() {
        return false; // need real http
    }

    @Before
    public void waitForSecurityIndexWritable() throws Exception {
        assertSecurityIndexActive();
    }

    @After
    public void wipeSecurityIndex() throws Exception {
        // get the api key service and wait until api key expiration is not in progress!
        awaitApiKeysRemoverCompletion();
        deleteSecurityIndex();
    }

    @Override
    public String configRoles() {
        return super.configRoles() + """

            no_api_key_role:
              cluster: ["manage_token"]
            read_security_role:
              cluster: ["read_security"]
            manage_api_key_role:
              cluster: ["manage_api_key"]
            manage_own_api_key_role:
              cluster: ["manage_own_api_key"]
            run_as_role:
              run_as: ["user_with_manage_own_api_key_role"]
            """;
    }

    @Override
    public String configUsers() {
        final String usersPasswdHashed = new String(getFastStoredHashAlgoForTests().hash(TEST_PASSWORD_SECURE_STRING));
        return super.configUsers()
            + "user_with_no_api_key_role:"
            + usersPasswdHashed
            + "\n"
            + "user_with_read_security_role:"
            + usersPasswdHashed
            + "\n"
            + "user_with_manage_api_key_role:"
            + usersPasswdHashed
            + "\n"
            + "user_with_manage_own_api_key_role:"
            + usersPasswdHashed
            + "\n";
    }

    @Override
    public String configUsersRoles() {
        return super.configUsersRoles() + """
            no_api_key_role:user_with_no_api_key_role
            read_security_role:user_with_read_security_role
            manage_api_key_role:user_with_manage_api_key_role
            manage_own_api_key_role:user_with_manage_own_api_key_role
            """;
    }

    private void awaitApiKeysRemoverCompletion() throws Exception {
        for (ApiKeyService apiKeyService : internalCluster().getInstances(ApiKeyService.class)) {
            assertBusy(() -> assertFalse(apiKeyService.isExpirationInProgress()));
        }
    }

    private Client authorizedClient() {
        return client().filterWithHeader(
            Collections.singletonMap("Authorization", basicAuthHeaderValue(ES_TEST_ROOT_USER, TEST_PASSWORD_SECURE_STRING))
        );
    }

    public void testCreateApiKey() throws Exception {
        // Get an instant without nanoseconds as the expiration has millisecond precision
        final Instant start = Instant.ofEpochMilli(Instant.now().toEpochMilli());
        final RoleDescriptor descriptor = new RoleDescriptor("role", new String[] { "monitor" }, null, null);
        Client client = authorizedClient();
        final CreateApiKeyResponse response = new CreateApiKeyRequestBuilder(client).setName("test key")
            .setExpiration(TimeValue.timeValueHours(TimeUnit.DAYS.toHours(7L)))
            .setRoleDescriptors(Collections.singletonList(descriptor))
            .setMetadata(ApiKeyTests.randomMetadata())
            .setRefreshPolicy(randomFrom(IMMEDIATE, WAIT_UNTIL))
            .get();

        assertEquals("test key", response.getName());
        assertNotNull(response.getId());
        assertNotNull(response.getKey());
        Instant expiration = response.getExpiration();
        // Expiration has millisecond precision
        final long daysBetween = ChronoUnit.DAYS.between(start, expiration);
        assertThat(daysBetween, is(7L));

        assertThat(getApiKeyDocument(response.getId()).get("type"), equalTo("rest"));
        assertThat(getApiKeyInfo(client(), response.getId(), randomBoolean(), randomBoolean()).getType(), is(ApiKey.Type.REST));

        // create simple api key
        final CreateApiKeyResponse simple = new CreateApiKeyRequestBuilder(client).setName("simple")
            .setRefreshPolicy(randomFrom(IMMEDIATE, WAIT_UNTIL))
            .get();
        assertEquals("simple", simple.getName());
        assertNotNull(simple.getId());
        assertNotNull(simple.getKey());
        assertThat(simple.getId(), not(containsString(new String(simple.getKey().getChars()))));
        assertNull(simple.getExpiration());

        // Assert that we can authenticate with the API KEY
        final Map<String, Object> authResponse = authenticateWithApiKey(response.getId(), response.getKey());
        assertThat(authResponse.get(User.Fields.USERNAME.getPreferredName()), equalTo(ES_TEST_ROOT_USER));

        // use the first ApiKey for an unauthorized action
        final Map<String, String> authorizationHeaders = Collections.singletonMap(
            "Authorization",
            "ApiKey " + getBase64EncodedApiKeyValue(response.getId(), response.getKey())
        );
        ElasticsearchSecurityException e = expectThrows(
            ElasticsearchSecurityException.class,
            () -> client().filterWithHeader(authorizationHeaders)
                .admin()
                .cluster()
                .prepareUpdateSettings()
                .setPersistentSettings(Settings.builder().put(IPFilter.IP_FILTER_ENABLED_SETTING.getKey(), true))
                .get()
        );
        assertThat(e.getMessage(), containsString("unauthorized"));
        assertThat(e.status(), is(RestStatus.FORBIDDEN));
    }

    public void testMultipleApiKeysCanHaveSameName() {
        String keyName = randomAlphaOfLength(5);
        int noOfApiKeys = randomIntBetween(2, 5);
        List<CreateApiKeyResponse> responses = new ArrayList<>();
        for (int i = 0; i < noOfApiKeys; i++) {
            final RoleDescriptor descriptor = new RoleDescriptor("role", new String[] { "monitor" }, null, null);
            Client client = authorizedClient();
            final CreateApiKeyResponse response = new CreateApiKeyRequestBuilder(client).setName(keyName)
                .setExpiration(null)
                .setRoleDescriptors(Collections.singletonList(descriptor))
                .setMetadata(ApiKeyTests.randomMetadata())
                .setRefreshPolicy(NONE)
                .get();
            assertNotNull(response.getId());
            assertNotNull(response.getKey());
            responses.add(response);
        }
        assertThat(responses.size(), is(noOfApiKeys));
        for (int i = 0; i < noOfApiKeys; i++) {
            assertThat(responses.get(i).getName(), is(keyName));
        }
    }

    public void testCreateApiKeyWithoutNameWillFail() {
        Client client = authorizedClient();
        final ActionRequestValidationException e = expectThrows(
            ActionRequestValidationException.class,
            () -> new CreateApiKeyRequestBuilder(client).setRefreshPolicy(randomFrom(NONE, WAIT_UNTIL, IMMEDIATE)).get()
        );
        assertThat(e.getMessage(), containsString("api key name is required"));
    }

    public void testInvalidateApiKeysForRealm() throws InterruptedException, ExecutionException {
        int noOfApiKeys = randomIntBetween(3, 5);
        List<CreateApiKeyResponse> responses = createApiKeys(noOfApiKeys, null).v1();
        Client client = authorizedClient();
        PlainActionFuture<InvalidateApiKeyResponse> listener = new PlainActionFuture<>();
        client.execute(InvalidateApiKeyAction.INSTANCE, InvalidateApiKeyRequest.usingRealmName("file"), listener);
        InvalidateApiKeyResponse invalidateResponse = listener.get();
        verifyInvalidateResponse(noOfApiKeys, responses, invalidateResponse);
    }

    public void testInvalidateApiKeysForUser() throws Exception {
        int noOfApiKeys = randomIntBetween(3, 5);
        List<CreateApiKeyResponse> responses = createApiKeys(noOfApiKeys, null).v1();
        Client client = authorizedClient();
        PlainActionFuture<InvalidateApiKeyResponse> listener = new PlainActionFuture<>();
        client.execute(InvalidateApiKeyAction.INSTANCE, InvalidateApiKeyRequest.usingUserName(ES_TEST_ROOT_USER), listener);
        InvalidateApiKeyResponse invalidateResponse = listener.get();
        verifyInvalidateResponse(noOfApiKeys, responses, invalidateResponse);
    }

    public void testInvalidateApiKeysForRealmAndUser() throws InterruptedException, ExecutionException {
        List<CreateApiKeyResponse> responses = createApiKeys(1, null).v1();
        Client client = authorizedClient();
        PlainActionFuture<InvalidateApiKeyResponse> listener = new PlainActionFuture<>();
        client.execute(InvalidateApiKeyAction.INSTANCE, InvalidateApiKeyRequest.usingRealmAndUserName("file", ES_TEST_ROOT_USER), listener);
        InvalidateApiKeyResponse invalidateResponse = listener.get();
        verifyInvalidateResponse(1, responses, invalidateResponse);
    }

    public void testInvalidateApiKeysForApiKeyId() throws InterruptedException, ExecutionException {
        List<CreateApiKeyResponse> responses = createApiKeys(1, null).v1();
        Client client = authorizedClient();
        PlainActionFuture<InvalidateApiKeyResponse> listener = new PlainActionFuture<>();
        client.execute(InvalidateApiKeyAction.INSTANCE, InvalidateApiKeyRequest.usingApiKeyId(responses.get(0).getId(), false), listener);
        InvalidateApiKeyResponse invalidateResponse = listener.get();
        verifyInvalidateResponse(1, responses, invalidateResponse);
    }

    public void testInvalidateApiKeysForApiKeyName() throws InterruptedException, ExecutionException {
        List<CreateApiKeyResponse> responses = createApiKeys(1, null).v1();
        Client client = authorizedClient();
        PlainActionFuture<InvalidateApiKeyResponse> listener = new PlainActionFuture<>();
        client.execute(
            InvalidateApiKeyAction.INSTANCE,
            InvalidateApiKeyRequest.usingApiKeyName(responses.get(0).getName(), false),
            listener
        );
        InvalidateApiKeyResponse invalidateResponse = listener.get();
        verifyInvalidateResponse(1, responses, invalidateResponse);
    }

    public void testInvalidateApiKeyWillClearApiKeyCache() throws IOException, ExecutionException, InterruptedException {
        final List<ApiKeyService> services = Arrays.stream(internalCluster().getNodeNames())
            .map(n -> internalCluster().getInstance(ApiKeyService.class, n))
            .toList();

        // Create two API keys and authenticate with them
        Tuple<String, String> apiKey1 = createApiKeyAndAuthenticateWithIt();
        Tuple<String, String> apiKey2 = createApiKeyAndAuthenticateWithIt();

        // Find out which nodes handled the above authentication requests
        final ApiKeyService serviceForDoc1 = services.stream()
            .filter(s -> s.getDocCache().get(apiKey1.v1()) != null)
            .findFirst()
            .orElseThrow();
        final ApiKeyService serviceForDoc2 = services.stream()
            .filter(s -> s.getDocCache().get(apiKey2.v1()) != null)
            .findFirst()
            .orElseThrow();
        assertNotNull(serviceForDoc1.getFromCache(apiKey1.v1()));
        assertNotNull(serviceForDoc2.getFromCache(apiKey2.v1()));
        final boolean sameServiceNode = serviceForDoc1 == serviceForDoc2;
        if (sameServiceNode) {
            assertEquals(2, serviceForDoc1.getDocCache().count());
        } else {
            assertEquals(1, serviceForDoc1.getDocCache().count());
            assertEquals(1, serviceForDoc2.getDocCache().count());
        }

        // Invalidate the first key
        Client client = authorizedClient();
        PlainActionFuture<InvalidateApiKeyResponse> listener = new PlainActionFuture<>();
        client.execute(InvalidateApiKeyAction.INSTANCE, InvalidateApiKeyRequest.usingApiKeyId(apiKey1.v1(), false), listener);
        InvalidateApiKeyResponse invalidateResponse = listener.get();
        assertThat(invalidateResponse.getInvalidatedApiKeys().size(), equalTo(1));
        // The cache entry should be gone for the first key
        if (sameServiceNode) {
            assertEquals(1, serviceForDoc1.getDocCache().count());
            assertNull(serviceForDoc1.getDocCache().get(apiKey1.v1()));
            assertNotNull(serviceForDoc1.getDocCache().get(apiKey2.v1()));
        } else {
            assertEquals(0, serviceForDoc1.getDocCache().count());
            assertEquals(1, serviceForDoc2.getDocCache().count());
        }

        // Authentication with the first key should fail
        ResponseException e = expectThrows(
            ResponseException.class,
            () -> authenticateWithApiKey(apiKey1.v1(), new SecureString(apiKey1.v2().toCharArray()))
        );
        assertThat(e.getMessage(), containsString("security_exception"));
        assertThat(e.getResponse().getStatusLine().getStatusCode(), is(RestStatus.UNAUTHORIZED.getStatus()));
    }

    public void testDynamicDeletionInterval() throws Exception {
        try {
            // Set retention period to be 1 ms, and delete interval to be 1 hour
            long deleteIntervalMs = 3600_000;
            Settings.Builder builder = Settings.builder();
            builder.put(ApiKeyService.DELETE_RETENTION_PERIOD.getKey(), TimeValue.timeValueMillis(1));
            builder.put(ApiKeyService.DELETE_INTERVAL.getKey(), TimeValue.timeValueMillis(deleteIntervalMs));
            updateClusterSettings(builder);

            // Create API keys to test
            List<CreateApiKeyResponse> responses = createApiKeys(3, null).v1();
            String[] apiKeyIds = responses.stream().map(CreateApiKeyResponse::getId).toArray(String[]::new);

            // Invalidate one API key to trigger run of inactive remover (will run once and then after DELETE_INTERVAL)
            PlainActionFuture<InvalidateApiKeyResponse> listener = new PlainActionFuture<>();
            Client client = authorizedClient();
            client.execute(InvalidateApiKeyAction.INSTANCE, InvalidateApiKeyRequest.usingApiKeyId(apiKeyIds[0], false), listener);
            verifyInvalidateResponse(1, Collections.singletonList(responses.get(0)), listener.get());
            awaitApiKeysRemoverCompletion();
            refreshSecurityIndex();

            // Get API keys to make sure remover didn't remove any yet
            assertThat(getAllApiKeyInfo(client, false).size(), equalTo(3));

            // Invalidate another key
            listener = new PlainActionFuture<>();
            client.execute(InvalidateApiKeyAction.INSTANCE, InvalidateApiKeyRequest.usingApiKeyId(apiKeyIds[1], false), listener);
            verifyInvalidateResponse(1, Collections.singletonList(responses.get(1)), listener.get());
            awaitApiKeysRemoverCompletion();
            refreshSecurityIndex();

            // Get API keys to make sure remover didn't remove any yet (shouldn't be removed because of the long DELETE_INTERVAL)
            assertThat(getAllApiKeyInfo(client, false).size(), equalTo(3));

            // Update DELETE_INTERVAL to every 0 ms
            builder = Settings.builder();
            deleteIntervalMs = 0;
            builder.put(ApiKeyService.DELETE_INTERVAL.getKey(), TimeValue.timeValueMillis(deleteIntervalMs));
            updateClusterSettings(builder);

            // Invalidate another key
            listener = new PlainActionFuture<>();
            client.execute(InvalidateApiKeyAction.INSTANCE, InvalidateApiKeyRequest.usingApiKeyId(apiKeyIds[2], false), listener);
            verifyInvalidateResponse(1, Collections.singletonList(responses.get(2)), listener.get());
            awaitApiKeysRemoverCompletion();
            refreshSecurityIndex();

            // Make sure all keys except the last invalidated one are deleted
            // There is a (tiny) risk that the remover runs after the invalidation and therefore deletes the key that was just
            // invalidated, so 0 or 1 keys can be returned from the get api
            assertThat(getAllApiKeyInfo(client, false).size(), in(Set.of(0, 1)));
        } finally {
            final Settings.Builder builder = Settings.builder();
            builder.putNull(ApiKeyService.DELETE_INTERVAL.getKey());
            builder.putNull(ApiKeyService.DELETE_RETENTION_PERIOD.getKey());
            updateClusterSettings(builder);
        }
    }

    private void verifyInvalidateResponse(
        int noOfApiKeys,
        List<CreateApiKeyResponse> responses,
        InvalidateApiKeyResponse invalidateResponse
    ) {
        assertThat(invalidateResponse.getInvalidatedApiKeys().size(), equalTo(noOfApiKeys));
        assertThat(
            invalidateResponse.getInvalidatedApiKeys(),
            containsInAnyOrder(responses.stream().map(CreateApiKeyResponse::getId).toArray(String[]::new))
        );
        assertThat(invalidateResponse.getPreviouslyInvalidatedApiKeys().size(), equalTo(0));
        assertThat(invalidateResponse.getErrors().size(), equalTo(0));
    }

    public void testApiKeyRemover() throws Exception {
        final String namePrefix = randomAlphaOfLength(10);
        try {
            if (deleteRetentionPeriodDays == 0) {
                doTestInvalidKeysImmediatelyDeletedByRemover(namePrefix);
                // Change the setting dynamically and test the other behaviour
                deleteRetentionPeriodDays = randomIntBetween(1, 7);
                setRetentionPeriod(false);
                doTestDeletionBehaviorWhenKeysBecomeInvalidBeforeAndAfterRetentionPeriod("not-" + namePrefix);
            } else {
                doTestDeletionBehaviorWhenKeysBecomeInvalidBeforeAndAfterRetentionPeriod(namePrefix);
                // Change the setting dynamically and test the other behaviour
                deleteRetentionPeriodDays = 0;
                setRetentionPeriod(false);
                doTestInvalidKeysImmediatelyDeletedByRemover("not-" + namePrefix);
            }
        } finally {
            setRetentionPeriod(true);
        }
    }

    private void setRetentionPeriod(boolean clear) {
        final Settings.Builder builder = Settings.builder();
        if (clear) {
            builder.putNull(ApiKeyService.DELETE_RETENTION_PERIOD.getKey());
        } else {
            builder.put(ApiKeyService.DELETE_RETENTION_PERIOD.getKey(), TimeValue.timeValueDays(deleteRetentionPeriodDays));
        }
        updateClusterSettings(builder);
    }

    private void doTestInvalidKeysImmediatelyDeletedByRemover(String namePrefix) throws Exception {
        assertThat(deleteRetentionPeriodDays, equalTo(0L));
        Client client = waitForInactiveApiKeysRemoverTriggerReadyAndGetClient().filterWithHeader(
            Collections.singletonMap("Authorization", basicAuthHeaderValue(ES_TEST_ROOT_USER, TEST_PASSWORD_SECURE_STRING))
        );

        // Create a very short-lived key (1ms expiration)
        createApiKeys(1, TimeValue.timeValueMillis(1));
        // Create keys that will not expire during this test
        final CreateApiKeyResponse nonExpiringKey = createApiKeys(1, namePrefix, TimeValue.timeValueDays(1)).v1().get(0);
        List<CreateApiKeyResponse> createdApiKeys = createApiKeys(2, namePrefix, randomBoolean() ? TimeValue.timeValueDays(1) : null).v1();

        PlainActionFuture<InvalidateApiKeyResponse> listener = new PlainActionFuture<>();
        client.execute(
            InvalidateApiKeyAction.INSTANCE,
            InvalidateApiKeyRequest.usingApiKeyId(createdApiKeys.get(0).getId(), false),
            listener
        );
        InvalidateApiKeyResponse invalidateResponse = listener.get();
        assertThat(invalidateResponse.getInvalidatedApiKeys().size(), equalTo(1));
        assertThat(invalidateResponse.getPreviouslyInvalidatedApiKeys().size(), equalTo(0));
        assertThat(invalidateResponse.getErrors().size(), equalTo(0));

        awaitApiKeysRemoverCompletion();
        refreshSecurityIndex();

        PlainActionFuture<GetApiKeyResponse> getApiKeyResponseListener = new PlainActionFuture<>();
        client.execute(
            GetApiKeyAction.INSTANCE,
            GetApiKeyRequest.builder().apiKeyName(namePrefix + "*").build(),
            getApiKeyResponseListener
        );
        // The first API key with 1ms expiration should already be deleted
        Set<String> expectedKeyIds = Sets.newHashSet(nonExpiringKey.getId(), createdApiKeys.get(0).getId(), createdApiKeys.get(1).getId());
        boolean apiKeyInvalidatedButNotYetDeletedByExpiredApiKeysRemover = false;
        for (ApiKey apiKey : getApiKeyResponseListener.get()
            .getApiKeyInfoList()
            .stream()
            .map(GetApiKeyResponse.Item::apiKeyInfo)
            .toList()) {
            assertThat(apiKey.getId(), is(in(expectedKeyIds)));
            if (apiKey.getId().equals(nonExpiringKey.getId())) {
                assertThat(apiKey.isInvalidated(), is(false));
                assertThat(apiKey.getExpiration(), notNullValue());
            } else if (apiKey.getId().equals(createdApiKeys.get(0).getId())) {
                // has been invalidated but not yet deleted by InactiveApiKeysRemover
                assertThat(apiKey.isInvalidated(), is(true));
                apiKeyInvalidatedButNotYetDeletedByExpiredApiKeysRemover = true;
            } else if (apiKey.getId().equals(createdApiKeys.get(1).getId())) {
                // active api key
                assertThat(apiKey.isInvalidated(), is(false));
            }
        }
        assertThat(
            getApiKeyResponseListener.get().getApiKeyInfoList().size(),
            is((apiKeyInvalidatedButNotYetDeletedByExpiredApiKeysRemover) ? 3 : 2)
        );

        client = waitForInactiveApiKeysRemoverTriggerReadyAndGetClient().filterWithHeader(
            Collections.singletonMap("Authorization", basicAuthHeaderValue(ES_TEST_ROOT_USER, TEST_PASSWORD_SECURE_STRING))
        );

        // invalidate API key to trigger remover
        listener = new PlainActionFuture<>();
        client.execute(
            InvalidateApiKeyAction.INSTANCE,
            InvalidateApiKeyRequest.usingApiKeyId(createdApiKeys.get(1).getId(), false),
            listener
        );
        assertThat(listener.get().getInvalidatedApiKeys().size(), is(1));

        awaitApiKeysRemoverCompletion();
        refreshSecurityIndex();

        // Verify that 1st invalidated API key is deleted whereas the next one may be or may not be as it depends on whether update was
        // indexed before InactiveApiKeysRemover ran
        getApiKeyResponseListener = new PlainActionFuture<>();
        client.execute(
            GetApiKeyAction.INSTANCE,
            GetApiKeyRequest.builder().apiKeyName(namePrefix + "*").build(),
            getApiKeyResponseListener
        );
        expectedKeyIds = Sets.newHashSet(nonExpiringKey.getId(), createdApiKeys.get(1).getId());
        apiKeyInvalidatedButNotYetDeletedByExpiredApiKeysRemover = false;
        for (ApiKey apiKey : getApiKeyResponseListener.get()
            .getApiKeyInfoList()
            .stream()
            .map(GetApiKeyResponse.Item::apiKeyInfo)
            .toList()) {
            assertThat(apiKey.getId(), is(in(expectedKeyIds)));
            if (apiKey.getId().equals(nonExpiringKey.getId())) {
                assertThat(apiKey.isInvalidated(), is(false));
                assertThat(apiKey.getExpiration(), notNullValue());
            } else if (apiKey.getId().equals(createdApiKeys.get(1).getId())) {
                // has been invalidated but not yet deleted by InactiveApiKeysRemover
                assertThat(apiKey.isInvalidated(), is(true));
                apiKeyInvalidatedButNotYetDeletedByExpiredApiKeysRemover = true;
            }
        }
        assertThat(
            getApiKeyResponseListener.get().getApiKeyInfoList().size(),
            is((apiKeyInvalidatedButNotYetDeletedByExpiredApiKeysRemover) ? 2 : 1)
        );
    }

    private void doTestDeletionBehaviorWhenKeysBecomeInvalidBeforeAndAfterRetentionPeriod(String namePrefix) throws Exception {
        assertThat(deleteRetentionPeriodDays, greaterThan(0L));
        Client client = waitForInactiveApiKeysRemoverTriggerReadyAndGetClient().filterWithHeader(
            Collections.singletonMap("Authorization", basicAuthHeaderValue(ES_TEST_ROOT_USER, TEST_PASSWORD_SECURE_STRING))
        );

        int noOfKeys = 9;
        List<CreateApiKeyResponse> createdApiKeys = createApiKeys(noOfKeys, namePrefix, null).v1();
        Instant created = Instant.now();

        PlainActionFuture<GetApiKeyResponse> getApiKeyResponseListener = new PlainActionFuture<>();
        client.execute(
            GetApiKeyAction.INSTANCE,
            GetApiKeyRequest.builder().apiKeyName(namePrefix + "*").build(),
            getApiKeyResponseListener
        );
        assertThat(getApiKeyResponseListener.get().getApiKeyInfoList().size(), is(noOfKeys));

        // Expire the 1st key such that it cannot be deleted by the remover
        // hack doc to modify the expiration time
        Instant withinRetention = created.minus(deleteRetentionPeriodDays - 1, ChronoUnit.DAYS);
        assertFalse(created.isBefore(withinRetention));
        UpdateResponse expirationDateUpdatedResponse = client.prepareUpdate(SECURITY_MAIN_ALIAS, createdApiKeys.get(0).getId())
            .setDoc("expiration_time", withinRetention.toEpochMilli())
            .setRefreshPolicy(IMMEDIATE)
            .get();
        assertThat(expirationDateUpdatedResponse.getResult(), is(DocWriteResponse.Result.UPDATED));

        // Expire the 2nd key such that it can be deleted by the remover
        // hack doc to modify the expiration time
        Instant outsideRetention = created.minus(deleteRetentionPeriodDays + 1, ChronoUnit.DAYS);
        assertTrue(Instant.now().isAfter(outsideRetention));
        expirationDateUpdatedResponse = client.prepareUpdate(SECURITY_MAIN_ALIAS, createdApiKeys.get(1).getId())
            .setDoc("expiration_time", outsideRetention.toEpochMilli())
            .setRefreshPolicy(IMMEDIATE)
            .get();
        assertThat(expirationDateUpdatedResponse.getResult(), is(DocWriteResponse.Result.UPDATED));

        // Invalidate the 3rd key such that it cannot be deleted by the remover
        UpdateResponse invalidateUpdateResponse = client.prepareUpdate(SECURITY_MAIN_ALIAS, createdApiKeys.get(2).getId())
            .setDoc("invalidation_time", withinRetention.toEpochMilli(), "api_key_invalidated", true)
            .setRefreshPolicy(IMMEDIATE)
            .get();
        assertThat(invalidateUpdateResponse.getResult(), is(DocWriteResponse.Result.UPDATED));

        // Invalidate the 4th key such that it will be deleted by the remover
        invalidateUpdateResponse = client.prepareUpdate(SECURITY_MAIN_ALIAS, createdApiKeys.get(3).getId())
            .setDoc("invalidation_time", outsideRetention.toEpochMilli(), "api_key_invalidated", true)
            .setRefreshPolicy(IMMEDIATE)
            .get();
        assertThat(invalidateUpdateResponse.getResult(), is(DocWriteResponse.Result.UPDATED));

        // 5th key will be deleted because its expiration is outside of retention even though its invalidation time is not
        UpdateResponse updateResponse = client.prepareUpdate(SECURITY_MAIN_ALIAS, createdApiKeys.get(4).getId())
            .setDoc(
                "expiration_time",
                outsideRetention.toEpochMilli(),
                "invalidation_time",
                withinRetention.toEpochMilli(),
                "api_key_invalidated",
                true
            )
            .setRefreshPolicy(IMMEDIATE)
            .get();
        assertThat(updateResponse.getResult(), is(DocWriteResponse.Result.UPDATED));

        // 6th key will be deleted because its invalidation time is outside of retention even though its expiration is not
        updateResponse = client.prepareUpdate(SECURITY_MAIN_ALIAS, createdApiKeys.get(5).getId())
            .setDoc(
                "expiration_time",
                withinRetention.toEpochMilli(),
                "invalidation_time",
                outsideRetention.toEpochMilli(),
                "api_key_invalidated",
                true
            )
            .setRefreshPolicy(IMMEDIATE)
            .get();
        assertThat(updateResponse.getResult(), is(DocWriteResponse.Result.UPDATED));

        // 7th key will be deleted because it has old style invalidation (no invalidation time)
        // It does not matter whether it has an expiration time or whether the expiration time is still within retention period
        updateResponse = client.prepareUpdate(SECURITY_MAIN_ALIAS, createdApiKeys.get(6).getId())
            .setDoc("api_key_invalidated", true, "expiration_time", randomBoolean() ? withinRetention.toEpochMilli() : null)
            .setRefreshPolicy(IMMEDIATE)
            .get();
        assertThat(updateResponse.getResult(), is(DocWriteResponse.Result.UPDATED));

        // Invalidate to trigger the remover
        PlainActionFuture<InvalidateApiKeyResponse> listener = new PlainActionFuture<>();
        client.execute(
            InvalidateApiKeyAction.INSTANCE,
            InvalidateApiKeyRequest.usingApiKeyId(createdApiKeys.get(7).getId(), false),
            listener
        );
        assertThat(listener.get().getInvalidatedApiKeys().size(), is(1));

        awaitApiKeysRemoverCompletion();

        refreshSecurityIndex();

        // Verify get API keys does not return api keys deleted by InactiveApiKeysRemover
        getApiKeyResponseListener = new PlainActionFuture<>();
        client.execute(
            GetApiKeyAction.INSTANCE,
            GetApiKeyRequest.builder().apiKeyName(namePrefix + "*").build(),
            getApiKeyResponseListener
        );

        Set<String> expectedKeyIds = Sets.newHashSet(
            createdApiKeys.get(0).getId(),
            createdApiKeys.get(2).getId(),
            createdApiKeys.get(7).getId(),
            createdApiKeys.get(8).getId()
        );
        for (ApiKey apiKey : getApiKeyResponseListener.get()
            .getApiKeyInfoList()
            .stream()
            .map(GetApiKeyResponse.Item::apiKeyInfo)
            .toList()) {
            assertThat(apiKey.getId(), is(in(expectedKeyIds)));
            if (apiKey.getId().equals(createdApiKeys.get(0).getId())) {
                // has been expired, not invalidated
                assertTrue(apiKey.getExpiration().isBefore(Instant.now()));
                assertThat(apiKey.isInvalidated(), is(false));
            } else if (apiKey.getId().equals(createdApiKeys.get(2).getId())) {
                // has been invalidated, not expired
                assertThat(apiKey.getExpiration(), nullValue());
                assertThat(apiKey.isInvalidated(), is(true));
            } else if (apiKey.getId().equals(createdApiKeys.get(7).getId())) {
                // has not been expired as no expiration, is invalidated but not yet deleted by InactiveApiKeysRemover
                assertThat(apiKey.getExpiration(), is(nullValue()));
                assertThat(apiKey.isInvalidated(), is(true));
            } else if (apiKey.getId().equals(createdApiKeys.get(8).getId())) {
                // has not been expired as no expiration, not invalidated
                assertThat(apiKey.getExpiration(), is(nullValue()));
                assertThat(apiKey.isInvalidated(), is(false));
            } else {
                fail("unexpected API key " + apiKey);
            }
        }
        assertThat(getApiKeyResponseListener.get().getApiKeyInfoList().size(), is(4));
    }

    private Client waitForInactiveApiKeysRemoverTriggerReadyAndGetClient() throws Exception {
        String[] nodeNames = internalCluster().getNodeNames();
        // Default to first node in list of no remover run detected
        String nodeWithMostRecentRun = nodeNames[0];
        final long[] apiKeyRemoverLastTriggerTimestamp = new long[] { -1 };

        for (String nodeName : nodeNames) {
            ApiKeyService apiKeyService = internalCluster().getInstance(ApiKeyService.class, nodeName);
            if (apiKeyService != null) {
                if (apiKeyService.lastTimeWhenApiKeysRemoverWasTriggered() > apiKeyRemoverLastTriggerTimestamp[0]) {
                    nodeWithMostRecentRun = nodeName;
                    apiKeyRemoverLastTriggerTimestamp[0] = apiKeyService.lastTimeWhenApiKeysRemoverWasTriggered();
                }
            }
        }
        final ThreadPool threadPool = internalCluster().getInstance(ThreadPool.class, nodeWithMostRecentRun);

        // If remover didn't run, no need to wait, just return a client
        if (apiKeyRemoverLastTriggerTimestamp[0] == -1) {
            return internalCluster().client(nodeWithMostRecentRun);
        }

        // If remover ran, wait until delete interval has passed to make sure next invalidate will trigger remover
        assertBusy(
            () -> assertThat(threadPool.relativeTimeInMillis() - apiKeyRemoverLastTriggerTimestamp[0], greaterThan(DELETE_INTERVAL_MILLIS))
        );
        return internalCluster().client(nodeWithMostRecentRun);
    }

    private void refreshSecurityIndex() throws Exception {
        assertBusy(() -> {
            final BroadcastResponse refreshResponse = indicesAdmin().prepareRefresh(SECURITY_MAIN_ALIAS).get();
            assertThat(refreshResponse.getFailedShards(), is(0));
        });
    }

    public void testActiveApiKeysWithNoExpirationNeverGetDeletedByRemover() throws Exception {
        final Tuple<List<CreateApiKeyResponse>, List<Map<String, Object>>> tuple = createApiKeys(2, null);
        List<CreateApiKeyResponse> responses = tuple.v1();

        Client client = authorizedClient();
        PlainActionFuture<InvalidateApiKeyResponse> listener = new PlainActionFuture<>();
        // trigger expired keys remover
        client.execute(InvalidateApiKeyAction.INSTANCE, InvalidateApiKeyRequest.usingApiKeyId(responses.get(1).getId(), false), listener);
        InvalidateApiKeyResponse invalidateResponse = listener.get();
        assertThat(invalidateResponse.getInvalidatedApiKeys().size(), equalTo(1));
        assertThat(invalidateResponse.getPreviouslyInvalidatedApiKeys().size(), equalTo(0));
        assertThat(invalidateResponse.getErrors().size(), equalTo(0));

        final boolean withLimitedBy = randomBoolean();
        PlainActionFuture<GetApiKeyResponse> getApiKeyResponseListener = new PlainActionFuture<>();
        client.execute(
            GetApiKeyAction.INSTANCE,
            GetApiKeyRequest.builder().realmName("file").withLimitedBy(withLimitedBy).build(),
            getApiKeyResponseListener
        );
        GetApiKeyResponse response = getApiKeyResponseListener.get();
        verifyApiKeyInfos(
            2,
            responses,
            tuple.v2(),
            List.of(DEFAULT_API_KEY_ROLE_DESCRIPTOR),
            withLimitedBy ? List.of(ES_TEST_ROOT_ROLE_DESCRIPTOR) : null,
            response.getApiKeyInfoList(),
            Collections.singleton(responses.get(0).getId()),
            Collections.singletonList(responses.get(1).getId())
        );
    }

    public void testGetApiKeysForRealm() throws InterruptedException, ExecutionException, IOException {
        int noOfApiKeys = randomIntBetween(3, 5);
        final Tuple<List<CreateApiKeyResponse>, List<Map<String, Object>>> tuple = createApiKeys(noOfApiKeys, null);
        List<CreateApiKeyResponse> responses = tuple.v1();
        Client client = authorizedClient();
        boolean invalidate = randomBoolean();
        List<String> invalidatedApiKeyIds = null;
        Set<String> expectedValidKeyIds = null;
        if (invalidate) {
            PlainActionFuture<InvalidateApiKeyResponse> listener = new PlainActionFuture<>();
            client.execute(
                InvalidateApiKeyAction.INSTANCE,
                InvalidateApiKeyRequest.usingApiKeyId(responses.get(0).getId(), false),
                listener
            );
            InvalidateApiKeyResponse invalidateResponse = listener.get();
            invalidatedApiKeyIds = invalidateResponse.getInvalidatedApiKeys();
            expectedValidKeyIds = responses.stream()
                .filter(o -> o.getId().equals(responses.get(0).getId()) == false)
                .map(o -> o.getId())
                .collect(Collectors.toSet());
        } else {
            invalidatedApiKeyIds = Collections.emptyList();
            expectedValidKeyIds = responses.stream().map(o -> o.getId()).collect(Collectors.toSet());
        }

        final boolean withLimitedBy = randomBoolean();
        PlainActionFuture<GetApiKeyResponse> listener = new PlainActionFuture<>();
        client.execute(
            GetApiKeyAction.INSTANCE,
            GetApiKeyRequest.builder().realmName("file").withLimitedBy(withLimitedBy).build(),
            listener
        );
        GetApiKeyResponse response = listener.get();
        verifyApiKeyInfos(
            noOfApiKeys,
            responses,
            tuple.v2(),
            List.of(DEFAULT_API_KEY_ROLE_DESCRIPTOR),
            withLimitedBy ? List.of(ES_TEST_ROOT_ROLE_DESCRIPTOR) : null,
            response.getApiKeyInfoList(),
            expectedValidKeyIds,
            invalidatedApiKeyIds
        );
    }

    public void testGetApiKeysForUser() throws Exception {
        int noOfApiKeys = randomIntBetween(3, 5);
        final Tuple<List<CreateApiKeyResponse>, List<Map<String, Object>>> tuple = createApiKeys(noOfApiKeys, null);
        List<CreateApiKeyResponse> responses = tuple.v1();
        Client client = authorizedClient();
        final boolean withLimitedBy = randomBoolean();
        PlainActionFuture<GetApiKeyResponse> listener = new PlainActionFuture<>();
        client.execute(
            GetApiKeyAction.INSTANCE,
            GetApiKeyRequest.builder().userName(ES_TEST_ROOT_USER).withLimitedBy(withLimitedBy).build(),
            listener
        );
        GetApiKeyResponse response = listener.get();
        verifyApiKeyInfos(
            noOfApiKeys,
            responses,
            tuple.v2(),
            List.of(DEFAULT_API_KEY_ROLE_DESCRIPTOR),
            withLimitedBy ? List.of(ES_TEST_ROOT_ROLE_DESCRIPTOR) : null,
            response.getApiKeyInfoList(),
            responses.stream().map(o -> o.getId()).collect(Collectors.toSet()),
            null
        );
    }

    public void testGetApiKeysForRealmAndUser() throws InterruptedException, ExecutionException, IOException {
        final Tuple<List<CreateApiKeyResponse>, List<Map<String, Object>>> tuple = createApiKeys(1, null);
        List<CreateApiKeyResponse> responses = tuple.v1();
        Client client = authorizedClient();
        final boolean withLimitedBy = randomBoolean();
        PlainActionFuture<GetApiKeyResponse> listener = new PlainActionFuture<>();
        client.execute(
            GetApiKeyAction.INSTANCE,
            GetApiKeyRequest.builder().realmName("file").userName(ES_TEST_ROOT_USER).withLimitedBy(withLimitedBy).build(),
            listener
        );
        GetApiKeyResponse response = listener.get();
        verifyApiKeyInfos(
            1,
            responses,
            tuple.v2(),
            List.of(DEFAULT_API_KEY_ROLE_DESCRIPTOR),
            withLimitedBy ? List.of(ES_TEST_ROOT_ROLE_DESCRIPTOR) : null,
            response.getApiKeyInfoList(),
            Collections.singleton(responses.get(0).getId()),
            null
        );
    }

    public void testGetApiKeysForApiKeyId() throws InterruptedException, ExecutionException, IOException {
        final Tuple<List<CreateApiKeyResponse>, List<Map<String, Object>>> tuple = createApiKeys(1, null);
        List<CreateApiKeyResponse> responses = tuple.v1();
        Client client = authorizedClient();
        final boolean withLimitedBy = randomBoolean();
        PlainActionFuture<GetApiKeyResponse> listener = new PlainActionFuture<>();
        client.execute(
            GetApiKeyAction.INSTANCE,
            GetApiKeyRequest.builder().apiKeyId(responses.get(0).getId()).withLimitedBy(withLimitedBy).build(),
            listener
        );
        GetApiKeyResponse response = listener.get();
        verifyApiKeyInfos(
            1,
            responses,
            tuple.v2(),
            List.of(DEFAULT_API_KEY_ROLE_DESCRIPTOR),
            withLimitedBy ? List.of(ES_TEST_ROOT_ROLE_DESCRIPTOR) : null,
            response.getApiKeyInfoList(),
            Collections.singleton(responses.get(0).getId()),
            null
        );
    }

    public void testGetApiKeysForApiKeyName() throws InterruptedException, ExecutionException, IOException {
        final Map<String, String> headers = Collections.singletonMap(
            "Authorization",
            basicAuthHeaderValue(ES_TEST_ROOT_USER, TEST_PASSWORD_SECURE_STRING)
        );

        final int noOfApiKeys = randomIntBetween(1, 3);
        final Tuple<List<CreateApiKeyResponse>, List<Map<String, Object>>> tuple1 = createApiKeys(noOfApiKeys, null);
        final List<CreateApiKeyResponse> createApiKeyResponses1 = tuple1.v1();
        final Tuple<List<CreateApiKeyResponse>, List<Map<String, Object>>> tuple2 = createApiKeys(
            headers,
            noOfApiKeys,
            "another-test-key-",
            null,
            "monitor"
        );
        final List<CreateApiKeyResponse> createApiKeyResponses2 = tuple2.v1();

        Client client = client().filterWithHeader(headers);
        final boolean withLimitedBy = randomBoolean();
        PlainActionFuture<GetApiKeyResponse> listener = new PlainActionFuture<>();
        @SuppressWarnings("unchecked")
        List<CreateApiKeyResponse> responses = randomFrom(createApiKeyResponses1, createApiKeyResponses2);
        List<Map<String, Object>> metadatas = responses == createApiKeyResponses1 ? tuple1.v2() : tuple2.v2();
        client.execute(
            GetApiKeyAction.INSTANCE,
            GetApiKeyRequest.builder().apiKeyName(responses.get(0).getName()).withLimitedBy(withLimitedBy).build(),
            listener
        );
        // role descriptors are the same between randomization
        verifyApiKeyInfos(
            1,
            responses,
            metadatas,
            List.of(DEFAULT_API_KEY_ROLE_DESCRIPTOR),
            withLimitedBy ? List.of(ES_TEST_ROOT_ROLE_DESCRIPTOR) : null,
            listener.get().getApiKeyInfoList(),
            Collections.singleton(responses.get(0).getId()),
            null
        );

        PlainActionFuture<GetApiKeyResponse> listener2 = new PlainActionFuture<>();
        client.execute(
            GetApiKeyAction.INSTANCE,
            GetApiKeyRequest.builder().apiKeyName("test-key*").withLimitedBy(withLimitedBy).build(),
            listener2
        );
        verifyApiKeyInfos(
            noOfApiKeys,
            createApiKeyResponses1,
            tuple1.v2(),
            List.of(DEFAULT_API_KEY_ROLE_DESCRIPTOR),
            withLimitedBy ? List.of(ES_TEST_ROOT_ROLE_DESCRIPTOR) : null,
            listener2.get().getApiKeyInfoList(),
            createApiKeyResponses1.stream().map(CreateApiKeyResponse::getId).collect(Collectors.toSet()),
            null
        );
        expectAttributesForApiKeys(
            createApiKeyResponses1.stream().map(CreateApiKeyResponse::getId).toList(),
            Map.of(ApiKeyAttribute.ASSIGNED_ROLE_DESCRIPTORS, List.of(DEFAULT_API_KEY_ROLE_DESCRIPTOR))
        );

        PlainActionFuture<GetApiKeyResponse> listener3 = new PlainActionFuture<>();
        client.execute(
            GetApiKeyAction.INSTANCE,
            GetApiKeyRequest.builder().apiKeyName("*").withLimitedBy(withLimitedBy).build(),
            listener3
        );
        responses = Stream.concat(createApiKeyResponses1.stream(), createApiKeyResponses2.stream()).collect(Collectors.toList());
        metadatas = Stream.concat(tuple1.v2().stream(), tuple2.v2().stream()).collect(Collectors.toList());
        verifyApiKeyInfos(
            2 * noOfApiKeys,
            responses,
            metadatas,
            List.of(DEFAULT_API_KEY_ROLE_DESCRIPTOR),
            withLimitedBy ? List.of(ES_TEST_ROOT_ROLE_DESCRIPTOR) : null,
            listener3.get().getApiKeyInfoList(),
            responses.stream().map(CreateApiKeyResponse::getId).collect(Collectors.toSet()),
            null
        );

        PlainActionFuture<GetApiKeyResponse> listener4 = new PlainActionFuture<>();
        client.execute(
            GetApiKeyAction.INSTANCE,
            GetApiKeyRequest.builder().apiKeyName("does-not-exist*").withLimitedBy(withLimitedBy).build(),
            listener4
        );
        verifyApiKeyInfos(
            0,
            Collections.emptyList(),
            null,
            List.of(),
            List.of(),
            listener4.get().getApiKeyInfoList(),
            Collections.emptySet(),
            null
        );

        PlainActionFuture<GetApiKeyResponse> listener5 = new PlainActionFuture<>();
        client.execute(
            GetApiKeyAction.INSTANCE,
            GetApiKeyRequest.builder().apiKeyName("another-test-key*").withLimitedBy(withLimitedBy).build(),
            listener5
        );
        verifyApiKeyInfos(
            noOfApiKeys,
            createApiKeyResponses2,
            tuple2.v2(),
            List.of(DEFAULT_API_KEY_ROLE_DESCRIPTOR),
            withLimitedBy ? List.of(ES_TEST_ROOT_ROLE_DESCRIPTOR) : null,
            listener5.get().getApiKeyInfoList(),
            createApiKeyResponses2.stream().map(CreateApiKeyResponse::getId).collect(Collectors.toSet()),
            null
        );
    }

    public void testGetApiKeysOwnedByCurrentAuthenticatedUser() throws InterruptedException, ExecutionException {
        int noOfSuperuserApiKeys = randomIntBetween(3, 5);
        int noOfApiKeysForUserWithManageApiKeyRole = randomIntBetween(3, 5);
        List<CreateApiKeyResponse> defaultUserCreatedKeys = createApiKeys(noOfSuperuserApiKeys, null).v1();
        String userWithManageApiKeyRole = randomFrom("user_with_manage_api_key_role", "user_with_manage_own_api_key_role");
        final Tuple<List<CreateApiKeyResponse>, List<Map<String, Object>>> tuple = createApiKeys(
            userWithManageApiKeyRole,
            noOfApiKeysForUserWithManageApiKeyRole,
            null,
            "monitor"
        );
        List<CreateApiKeyResponse> userWithManageApiKeyRoleApiKeys = tuple.v1();
        final Client client = client().filterWithHeader(
            Collections.singletonMap("Authorization", basicAuthHeaderValue(userWithManageApiKeyRole, TEST_PASSWORD_SECURE_STRING))
        );

        final boolean withLimitedBy = randomBoolean();
        final List<RoleDescriptor> expectedLimitedByRoleDescriptors;
        if (withLimitedBy) {
            if (userWithManageApiKeyRole.equals("user_with_manage_api_key_role")) {
                expectedLimitedByRoleDescriptors = List.of(
                    new RoleDescriptor("manage_api_key_role", new String[] { "manage_api_key" }, null, null)
                );
            } else {
                expectedLimitedByRoleDescriptors = List.of(
                    new RoleDescriptor("manage_own_api_key_role", new String[] { "manage_own_api_key" }, null, null)
                );
            }
        } else {
            expectedLimitedByRoleDescriptors = null;
        }

        PlainActionFuture<GetApiKeyResponse> listener = new PlainActionFuture<>();
        client.execute(
            GetApiKeyAction.INSTANCE,
            GetApiKeyRequest.builder().ownedByAuthenticatedUser().withLimitedBy(withLimitedBy).build(),
            listener
        );
        verifyApiKeyInfos(
            userWithManageApiKeyRole,
            noOfApiKeysForUserWithManageApiKeyRole,
            userWithManageApiKeyRoleApiKeys,
            tuple.v2(),
            List.of(DEFAULT_API_KEY_ROLE_DESCRIPTOR),
            expectedLimitedByRoleDescriptors,
            listener.get().getApiKeyInfoList().stream().map(GetApiKeyResponse.Item::apiKeyInfo).toList(),
            userWithManageApiKeyRoleApiKeys.stream().map(o -> o.getId()).collect(Collectors.toSet()),
            null
        );
    }

    public void testGetApiKeysOwnedByRunAsUserWhenOwnerIsTrue() throws ExecutionException, InterruptedException {
        createUserWithRunAsRole();
        int noOfSuperuserApiKeys = randomIntBetween(3, 5);
        int noOfApiKeysForUserWithManageApiKeyRole = randomIntBetween(3, 5);
        createApiKeys(noOfSuperuserApiKeys, null);
        final Tuple<List<CreateApiKeyResponse>, List<Map<String, Object>>> tuple = createApiKeys(
            "user_with_manage_own_api_key_role",
            "user_with_run_as_role",
            noOfApiKeysForUserWithManageApiKeyRole,
            null,
            "monitor"
        );
        List<CreateApiKeyResponse> userWithManageOwnApiKeyRoleApiKeys = tuple.v1();
        final boolean withLimitedBy = randomBoolean();
        PlainActionFuture<GetApiKeyResponse> listener = new PlainActionFuture<>();
        getClientForRunAsUser().execute(
            GetApiKeyAction.INSTANCE,
            GetApiKeyRequest.builder().ownedByAuthenticatedUser().withLimitedBy(withLimitedBy).build(),
            listener
        );
        verifyApiKeyInfos(
            "user_with_manage_own_api_key_role",
            noOfApiKeysForUserWithManageApiKeyRole,
            userWithManageOwnApiKeyRoleApiKeys,
            tuple.v2(),
            List.of(DEFAULT_API_KEY_ROLE_DESCRIPTOR),
            withLimitedBy
                ? List.of(new RoleDescriptor("manage_own_api_key_role", new String[] { "manage_own_api_key" }, null, null))
                : null,
            listener.get().getApiKeyInfoList().stream().map(GetApiKeyResponse.Item::apiKeyInfo).toList(),
            userWithManageOwnApiKeyRoleApiKeys.stream().map(o -> o.getId()).collect(Collectors.toSet()),
            null
        );
    }

    public void testGetApiKeysOwnedByRunAsUserWhenRunAsUserInfoIsGiven() throws ExecutionException, InterruptedException {
        createUserWithRunAsRole();
        int noOfSuperuserApiKeys = randomIntBetween(3, 5);
        int noOfApiKeysForUserWithManageApiKeyRole = randomIntBetween(3, 5);
        createApiKeys(noOfSuperuserApiKeys, null);
        final Tuple<List<CreateApiKeyResponse>, List<Map<String, Object>>> tuple = createApiKeys(
            "user_with_manage_own_api_key_role",
            "user_with_run_as_role",
            noOfApiKeysForUserWithManageApiKeyRole,
            null,
            "monitor"
        );
        List<CreateApiKeyResponse> userWithManageOwnApiKeyRoleApiKeys = tuple.v1();
        final boolean withLimitedBy = randomBoolean();
        PlainActionFuture<GetApiKeyResponse> listener = new PlainActionFuture<>();
        getClientForRunAsUser().execute(
            GetApiKeyAction.INSTANCE,
            GetApiKeyRequest.builder().realmName("file").userName("user_with_manage_own_api_key_role").withLimitedBy(withLimitedBy).build(),
            listener
        );
        verifyApiKeyInfos(
            "user_with_manage_own_api_key_role",
            noOfApiKeysForUserWithManageApiKeyRole,
            userWithManageOwnApiKeyRoleApiKeys,
            tuple.v2(),
            List.of(DEFAULT_API_KEY_ROLE_DESCRIPTOR),
            withLimitedBy
                ? List.of(new RoleDescriptor("manage_own_api_key_role", new String[] { "manage_own_api_key" }, null, null))
                : null,
            listener.get().getApiKeyInfoList().stream().map(GetApiKeyResponse.Item::apiKeyInfo).toList(),
            userWithManageOwnApiKeyRoleApiKeys.stream().map(o -> o.getId()).collect(Collectors.toSet()),
            null
        );
    }

    public void testGetApiKeysOwnedByRunAsUserWillNotWorkWhenAuthUserInfoIsGiven() throws ExecutionException, InterruptedException {
        createUserWithRunAsRole();
        int noOfSuperuserApiKeys = randomIntBetween(3, 5);
        int noOfApiKeysForUserWithManageApiKeyRole = randomIntBetween(3, 5);
        createApiKeys(noOfSuperuserApiKeys, null);
        final List<CreateApiKeyResponse> userWithManageOwnApiKeyRoleApiKeys = createApiKeys(
            "user_with_manage_own_api_key_role",
            "user_with_run_as_role",
            noOfApiKeysForUserWithManageApiKeyRole,
            null,
            "monitor"
        ).v1();
        PlainActionFuture<GetApiKeyResponse> listener = new PlainActionFuture<>();
        @SuppressWarnings("unchecked")
        final Tuple<String, String> invalidRealmAndUserPair = randomFrom(
            new Tuple<>("file", "user_with_run_as_role"),
            new Tuple<>("index", "user_with_manage_own_api_key_role"),
            new Tuple<>("index", "user_with_run_as_role")
        );
        getClientForRunAsUser().execute(
            GetApiKeyAction.INSTANCE,
            GetApiKeyRequest.builder().realmName(invalidRealmAndUserPair.v1()).userName(invalidRealmAndUserPair.v2()).build(),
            listener
        );
        final ElasticsearchSecurityException e = expectThrows(ElasticsearchSecurityException.class, listener::actionGet);
        assertThat(
            e.getMessage(),
            containsString("unauthorized for user [user_with_run_as_role] run as [user_with_manage_own_api_key_role]")
        );
    }

    public void testGetAllApiKeys() throws InterruptedException, ExecutionException {
        int noOfSuperuserApiKeys = randomIntBetween(3, 5);
        int noOfApiKeysForUserWithManageApiKeyRole = randomIntBetween(3, 5);
        int noOfApiKeysForUserWithManageOwnApiKeyRole = randomIntBetween(3, 7);
        final Tuple<List<CreateApiKeyResponse>, List<Map<String, Object>>> defaultUserTuple = createApiKeys(noOfSuperuserApiKeys, null);
        List<CreateApiKeyResponse> defaultUserCreatedKeys = defaultUserTuple.v1();
        final Tuple<List<CreateApiKeyResponse>, List<Map<String, Object>>> userWithManageTuple = createApiKeys(
            "user_with_manage_api_key_role",
            noOfApiKeysForUserWithManageApiKeyRole,
            null,
            "monitor"
        );
        List<CreateApiKeyResponse> userWithManageApiKeyRoleApiKeys = userWithManageTuple.v1();
        final Tuple<List<CreateApiKeyResponse>, List<Map<String, Object>>> userWithManageOwnTuple = createApiKeys(
            "user_with_manage_own_api_key_role",
            noOfApiKeysForUserWithManageOwnApiKeyRole,
            null,
            "monitor"
        );
        List<CreateApiKeyResponse> userWithManageOwnApiKeyRoleApiKeys = userWithManageOwnTuple.v1();

        final Client client = client().filterWithHeader(
            Collections.singletonMap(
                "Authorization",
                basicAuthHeaderValue(
                    randomFrom("user_with_read_security_role", "user_with_manage_api_key_role"),
                    TEST_PASSWORD_SECURE_STRING
                )
            )
        );
        final boolean withLimitedBy = randomBoolean();
        int totalApiKeys = noOfSuperuserApiKeys + noOfApiKeysForUserWithManageApiKeyRole + noOfApiKeysForUserWithManageOwnApiKeyRole;
        List<CreateApiKeyResponse> allApiKeys = new ArrayList<>();
        Stream.of(defaultUserCreatedKeys, userWithManageApiKeyRoleApiKeys, userWithManageOwnApiKeyRoleApiKeys).forEach(allApiKeys::addAll);
        final List<Map<String, Object>> metadatas = Stream.of(defaultUserTuple.v2(), userWithManageTuple.v2(), userWithManageOwnTuple.v2())
            .flatMap(List::stream)
            .collect(Collectors.toList());

        final Function<String, List<RoleDescriptor>> expectedLimitedByRoleDescriptorsLookup = username -> {
            if (withLimitedBy) {
                return switch (username) {
                    case ES_TEST_ROOT_USER -> List.of(ES_TEST_ROOT_ROLE_DESCRIPTOR);
                    case "user_with_manage_api_key_role" -> List.of(
                        new RoleDescriptor("manage_api_key_role", new String[] { "manage_api_key" }, null, null)
                    );
                    case "user_with_manage_own_api_key_role" -> List.of(
                        new RoleDescriptor("manage_own_api_key_role", new String[] { "manage_own_api_key" }, null, null)
                    );
                    default -> throw new IllegalStateException("unknown username: " + username);
                };
            } else {
                return null;
            }
        };
        verifyApiKeyInfos(
            new String[] { ES_TEST_ROOT_USER, "user_with_manage_api_key_role", "user_with_manage_own_api_key_role" },
            totalApiKeys,
            allApiKeys,
            metadatas,
            List.of(DEFAULT_API_KEY_ROLE_DESCRIPTOR),
            expectedLimitedByRoleDescriptorsLookup,
            getAllApiKeyInfo(client, withLimitedBy),
            allApiKeys.stream().map(CreateApiKeyResponse::getId).collect(Collectors.toSet()),
            null
        );
    }

    public void testGetAllApiKeysFailsForUserWithNoRoleOrRetrieveOwnApiKeyRole() throws InterruptedException, ExecutionException {
        int noOfSuperuserApiKeys = randomIntBetween(3, 5);
        int noOfApiKeysForUserWithManageApiKeyRole = randomIntBetween(3, 5);
        int noOfApiKeysForUserWithManageOwnApiKeyRole = randomIntBetween(3, 7);
        List<CreateApiKeyResponse> defaultUserCreatedKeys = createApiKeys(noOfSuperuserApiKeys, null).v1();
        List<CreateApiKeyResponse> userWithManageApiKeyRoleApiKeys = createApiKeys(
            "user_with_manage_api_key_role",
            noOfApiKeysForUserWithManageApiKeyRole,
            null,
            "monitor"
        ).v1();
        List<CreateApiKeyResponse> userWithManageOwnApiKeyRoleApiKeys = createApiKeys(
            "user_with_manage_own_api_key_role",
            noOfApiKeysForUserWithManageOwnApiKeyRole,
            null,
            "monitor"
        ).v1();

        final String withUser = randomFrom("user_with_manage_own_api_key_role", "user_with_no_api_key_role");
        final Client client = client().filterWithHeader(
            Collections.singletonMap("Authorization", basicAuthHeaderValue(withUser, TEST_PASSWORD_SECURE_STRING))
        );
        PlainActionFuture<GetApiKeyResponse> listener = new PlainActionFuture<>();
        client.execute(GetApiKeyAction.INSTANCE, GetApiKeyRequest.builder().build(), listener);
        ElasticsearchSecurityException ese = expectThrows(ElasticsearchSecurityException.class, () -> listener.actionGet());
        assertErrorMessage(ese, "cluster:admin/xpack/security/api_key/get", withUser);
    }

    public void testInvalidateApiKeysOwnedByCurrentAuthenticatedUser() throws InterruptedException, ExecutionException {
        int noOfSuperuserApiKeys = randomIntBetween(3, 5);
        int noOfApiKeysForUserWithManageApiKeyRole = randomIntBetween(3, 5);
        List<CreateApiKeyResponse> defaultUserCreatedKeys = createApiKeys(noOfSuperuserApiKeys, null).v1();
        String userWithManageApiKeyRole = randomFrom("user_with_manage_api_key_role", "user_with_manage_own_api_key_role");
        List<CreateApiKeyResponse> userWithManageApiKeyRoleApiKeys = createApiKeys(
            userWithManageApiKeyRole,
            noOfApiKeysForUserWithManageApiKeyRole,
            null,
            "monitor"
        ).v1();
        final Client client = client().filterWithHeader(
            Collections.singletonMap("Authorization", basicAuthHeaderValue(userWithManageApiKeyRole, TEST_PASSWORD_SECURE_STRING))
        );

        PlainActionFuture<InvalidateApiKeyResponse> listener = new PlainActionFuture<>();
        client.execute(InvalidateApiKeyAction.INSTANCE, InvalidateApiKeyRequest.forOwnedApiKeys(), listener);
        InvalidateApiKeyResponse invalidateResponse = listener.get();

        verifyInvalidateResponse(noOfApiKeysForUserWithManageApiKeyRole, userWithManageApiKeyRoleApiKeys, invalidateResponse);
    }

    public void testInvalidateApiKeysOwnedByRunAsUserWhenOwnerIsTrue() throws InterruptedException, ExecutionException {
        createUserWithRunAsRole();
        int noOfSuperuserApiKeys = randomIntBetween(3, 5);
        int noOfApiKeysForUserWithManageApiKeyRole = randomIntBetween(3, 5);
        createApiKeys(noOfSuperuserApiKeys, null);
        List<CreateApiKeyResponse> userWithManageApiKeyRoleApiKeys = createApiKeys(
            "user_with_manage_own_api_key_role",
            "user_with_run_as_role",
            noOfApiKeysForUserWithManageApiKeyRole,
            null,
            "monitor"
        ).v1();
        PlainActionFuture<InvalidateApiKeyResponse> listener = new PlainActionFuture<>();
        getClientForRunAsUser().execute(InvalidateApiKeyAction.INSTANCE, InvalidateApiKeyRequest.forOwnedApiKeys(), listener);
        InvalidateApiKeyResponse invalidateResponse = listener.get();
        verifyInvalidateResponse(noOfApiKeysForUserWithManageApiKeyRole, userWithManageApiKeyRoleApiKeys, invalidateResponse);
    }

    public void testInvalidateApiKeysOwnedByRunAsUserWhenRunAsUserInfoIsGiven() throws InterruptedException, ExecutionException {
        createUserWithRunAsRole();
        int noOfSuperuserApiKeys = randomIntBetween(3, 5);
        int noOfApiKeysForUserWithManageApiKeyRole = randomIntBetween(3, 5);
        createApiKeys(noOfSuperuserApiKeys, null);
        List<CreateApiKeyResponse> userWithManageApiKeyRoleApiKeys = createApiKeys(
            "user_with_manage_own_api_key_role",
            "user_with_run_as_role",
            noOfApiKeysForUserWithManageApiKeyRole,
            null,
            "monitor"
        ).v1();
        PlainActionFuture<InvalidateApiKeyResponse> listener = new PlainActionFuture<>();
        getClientForRunAsUser().execute(
            InvalidateApiKeyAction.INSTANCE,
            InvalidateApiKeyRequest.usingRealmAndUserName("file", "user_with_manage_own_api_key_role"),
            listener
        );
        InvalidateApiKeyResponse invalidateResponse = listener.get();
        verifyInvalidateResponse(noOfApiKeysForUserWithManageApiKeyRole, userWithManageApiKeyRoleApiKeys, invalidateResponse);
    }

    public void testInvalidateApiKeysOwnedByRunAsUserWillNotWorkWhenAuthUserInfoIsGiven() throws InterruptedException, ExecutionException {
        createUserWithRunAsRole();
        int noOfSuperuserApiKeys = randomIntBetween(3, 5);
        int noOfApiKeysForUserWithManageApiKeyRole = randomIntBetween(3, 5);
        createApiKeys(noOfSuperuserApiKeys, null);
        List<CreateApiKeyResponse> userWithManageApiKeyRoleApiKeys = createApiKeys(
            "user_with_manage_own_api_key_role",
            "user_with_run_as_role",
            noOfApiKeysForUserWithManageApiKeyRole,
            null,
            "monitor"
        ).v1();
        PlainActionFuture<InvalidateApiKeyResponse> listener = new PlainActionFuture<>();
        @SuppressWarnings("unchecked")
        final Tuple<String, String> invalidRealmAndUserPair = randomFrom(
            new Tuple<>("file", "user_with_run_as_role"),
            new Tuple<>("index", "user_with_manage_own_api_key_role"),
            new Tuple<>("index", "user_with_run_as_role")
        );
        getClientForRunAsUser().execute(
            InvalidateApiKeyAction.INSTANCE,
            InvalidateApiKeyRequest.usingRealmAndUserName(invalidRealmAndUserPair.v1(), invalidRealmAndUserPair.v2()),
            listener
        );
        final ElasticsearchSecurityException e = expectThrows(ElasticsearchSecurityException.class, listener::actionGet);
        assertThat(
            e.getMessage(),
            containsString("unauthorized for user [user_with_run_as_role] run as [user_with_manage_own_api_key_role]")
        );
    }

    public void testApiKeyAuthorizationApiKeyMustBeAbleToRetrieveItsOwnInformationButNotAnyOtherKeysCreatedBySameOwner()
        throws InterruptedException, ExecutionException {
        final Tuple<List<CreateApiKeyResponse>, List<Map<String, Object>>> tuple = createApiKeys(
            ES_TEST_ROOT_USER,
            2,
            null,
            (String[]) null
        );
        List<CreateApiKeyResponse> responses = tuple.v1();
        final String base64ApiKeyKeyValue = Base64.getEncoder()
            .encodeToString((responses.get(0).getId() + ":" + responses.get(0).getKey().toString()).getBytes(StandardCharsets.UTF_8));
        Client client = client().filterWithHeader(Map.of("Authorization", "ApiKey " + base64ApiKeyKeyValue));
        PlainActionFuture<GetApiKeyResponse> listener = new PlainActionFuture<>();
        client.execute(
            GetApiKeyAction.INSTANCE,
            GetApiKeyRequest.builder().apiKeyId(responses.get(0).getId()).ownedByAuthenticatedUser(randomBoolean()).build(),
            listener
        );
        GetApiKeyResponse response = listener.get();
        verifyApiKeyInfos(
            1,
            responses,
            tuple.v2(),
            List.of(new RoleDescriptor(DEFAULT_API_KEY_ROLE_DESCRIPTOR.getName(), Strings.EMPTY_ARRAY, null, null)),
            null,
            response.getApiKeyInfoList(),
            Collections.singleton(responses.get(0).getId()),
            null
        );

        // It cannot retrieve its own limited-by role descriptors
        final PlainActionFuture<GetApiKeyResponse> future2 = new PlainActionFuture<>();
        client.execute(
            GetApiKeyAction.INSTANCE,
            GetApiKeyRequest.builder().apiKeyId(responses.get(0).getId()).ownedByAuthenticatedUser(randomBoolean()).withLimitedBy().build(),
            future2
        );
        final ElasticsearchSecurityException e2 = expectThrows(ElasticsearchSecurityException.class, future2::actionGet);
        assertErrorMessage(e2, "cluster:admin/xpack/security/api_key/get", ES_TEST_ROOT_USER, responses.get(0).getId());

        // for any other API key id, it must deny access
        final PlainActionFuture<GetApiKeyResponse> failureListener = new PlainActionFuture<>();
        client.execute(
            GetApiKeyAction.INSTANCE,
            GetApiKeyRequest.builder().apiKeyId(responses.get(1).getId()).ownedByAuthenticatedUser(randomBoolean()).build(),
            failureListener
        );
        ElasticsearchSecurityException ese = expectThrows(ElasticsearchSecurityException.class, () -> failureListener.actionGet());
        assertErrorMessage(ese, "cluster:admin/xpack/security/api_key/get", ES_TEST_ROOT_USER, responses.get(0).getId());

        final PlainActionFuture<GetApiKeyResponse> failureListener1 = new PlainActionFuture<>();
        client.execute(GetApiKeyAction.INSTANCE, GetApiKeyRequest.builder().ownedByAuthenticatedUser().build(), failureListener1);
        ese = expectThrows(ElasticsearchSecurityException.class, () -> failureListener1.actionGet());
        assertErrorMessage(ese, "cluster:admin/xpack/security/api_key/get", ES_TEST_ROOT_USER, responses.get(0).getId());
    }

    public void testApiKeyViewLimitedBy() {
        // 1. An API key with manage_own_api_key
        final Tuple<List<CreateApiKeyResponse>, List<Map<String, Object>>> tuple1 = createApiKeys(
            ES_TEST_ROOT_USER,
            1,
            null,
            "manage_own_api_key"
        );
        final List<CreateApiKeyResponse> responses1 = tuple1.v1();
        final String apiKeyId1 = responses1.get(0).getId();
        final Client client1 = client().filterWithHeader(
            Map.of(
                "Authorization",
                "ApiKey "
                    + Base64.getEncoder()
                        .encodeToString((apiKeyId1 + ":" + responses1.get(0).getKey().toString()).getBytes(StandardCharsets.UTF_8))
            )
        );

        // Can view itself without limited-by
        verifyApiKeyInfos(
            ES_TEST_ROOT_USER,
            1,
            responses1,
            tuple1.v2(),
            List.of(new RoleDescriptor(DEFAULT_API_KEY_ROLE_DESCRIPTOR.getName(), new String[] { "manage_own_api_key" }, null, null)),
            null,
            List.of(getApiKeyInfo(client1, apiKeyId1, false, randomBoolean())),
            Collections.singleton(apiKeyId1),
            null
        );

        // Cannot view itself with limited-by
        final boolean useGetApiKey = randomBoolean();
        final var e2 = expectThrows(ElasticsearchSecurityException.class, () -> getApiKeyInfo(client1, apiKeyId1, true, useGetApiKey));
        assertErrorMessage(e2, "cluster:admin/xpack/security/api_key/" + (useGetApiKey ? "get" : "query"), ES_TEST_ROOT_USER, apiKeyId1);

        // 2. An API key with manage_api_key can view its own limited-by or any other key's limited-by
        final Tuple<List<CreateApiKeyResponse>, List<Map<String, Object>>> tuple3 = createApiKeys(
            ES_TEST_ROOT_USER,
            1,
            null,
            "manage_api_key"
        );
        final List<CreateApiKeyResponse> responses3 = tuple3.v1();
        final String apiKeyId3 = responses3.get(0).getId();
        final Client client3 = client().filterWithHeader(
            Map.of(
                "Authorization",
                "ApiKey "
                    + Base64.getEncoder()
                        .encodeToString((apiKeyId3 + ":" + responses3.get(0).getKey().toString()).getBytes(StandardCharsets.UTF_8))
            )
        );

        // View its own limited-by
        verifyApiKeyInfos(
            ES_TEST_ROOT_USER,
            1,
            responses3,
            tuple3.v2(),
            List.of(new RoleDescriptor(DEFAULT_API_KEY_ROLE_DESCRIPTOR.getName(), new String[] { "manage_api_key" }, null, null)),
            List.of(ES_TEST_ROOT_ROLE_DESCRIPTOR),
            List.of(getApiKeyInfo(client3, apiKeyId3, true, randomBoolean())),
            Collections.singleton(apiKeyId3),
            null
        );

        // View other key's limited-by
        verifyApiKeyInfos(
            ES_TEST_ROOT_USER,
            1,
            responses1,
            tuple1.v2(),
            List.of(new RoleDescriptor(DEFAULT_API_KEY_ROLE_DESCRIPTOR.getName(), new String[] { "manage_own_api_key" }, null, null)),
            List.of(ES_TEST_ROOT_ROLE_DESCRIPTOR),
            List.of(getApiKeyInfo(client3, apiKeyId1, true, randomBoolean())),
            Collections.singleton(apiKeyId1),
            null
        );
    }

    public void testLegacySuperuserLimitedByWillBeReturnedAsTransformed() throws Exception {
        final Tuple<CreateApiKeyResponse, Map<String, Object>> createdApiKey = createApiKey(TEST_USER_NAME, null);
        final var apiKeyId = createdApiKey.v1().getId();
        final ServiceWithNodeName serviceWithNodeName = getServiceWithNodeName();
        final Authentication authentication = Authentication.newRealmAuthentication(
            new User(TEST_USER_NAME, TEST_ROLE),
            new Authentication.RealmRef("file", "file", serviceWithNodeName.nodeName())
        );
        // Force set user role descriptors to 7.x legacy superuser role descriptors
        assertSingleUpdate(
            apiKeyId,
            updateApiKeys(
                serviceWithNodeName.service(),
                authentication,
                BulkUpdateApiKeyRequest.usingApiKeyIds(apiKeyId),
                Set.of(ApiKeyService.LEGACY_SUPERUSER_ROLE_DESCRIPTOR)
            )
        );
        // raw document has the legacy superuser role descriptor
        expectRoleDescriptorsForApiKey(
            "limited_by_role_descriptors",
            Set.of(ApiKeyService.LEGACY_SUPERUSER_ROLE_DESCRIPTOR),
            getApiKeyDocument(apiKeyId)
        );

        ApiKey apiKeyInfo = getApiKeyInfo(client(), apiKeyId, true, randomBoolean());
        assertThat(
            apiKeyInfo.getLimitedBy().roleDescriptorsList().iterator().next(),
            equalTo(Set.of(ReservedRolesStore.SUPERUSER_ROLE_DESCRIPTOR))
        );
    }

    public void testApiKeyWithManageOwnPrivilegeIsAbleToInvalidateItselfButNotAnyOtherKeysCreatedBySameOwner() throws InterruptedException,
        ExecutionException {
        List<CreateApiKeyResponse> responses = createApiKeys(ES_TEST_ROOT_USER, 2, null, "manage_own_api_key").v1();
        final String base64ApiKeyKeyValue = Base64.getEncoder()
            .encodeToString((responses.get(0).getId() + ":" + responses.get(0).getKey().toString()).getBytes(StandardCharsets.UTF_8));
        Client client = client().filterWithHeader(Map.of("Authorization", "ApiKey " + base64ApiKeyKeyValue));

        final PlainActionFuture<InvalidateApiKeyResponse> failureListener = new PlainActionFuture<>();
        // for any other API key id, it must deny access
        client.execute(
            InvalidateApiKeyAction.INSTANCE,
            InvalidateApiKeyRequest.usingApiKeyId(responses.get(1).getId(), randomBoolean()),
            failureListener
        );
        ElasticsearchSecurityException ese = expectThrows(ElasticsearchSecurityException.class, () -> failureListener.actionGet());
        assertErrorMessage(ese, "cluster:admin/xpack/security/api_key/invalidate", ES_TEST_ROOT_USER, responses.get(0).getId());

        final PlainActionFuture<InvalidateApiKeyResponse> failureListener1 = new PlainActionFuture<>();
        client.execute(InvalidateApiKeyAction.INSTANCE, InvalidateApiKeyRequest.forOwnedApiKeys(), failureListener1);
        ese = expectThrows(ElasticsearchSecurityException.class, () -> failureListener1.actionGet());
        assertErrorMessage(ese, "cluster:admin/xpack/security/api_key/invalidate", ES_TEST_ROOT_USER, responses.get(0).getId());

        PlainActionFuture<InvalidateApiKeyResponse> listener = new PlainActionFuture<>();
        client.execute(
            InvalidateApiKeyAction.INSTANCE,
            InvalidateApiKeyRequest.usingApiKeyId(responses.get(0).getId(), randomBoolean()),
            listener
        );
        InvalidateApiKeyResponse invalidateResponse = listener.get();

        assertThat(invalidateResponse.getInvalidatedApiKeys().size(), equalTo(1));
        assertThat(invalidateResponse.getInvalidatedApiKeys(), containsInAnyOrder(responses.get(0).getId()));
        assertThat(invalidateResponse.getPreviouslyInvalidatedApiKeys().size(), equalTo(0));
        assertThat(invalidateResponse.getErrors().size(), equalTo(0));
    }

    public void testDerivedKeys() throws ExecutionException, InterruptedException {
        Client client = authorizedClient();
        final CreateApiKeyResponse response = new CreateApiKeyRequestBuilder(client).setName("key-1")
            .setRoleDescriptors(
                Collections.singletonList(new RoleDescriptor("role", new String[] { "manage_api_key", "manage_token" }, null, null))
            )
            .setMetadata(ApiKeyTests.randomMetadata())
            .setRefreshPolicy(randomFrom(IMMEDIATE, WAIT_UNTIL, NONE))
            .get();

        assertEquals("key-1", response.getName());
        assertNotNull(response.getId());
        assertNotNull(response.getKey());

        // use the first ApiKey for authorized action
        final String base64ApiKeyKeyValue = Base64.getEncoder()
            .encodeToString((response.getId() + ":" + response.getKey().toString()).getBytes(StandardCharsets.UTF_8));

        final Client clientKey1;
        if (randomBoolean()) {
            clientKey1 = client().filterWithHeader(Collections.singletonMap("Authorization", "ApiKey " + base64ApiKeyKeyValue));
        } else {
            final CreateTokenResponse createTokenResponse = new CreateTokenRequestBuilder(
                client().filterWithHeader(Collections.singletonMap("Authorization", "ApiKey " + base64ApiKeyKeyValue))
            ).setGrantType("client_credentials").get();
            clientKey1 = client().filterWithHeader(Map.of("Authorization", "Bearer " + createTokenResponse.getTokenString()));
        }

        final String expectedMessage = "creating derived api keys requires an explicit role descriptor that is empty";

        final IllegalArgumentException e1 = expectThrows(
            IllegalArgumentException.class,
            () -> new CreateApiKeyRequestBuilder(clientKey1).setName("key-2")
                .setMetadata(ApiKeyTests.randomMetadata())
                .setRefreshPolicy(randomFrom(IMMEDIATE, WAIT_UNTIL, NONE))
                .get()
        );
        assertThat(e1.getMessage(), containsString(expectedMessage));

        final IllegalArgumentException e2 = expectThrows(
            IllegalArgumentException.class,
            () -> new CreateApiKeyRequestBuilder(clientKey1).setName("key-3")
                .setRoleDescriptors(Collections.emptyList())
                .setRefreshPolicy(randomFrom(IMMEDIATE, WAIT_UNTIL, NONE))
                .get()
        );
        assertThat(e2.getMessage(), containsString(expectedMessage));

        final IllegalArgumentException e3 = expectThrows(
            IllegalArgumentException.class,
            () -> new CreateApiKeyRequestBuilder(clientKey1).setName("key-4")
                .setMetadata(ApiKeyTests.randomMetadata())
                .setRoleDescriptors(
                    Collections.singletonList(new RoleDescriptor("role", new String[] { "manage_own_api_key" }, null, null))
                )
                .setRefreshPolicy(randomFrom(IMMEDIATE, WAIT_UNTIL, NONE))
                .get()
        );
        assertThat(e3.getMessage(), containsString(expectedMessage));

        final List<RoleDescriptor> roleDescriptors = randomList(2, 10, () -> new RoleDescriptor("role", null, null, null));
        roleDescriptors.set(
            randomInt(roleDescriptors.size() - 1),
            new RoleDescriptor("role", new String[] { "manage_own_api_key" }, null, null)
        );

        final IllegalArgumentException e4 = expectThrows(
            IllegalArgumentException.class,
            () -> new CreateApiKeyRequestBuilder(clientKey1).setName("key-5")
                .setMetadata(ApiKeyTests.randomMetadata())
                .setRoleDescriptors(roleDescriptors)
                .setRefreshPolicy(randomFrom(IMMEDIATE, WAIT_UNTIL, NONE))
                .get()
        );
        assertThat(e4.getMessage(), containsString(expectedMessage));

        final CreateApiKeyResponse key100Response = new CreateApiKeyRequestBuilder(clientKey1).setName("key-100")
            .setMetadata(ApiKeyTests.randomMetadata())
            .setRoleDescriptors(Collections.singletonList(new RoleDescriptor("role", null, null, null)))
            .setRefreshPolicy(randomFrom(IMMEDIATE, WAIT_UNTIL))
            .get();
        assertEquals("key-100", key100Response.getName());
        assertNotNull(key100Response.getId());
        assertNotNull(key100Response.getKey());

        // Derive keys have empty limited-by role descriptors
        final PlainActionFuture<GetApiKeyResponse> future = new PlainActionFuture<>();
        client.execute(
            GetApiKeyAction.INSTANCE,
            GetApiKeyRequest.builder().apiKeyId(key100Response.getId()).withLimitedBy().build(),
            future
        );
        assertThat(future.actionGet().getApiKeyInfoList().size(), equalTo(1));
        RoleDescriptorsIntersection limitedBy = future.actionGet().getApiKeyInfoList().get(0).apiKeyInfo().getLimitedBy();
        assertThat(limitedBy.roleDescriptorsList().size(), equalTo(1));
        assertThat(limitedBy.roleDescriptorsList().iterator().next(), emptyIterable());

        // Check at the end to allow sometime for the operation to happen. Since an erroneous creation is
        // asynchronous so that the document is not available immediately.
        assertApiKeyNotCreated(client, "key-2");
        assertApiKeyNotCreated(client, "key-3");
        assertApiKeyNotCreated(client, "key-4");
        assertApiKeyNotCreated(client, "key-5");
    }

    public void testApiKeyRunAsAnotherUserCanCreateApiKey() {
        final RoleDescriptor descriptor = new RoleDescriptor("role", Strings.EMPTY_ARRAY, null, new String[] { ES_TEST_ROOT_USER });
        Client client = client().filterWithHeader(
            Map.of("Authorization", basicAuthHeaderValue(ES_TEST_ROOT_USER, TEST_PASSWORD_SECURE_STRING))
        );
        final CreateApiKeyResponse response1 = new CreateApiKeyRequestBuilder(client).setName("run-as-key")
            .setRoleDescriptors(List.of(descriptor))
            .setMetadata(ApiKeyTests.randomMetadata())
            .setRefreshPolicy(randomFrom(IMMEDIATE, WAIT_UNTIL))
            .get();

        final String base64ApiKeyKeyValue = Base64.getEncoder()
            .encodeToString((response1.getId() + ":" + response1.getKey()).getBytes(StandardCharsets.UTF_8));

        final CreateApiKeyResponse response2 = new CreateApiKeyRequestBuilder(
            client().filterWithHeader(
                Map.of("Authorization", "ApiKey " + base64ApiKeyKeyValue, "es-security-runas-user", ES_TEST_ROOT_USER)
            )
        ).setName("create-by run-as user")
            .setRoleDescriptors(List.of(new RoleDescriptor("a", new String[] { "all" }, null, null)))
            .setRefreshPolicy(randomFrom(IMMEDIATE, WAIT_UNTIL))
            .get();

        final GetApiKeyResponse getApiKeyResponse = client.execute(
            GetApiKeyAction.INSTANCE,
            GetApiKeyRequest.builder().apiKeyId(response2.getId()).ownedByAuthenticatedUser(true).build()
        ).actionGet();
        assertThat(getApiKeyResponse.getApiKeyInfoList(), iterableWithSize(1));
        ApiKey apiKeyInfo = getApiKeyResponse.getApiKeyInfoList().get(0).apiKeyInfo();
        assertThat(apiKeyInfo.getId(), equalTo(response2.getId()));
        assertThat(apiKeyInfo.getUsername(), equalTo(ES_TEST_ROOT_USER));
        assertThat(apiKeyInfo.getRealm(), equalTo("file"));
    }

    public void testCreationAndAuthenticationReturns429WhenThreadPoolIsSaturated() throws Exception {
        final String nodeName = randomFrom(internalCluster().getNodeNames());
        final Settings settings = internalCluster().getInstance(Settings.class, nodeName);
        final int allocatedProcessors = EsExecutors.allocatedProcessors(settings);
        final ThreadPool threadPool = internalCluster().getInstance(ThreadPool.class, nodeName);
        final ApiKeyService apiKeyService = internalCluster().getInstance(ApiKeyService.class, nodeName);

        final RoleDescriptor descriptor = new RoleDescriptor("auth_only", new String[] {}, null, null);
        final Client client = authorizedClient();
        final CreateApiKeyResponse createApiKeyResponse = new CreateApiKeyRequestBuilder(client).setName("auth only key")
            .setRoleDescriptors(Collections.singletonList(descriptor))
            .setMetadata(ApiKeyTests.randomMetadata())
            .setRefreshPolicy(randomFrom(IMMEDIATE, WAIT_UNTIL, NONE))
            .get();

        assertNotNull(createApiKeyResponse.getId());
        assertNotNull(createApiKeyResponse.getKey());
        // Clear the auth cache to force recompute the expensive hash which requires the crypto thread pool
        apiKeyService.getApiKeyAuthCache().invalidateAll();

        final List<NodeInfo> nodeInfos = clusterAdmin().prepareNodesInfo()
            .get()
            .getNodes()
            .stream()
            .filter(nodeInfo -> nodeInfo.getNode().getName().equals(nodeName))
            .collect(Collectors.toList());
        assertEquals(1, nodeInfos.size());

        final ExecutorService executorService = threadPool.executor(SECURITY_CRYPTO_THREAD_POOL_NAME);
        final int numberOfThreads = (allocatedProcessors + 1) / 2;
        final CountDownLatch blockingLatch = new CountDownLatch(1);
        final CountDownLatch readyLatch = new CountDownLatch(numberOfThreads);
        for (int i = 0; i < numberOfThreads; i++) {
            executorService.submit(() -> {
                readyLatch.countDown();
                try {
                    blockingLatch.await();
                } catch (InterruptedException e) {
                    throw new RuntimeException(e);
                }
            });
        }
        // Make sure above tasks are running
        readyLatch.await();
        // Then fill the whole queue for the crypto thread pool
        Future<?> lastTaskFuture = null;
        int i = 0;
        try {
            for (i = 0; i < CRYPTO_THREAD_POOL_QUEUE_SIZE; i++) {
                lastTaskFuture = executorService.submit(() -> {});
            }
        } catch (EsRejectedExecutionException e) {
            logger.info("Attempted to push {} tasks but only pushed {}", CRYPTO_THREAD_POOL_QUEUE_SIZE, i + 1);
        }

        try (RestClient restClient = createRestClient(nodeInfos, null, "http")) {
            final String base64ApiKeyKeyValue = Base64.getEncoder()
                .encodeToString(
                    (createApiKeyResponse.getId() + ":" + createApiKeyResponse.getKey().toString()).getBytes(StandardCharsets.UTF_8)
                );

            final Request authRequest = new Request("GET", "_security/_authenticate");
            authRequest.setOptions(RequestOptions.DEFAULT.toBuilder().addHeader("Authorization", "ApiKey " + base64ApiKeyKeyValue).build());
            final ResponseException e1 = expectThrows(ResponseException.class, () -> restClient.performRequest(authRequest));
            assertThat(e1.getMessage(), containsString("429 Too Many Requests"));
            assertThat(e1.getResponse().getStatusLine().getStatusCode(), is(429));

            final Request createApiKeyRequest = new Request("POST", "_security/api_key");
            createApiKeyRequest.setJsonEntity("{\"name\":\"key\"}");
            createApiKeyRequest.setOptions(
                createApiKeyRequest.getOptions()
                    .toBuilder()
                    .addHeader("Authorization", basicAuthHeaderValue(ES_TEST_ROOT_USER, TEST_PASSWORD_SECURE_STRING))
            );
            final ResponseException e2 = expectThrows(ResponseException.class, () -> restClient.performRequest(createApiKeyRequest));
            assertThat(e2.getMessage(), containsString("429 Too Many Requests"));
            assertThat(e2.getResponse().getStatusLine().getStatusCode(), is(429));
        } finally {
            blockingLatch.countDown();
            if (lastTaskFuture != null) {
                lastTaskFuture.get();
            }
        }
    }

    public void testCacheInvalidationViaApiCalls() throws Exception {
        final List<ApiKeyService> services = Arrays.stream(internalCluster().getNodeNames())
            .map(n -> internalCluster().getInstance(ApiKeyService.class, n))
            .collect(Collectors.toList());

        // Create two API keys and authenticate with them
        String docId1 = createApiKeyAndAuthenticateWithIt().v1();
        String docId2 = createApiKeyAndAuthenticateWithIt().v1();

        // Find out which nodes handled the above authentication requests
        final ApiKeyService serviceForDoc1 = services.stream().filter(s -> s.getDocCache().get(docId1) != null).findFirst().orElseThrow();
        final ApiKeyService serviceForDoc2 = services.stream().filter(s -> s.getDocCache().get(docId2) != null).findFirst().orElseThrow();
        assertNotNull(serviceForDoc1.getFromCache(docId1));
        assertNotNull(serviceForDoc2.getFromCache(docId2));
        final boolean sameServiceNode = serviceForDoc1 == serviceForDoc2;
        if (sameServiceNode) {
            assertEquals(2, serviceForDoc1.getDocCache().count());
            assertEquals(2, serviceForDoc1.getRoleDescriptorsBytesCache().count());
        } else {
            assertEquals(1, serviceForDoc1.getDocCache().count());
            assertEquals(2, serviceForDoc1.getRoleDescriptorsBytesCache().count());
            assertEquals(1, serviceForDoc2.getDocCache().count());
            assertEquals(2, serviceForDoc2.getRoleDescriptorsBytesCache().count());
        }

        // Invalidate cache for only the first key
        ClearSecurityCacheRequest clearSecurityCacheRequest = new ClearSecurityCacheRequest();
        clearSecurityCacheRequest.cacheName("api_key");
        clearSecurityCacheRequest.keys(docId1);
        ClearSecurityCacheResponse clearSecurityCacheResponse = client().execute(
            ClearSecurityCacheAction.INSTANCE,
            clearSecurityCacheRequest
        ).get();
        assertFalse(clearSecurityCacheResponse.hasFailures());

        assertBusy(() -> {
            expectThrows(NullPointerException.class, () -> serviceForDoc1.getFromCache(docId1));
            if (sameServiceNode) {
                assertEquals(1, serviceForDoc1.getDocCache().count());
                assertNotNull(serviceForDoc1.getFromCache(docId2));
            } else {
                assertEquals(0, serviceForDoc1.getDocCache().count());
                assertEquals(1, serviceForDoc2.getDocCache().count());
                assertNotNull(serviceForDoc2.getFromCache(docId2));
            }
            // Role descriptors are not invalidated when invalidation is for specific API keys
            assertEquals(2, serviceForDoc1.getRoleDescriptorsBytesCache().count());
            assertEquals(2, serviceForDoc2.getRoleDescriptorsBytesCache().count());
        });

        // Invalidate all cache entries by setting keys to an empty array
        clearSecurityCacheRequest.keys(new String[0]);
        clearSecurityCacheResponse = client().execute(ClearSecurityCacheAction.INSTANCE, clearSecurityCacheRequest).get();
        assertFalse(clearSecurityCacheResponse.hasFailures());
        assertBusy(() -> {
            assertEquals(0, serviceForDoc1.getDocCache().count());
            assertEquals(0, serviceForDoc1.getRoleDescriptorsBytesCache().count());
            if (sameServiceNode) {
                expectThrows(NullPointerException.class, () -> serviceForDoc1.getFromCache(docId2));
            } else {
                expectThrows(NullPointerException.class, () -> serviceForDoc2.getFromCache(docId2));
                assertEquals(0, serviceForDoc2.getDocCache().count());
                assertEquals(0, serviceForDoc2.getRoleDescriptorsBytesCache().count());
            }
        });
    }

    public void testSecurityIndexStateChangeWillInvalidateApiKeyCaches() throws Exception {
        final List<ApiKeyService> services = Arrays.stream(internalCluster().getNodeNames())
            .map(n -> internalCluster().getInstance(ApiKeyService.class, n))
            .collect(Collectors.toList());

        String docId = createApiKeyAndAuthenticateWithIt().v1();

        // The API key is cached by one of the node that the above request hits, find out which one
        final ApiKeyService apiKeyService = services.stream().filter(s -> s.getDocCache().count() > 0).findFirst().orElseThrow();
        assertNotNull(apiKeyService.getFromCache(docId));
        assertEquals(1, apiKeyService.getDocCache().count());
        assertEquals(2, apiKeyService.getRoleDescriptorsBytesCache().count());

        // Close security index to trigger invalidation
        final CloseIndexResponse closeIndexResponse = indicesAdmin().close(new CloseIndexRequest(INTERNAL_SECURITY_MAIN_INDEX_7)).get();
        assertTrue(closeIndexResponse.isAcknowledged());
        assertBusy(() -> {
            expectThrows(NullPointerException.class, () -> apiKeyService.getFromCache(docId));
            assertEquals(0, apiKeyService.getDocCache().count());
            assertEquals(0, apiKeyService.getRoleDescriptorsBytesCache().count());
        });
    }

    public void testUpdateApiKeysForSingleKey() throws Exception {
        final Tuple<CreateApiKeyResponse, Map<String, Object>> createdApiKey = createApiKey(TEST_USER_NAME, null);
        final var apiKeyId = createdApiKey.v1().getId();
        final Map<String, Object> oldMetadata = createdApiKey.v2();
        final var newRoleDescriptors = randomRoleDescriptors();
        final boolean nullRoleDescriptors = newRoleDescriptors == null;
        // Role descriptor corresponding to SecuritySettingsSource.TEST_ROLE_YML
        final var expectedLimitedByRoleDescriptors = Set.of(
            new RoleDescriptor(
                TEST_ROLE,
                new String[] { "ALL" },
                new RoleDescriptor.IndicesPrivileges[] {
                    RoleDescriptor.IndicesPrivileges.builder().indices("*").allowRestrictedIndices(true).privileges("ALL").build() },
                null
            )
        );
        final var request = new UpdateApiKeyRequest(apiKeyId, newRoleDescriptors, ApiKeyTests.randomMetadata(), null);

        final UpdateApiKeyResponse response = updateSingleApiKeyMaybeUsingBulkAction(TEST_USER_NAME, request);

        assertNotNull(response);
        // In this test, non-null roleDescriptors always result in an update since they either update the role name, or associated
        // privileges. As such null descriptors (plus matching or null metadata) is the only way we can get a noop here
        final boolean metadataChanged = request.getMetadata() != null && false == request.getMetadata().equals(oldMetadata);
        final boolean isUpdated = nullRoleDescriptors == false || metadataChanged;
        assertEquals(isUpdated, response.isUpdated());

        // Test authenticate works with updated API key
        final var authResponse = authenticateWithApiKey(apiKeyId, createdApiKey.v1().getKey());
        assertThat(authResponse.get(User.Fields.USERNAME.getPreferredName()), equalTo(TEST_USER_NAME));

        // Document updated as expected
        final Map<String, Object> expectedCreator = new HashMap<>();
        expectedCreator.put("principal", TEST_USER_NAME);
        expectedCreator.put("full_name", null);
        expectedCreator.put("email", null);
        expectedCreator.put("metadata", Map.of());
        expectedCreator.put("realm_type", "file");
        expectedCreator.put("realm", "file");
        final var expectedMetadata = request.getMetadata() != null ? request.getMetadata() : createdApiKey.v2();
        final var expectedRoleDescriptors = nullRoleDescriptors ? List.of(DEFAULT_API_KEY_ROLE_DESCRIPTOR) : newRoleDescriptors;

        doTestApiKeyHasExpectedAttributes(
            apiKeyId,
            Map.of(
                ApiKeyAttribute.CREATOR,
                expectedCreator,
                ApiKeyAttribute.METADATA,
                expectedMetadata == null ? Map.of() : expectedMetadata,
                ApiKeyAttribute.ASSIGNED_ROLE_DESCRIPTORS,
                expectedRoleDescriptors,
                ApiKeyAttribute.LIMITED_BY_ROLE_DESCRIPTORS,
                expectedLimitedByRoleDescriptors
            )
        );

        // Check if update resulted in API key role going from `monitor` to `all` cluster privilege and assert that action that requires
        // `all` is authorized or denied accordingly
        final boolean hasAllClusterPrivilege = expectedRoleDescriptors.stream()
            .filter(rd -> Arrays.asList(rd.getClusterPrivileges()).contains("all"))
            .toList()
            .isEmpty() == false;
        final var authorizationHeaders = Collections.singletonMap(
            "Authorization",
            "ApiKey " + getBase64EncodedApiKeyValue(createdApiKey.v1().getId(), createdApiKey.v1().getKey())
        );
        if (hasAllClusterPrivilege) {
            createUserWithRunAsRole(authorizationHeaders);
        } else {
            ExecutionException e = expectThrows(ExecutionException.class, () -> createUserWithRunAsRole(authorizationHeaders));
            assertThat(e.getMessage(), containsString("unauthorized"));
            assertThat(e.getCause(), instanceOf(ElasticsearchSecurityException.class));
        }
    }

    public void testBulkUpdateApiKeysForMultipleKeys() throws ExecutionException, InterruptedException, IOException {
        final Tuple<List<CreateApiKeyResponse>, List<Map<String, Object>>> apiKeys = createApiKeys(
            TEST_USER_NAME,
            randomIntBetween(3, 5),
            null
        );
        final List<String> apiKeyIds = apiKeys.v1().stream().map(CreateApiKeyResponse::getId).toList();
        final List<RoleDescriptor> newRoleDescriptors = randomValueOtherThan(null, this::randomRoleDescriptors);
        final Map<String, Object> newMetadata = randomValueOtherThan(null, ApiKeyTests::randomMetadata);

        BulkUpdateApiKeyResponse response = executeBulkUpdateApiKey(
            TEST_USER_NAME,
            new BulkUpdateApiKeyRequest(apiKeyIds, newRoleDescriptors, newMetadata, ApiKeyTests.randomFutureExpirationTime())
        );

        assertNotNull(response);
        assertThat(response.getErrorDetails(), anEmptyMap());
        final List<String> allIds = Stream.concat(response.getUpdated().stream(), response.getNoops().stream()).toList();
        assertThat(allIds, containsInAnyOrder(apiKeyIds.toArray()));
        // Role descriptor corresponding to SecuritySettingsSource.TEST_ROLE_YML
        final var expectedLimitedByRoleDescriptors = Set.of(
            new RoleDescriptor(
                TEST_ROLE,
                new String[] { "ALL" },
                new RoleDescriptor.IndicesPrivileges[] {
                    RoleDescriptor.IndicesPrivileges.builder().indices("*").allowRestrictedIndices(true).privileges("ALL").build() },
                null
            )
        );
        for (String apiKeyId : apiKeyIds) {
            doTestApiKeyHasExpectedAttributes(
                apiKeyId,
                Map.of(
                    ApiKeyAttribute.METADATA,
                    newMetadata,
                    ApiKeyAttribute.ASSIGNED_ROLE_DESCRIPTORS,
                    newRoleDescriptors,
                    ApiKeyAttribute.LIMITED_BY_ROLE_DESCRIPTORS,
                    expectedLimitedByRoleDescriptors
                )
            );
        }

        // Check that bulk update works when there are no actual updates
        final List<String> newIds = new ArrayList<>(apiKeyIds);
        // include not found ID to force error
        final List<String> notFoundIds = randomList(
            1,
            5,
            () -> randomValueOtherThanMany(apiKeyIds::contains, () -> randomAlphaOfLength(10))
        );
        newIds.addAll(notFoundIds);
        final BulkUpdateApiKeyRequest request = new BulkUpdateApiKeyRequest(shuffledList(newIds), newRoleDescriptors, newMetadata, null);

        response = executeBulkUpdateApiKey(TEST_USER_NAME, request);

        assertNotNull(response);
        assertThat(response.getUpdated(), empty());
        assertEquals(apiKeyIds.size(), response.getNoops().size());
        assertThat(response.getNoops(), containsInAnyOrder(apiKeyIds.toArray()));
        assertThat(response.getErrorDetails().keySet(), containsInAnyOrder(notFoundIds.toArray()));
        for (String apiKeyId : apiKeyIds) {
            doTestApiKeyHasExpectedAttributes(
                apiKeyId,
                Map.of(
                    ApiKeyAttribute.METADATA,
                    newMetadata,
                    ApiKeyAttribute.ASSIGNED_ROLE_DESCRIPTORS,
                    newRoleDescriptors,
                    ApiKeyAttribute.LIMITED_BY_ROLE_DESCRIPTORS,
                    expectedLimitedByRoleDescriptors
                )
            );
        }

        // Check that bulk update works when some or all updates result in errors
        final List<String> invalidatedIds = randomNonEmptySubsetOf(apiKeyIds);
        getSecurityClient().invalidateApiKeys(invalidatedIds.toArray(new String[0]));
        final List<String> expectedSuccessfulIds = apiKeyIds.stream().filter(i -> invalidatedIds.contains(i) == false).toList();
        final BulkUpdateApiKeyRequest requestWithSomeErrors = new BulkUpdateApiKeyRequest(
            shuffledList(apiKeyIds),
            randomValueOtherThan(null, this::randomRoleDescriptors),
            randomValueOtherThan(null, ApiKeyTests::randomMetadata),
            ApiKeyTests.randomFutureExpirationTime()
        );

        response = executeBulkUpdateApiKey(TEST_USER_NAME, requestWithSomeErrors);

        final List<String> allSuccessfulIds = Stream.concat(response.getUpdated().stream(), response.getNoops().stream()).toList();
        assertThat(allSuccessfulIds, containsInAnyOrder(expectedSuccessfulIds.toArray()));
        assertThat(response.getErrorDetails().keySet(), containsInAnyOrder(invalidatedIds.toArray()));
    }

    public void testBulkUpdateApiKeysWithDuplicates() throws ExecutionException, InterruptedException {
        final Tuple<List<CreateApiKeyResponse>, List<Map<String, Object>>> apiKeys = createApiKeys(
            TEST_USER_NAME,
            randomIntBetween(3, 5),
            null
        );
        final List<String> apiKeyIds = apiKeys.v1().stream().map(CreateApiKeyResponse::getId).toList();
        final List<RoleDescriptor> newRoleDescriptors = randomValueOtherThan(null, this::randomRoleDescriptors);
        final Map<String, Object> newMetadata = randomValueOtherThan(null, ApiKeyTests::randomMetadata);
        final List<String> idsWithDuplicates = shuffledList(Stream.concat(apiKeyIds.stream(), apiKeyIds.stream()).toList());
        assertEquals(idsWithDuplicates.size(), apiKeyIds.size() * 2);

        BulkUpdateApiKeyResponse response = executeBulkUpdateApiKey(
            TEST_USER_NAME,
            new BulkUpdateApiKeyRequest(idsWithDuplicates, newRoleDescriptors, newMetadata, ApiKeyTests.randomFutureExpirationTime())
        );

        assertNotNull(response);
        assertThat(response.getErrorDetails(), anEmptyMap());
        final List<String> allIds = Stream.concat(response.getUpdated().stream(), response.getNoops().stream()).toList();
        assertThat(allIds, containsInAnyOrder(apiKeyIds.toArray()));

        // Check not found errors reported for all unique IDs
        final List<String> notFoundIds = randomList(
            1,
            5,
            () -> randomValueOtherThanMany(apiKeyIds::contains, () -> randomAlphaOfLength(10))
        );
        final List<String> notFoundIdsWithDuplicates = shuffledList(Stream.concat(notFoundIds.stream(), notFoundIds.stream()).toList());

        response = executeBulkUpdateApiKey(
            TEST_USER_NAME,
            new BulkUpdateApiKeyRequest(
                notFoundIdsWithDuplicates,
                newRoleDescriptors,
                newMetadata,
                ApiKeyTests.randomFutureExpirationTime()
            )
        );

        assertNotNull(response);
        assertThat(response.getErrorDetails().keySet(), containsInAnyOrder(notFoundIds.toArray()));
        assertThat(response.getUpdated(), empty());
        assertThat(response.getNoops(), empty());
    }

    public void testBulkUpdateApiKeysWithDifferentLimitedByRoleDescriptorsForSameUser() throws ExecutionException, InterruptedException,
        IOException {
        // Create separate native realm user and role for user role change test
        final var nativeRealmUser = randomAlphaOfLengthBetween(5, 10);
        final var nativeRealmRole = randomAlphaOfLengthBetween(5, 10);
        createNativeRealmUser(
            nativeRealmUser,
            nativeRealmRole,
            new String(HASHER.hash(TEST_PASSWORD_SECURE_STRING)),
            Collections.singletonMap("Authorization", basicAuthHeaderValue(TEST_USER_NAME, TEST_PASSWORD_SECURE_STRING))
        );
        final List<String> firstGenerationClusterPrivileges = new ArrayList<>(randomSubsetOf(ClusterPrivilegeResolver.names()));
        // At a minimum include privilege to manage own API key to ensure no 403
        firstGenerationClusterPrivileges.add(randomFrom("manage_api_key", "manage_own_api_key"));
        final RoleDescriptor firstGenerationRoleDescriptor = putRoleWithClusterPrivileges(
            nativeRealmRole,
            firstGenerationClusterPrivileges.toArray(new String[0])
        );
        final Tuple<List<CreateApiKeyResponse>, List<Map<String, Object>>> firstGenerationApiKeys = createApiKeys(
            Collections.singletonMap("Authorization", basicAuthHeaderValue(nativeRealmUser, TEST_PASSWORD_SECURE_STRING)),
            randomIntBetween(1, 5),
            null,
            "all"
        );
        final List<String> firstGenerationApiKeyIds = firstGenerationApiKeys.v1().stream().map(CreateApiKeyResponse::getId).toList();
        expectAttributesForApiKeys(
            firstGenerationApiKeyIds,
            Map.of(ApiKeyAttribute.LIMITED_BY_ROLE_DESCRIPTORS, Set.of(firstGenerationRoleDescriptor))
        );

        // Update user's permissions and create new API keys for the user. The new API keys will have different limited-by role descriptors
        final List<String> secondGenerationClusterPrivileges = randomValueOtherThan(firstGenerationClusterPrivileges, () -> {
            final List<String> privs = new ArrayList<>(randomSubsetOf(ClusterPrivilegeResolver.names()));
            // At a minimum include privilege to manage own API key to ensure no 403
            privs.add(randomFrom("manage_api_key", "manage_own_api_key"));
            return privs;
        });
        final RoleDescriptor secondGenerationRoleDescriptor = putRoleWithClusterPrivileges(
            nativeRealmRole,
            secondGenerationClusterPrivileges.toArray(new String[0])
        );
        final Tuple<List<CreateApiKeyResponse>, List<Map<String, Object>>> secondGenerationApiKeys = createApiKeys(
            Collections.singletonMap("Authorization", basicAuthHeaderValue(nativeRealmUser, TEST_PASSWORD_SECURE_STRING)),
            randomIntBetween(1, 5),
            null,
            "all"
        );
        final List<String> secondGenerationApiKeyIds = secondGenerationApiKeys.v1().stream().map(CreateApiKeyResponse::getId).toList();
        expectAttributesForApiKeys(
            secondGenerationApiKeyIds,
            Map.of(ApiKeyAttribute.LIMITED_BY_ROLE_DESCRIPTORS, Set.of(secondGenerationRoleDescriptor))
        );
        // Update user role then bulk update all API keys. This should result in new limited-by role descriptors for all API keys
        final List<String> allIds = Stream.concat(firstGenerationApiKeyIds.stream(), secondGenerationApiKeyIds.stream()).toList();
        final List<String> finalClusterPrivileges = randomValueOtherThanMany(
            p -> firstGenerationClusterPrivileges.equals(p) || secondGenerationClusterPrivileges.equals(p),
            () -> {
                final List<String> privs = new ArrayList<>(randomSubsetOf(ClusterPrivilegeResolver.names()));
                // At a minimum include privilege to manage own API key to ensure no 403
                privs.add(randomFrom("manage_api_key", "manage_own_api_key"));
                return privs;
            }
        );
        final RoleDescriptor finalRoleDescriptor = putRoleWithClusterPrivileges(
            nativeRealmRole,
            finalClusterPrivileges.toArray(new String[0])
        );

        final var response = executeBulkUpdateApiKey(
            nativeRealmUser,
            BulkUpdateApiKeyRequest.usingApiKeyIds(allIds.toArray(String[]::new))
        );

        assertThat(response.getErrorDetails(), anEmptyMap());
        assertThat(response.getNoops(), empty());
        assertThat(response.getUpdated(), containsInAnyOrder(allIds.toArray()));
        expectAttributesForApiKeys(allIds, Map.of(ApiKeyAttribute.LIMITED_BY_ROLE_DESCRIPTORS, Set.of(finalRoleDescriptor)));
    }

    public void testUpdateApiKeysAutoUpdatesUserFields() throws Exception {
        // Create separate native realm user and role for user role change test
        final var nativeRealmUser = randomAlphaOfLengthBetween(5, 10);
        final var nativeRealmRole = randomAlphaOfLengthBetween(5, 10);
        createNativeRealmUser(
            nativeRealmUser,
            nativeRealmRole,
            new String(HASHER.hash(TEST_PASSWORD_SECURE_STRING)),
            Collections.singletonMap("Authorization", basicAuthHeaderValue(TEST_USER_NAME, TEST_PASSWORD_SECURE_STRING))
        );
        final List<String> clusterPrivileges = new ArrayList<>(randomSubsetOf(ClusterPrivilegeResolver.names()));
        // At a minimum include privilege to manage own API key to ensure no 403
        clusterPrivileges.add(randomFrom("manage_api_key", "manage_own_api_key"));
        final RoleDescriptor roleDescriptorBeforeUpdate = putRoleWithClusterPrivileges(
            nativeRealmRole,
            clusterPrivileges.toArray(new String[0])
        );

        // Create api key
        final CreateApiKeyResponse createdApiKey = createApiKeys(
            Collections.singletonMap("Authorization", basicAuthHeaderValue(nativeRealmUser, TEST_PASSWORD_SECURE_STRING)),
            1,
            null,
            "all"
        ).v1().get(0);
        final String apiKeyId = createdApiKey.getId();
        doTestApiKeyHasExpectedAttributes(
            apiKeyId,
            Map.of(ApiKeyAttribute.LIMITED_BY_ROLE_DESCRIPTORS, Set.of(roleDescriptorBeforeUpdate))
        );

        final List<String> newClusterPrivileges = randomValueOtherThan(clusterPrivileges, () -> {
            final List<String> privs = new ArrayList<>(randomSubsetOf(ClusterPrivilegeResolver.names()));
            // At a minimum include privilege to manage own API key to ensure no 403
            privs.add(randomFrom("manage_api_key", "manage_own_api_key"));
            return privs;
        });

        // Update user role
        final RoleDescriptor roleDescriptorAfterUpdate = putRoleWithClusterPrivileges(
            nativeRealmRole,
            newClusterPrivileges.toArray(new String[0])
        );

        UpdateApiKeyResponse response = updateSingleApiKeyMaybeUsingBulkAction(
            nativeRealmUser,
            UpdateApiKeyRequest.usingApiKeyId(apiKeyId)
        );

        assertNotNull(response);
        assertTrue(response.isUpdated());
        doTestApiKeyHasExpectedAttributes(apiKeyId, Map.of(ApiKeyAttribute.LIMITED_BY_ROLE_DESCRIPTORS, Set.of(roleDescriptorAfterUpdate)));

        // Update user role name only
        final RoleDescriptor roleDescriptorWithNewName = putRoleWithClusterPrivileges(
            randomValueOtherThan(nativeRealmRole, () -> randomAlphaOfLength(10)),
            // Keep old privileges
            newClusterPrivileges.toArray(new String[0])
        );
        final User updatedUser = AuthenticationTestHelper.userWithRandomMetadataAndDetails(
            nativeRealmUser,
            roleDescriptorWithNewName.getName()
        );
        updateUser(updatedUser);

        // Update API key
        response = updateSingleApiKeyMaybeUsingBulkAction(nativeRealmUser, UpdateApiKeyRequest.usingApiKeyId(apiKeyId));

        assertNotNull(response);
        assertTrue(response.isUpdated());
        final Map<String, Object> expectedCreator = new HashMap<>();
        expectedCreator.put("principal", updatedUser.principal());
        expectedCreator.put("full_name", updatedUser.fullName());
        expectedCreator.put("email", updatedUser.email());
        expectedCreator.put("metadata", updatedUser.metadata());
        expectedCreator.put("realm_type", "native");
        expectedCreator.put("realm", "index");
        doTestApiKeyHasExpectedAttributes(
            apiKeyId,
            Map.of(ApiKeyAttribute.CREATOR, expectedCreator, ApiKeyAttribute.LIMITED_BY_ROLE_DESCRIPTORS, Set.of(roleDescriptorWithNewName))
        );
    }

    public void testUpdateApiKeysNotFoundScenarios() throws Exception {
        final Tuple<CreateApiKeyResponse, Map<String, Object>> createdApiKey = createApiKey(TEST_USER_NAME, null);
        final var apiKeyId = createdApiKey.v1().getId();
        final var expectedRoleDescriptor = new RoleDescriptor(randomAlphaOfLength(10), new String[] { "all" }, null, null);
        final var request = new UpdateApiKeyRequest(
            apiKeyId,
            List.of(expectedRoleDescriptor),
            ApiKeyTests.randomMetadata(),
            ApiKeyTests.randomFutureExpirationTime()
        );

        // Validate can update own API key
        final UpdateApiKeyResponse response = updateSingleApiKeyMaybeUsingBulkAction(TEST_USER_NAME, request);
        assertNotNull(response);
        assertTrue(response.isUpdated());

        // Test not found exception on non-existent API key
        final var otherApiKeyId = randomValueOtherThan(apiKeyId, () -> randomAlphaOfLength(20));
        doTestUpdateApiKeysNotFound(
            new UpdateApiKeyRequest(
                otherApiKeyId,
                request.getRoleDescriptors(),
                request.getMetadata(),
                ApiKeyTests.randomFutureExpirationTime()
            )
        );

        // Test not found exception on other user's API key
        final Tuple<CreateApiKeyResponse, Map<String, Object>> otherUsersApiKey = createApiKey("user_with_manage_api_key_role", null);
        doTestUpdateApiKeysNotFound(
            new UpdateApiKeyRequest(
                otherUsersApiKey.v1().getId(),
                request.getRoleDescriptors(),
                request.getMetadata(),
                ApiKeyTests.randomFutureExpirationTime()
            )
        );

        // Test not found exception on API key of user with the same username but from a different realm
        // Create native realm user with same username but different password to allow us to create an API key for _that_ user
        // instead of file realm one
        final var passwordSecureString = new SecureString("x-pack-test-other-password".toCharArray());
        createNativeRealmUser(
            TEST_USER_NAME,
            TEST_ROLE,
            new String(HASHER.hash(passwordSecureString)),
            Collections.singletonMap("Authorization", basicAuthHeaderValue(TEST_USER_NAME, TEST_PASSWORD_SECURE_STRING))
        );
        final CreateApiKeyResponse apiKeyForNativeRealmUser = createApiKeys(
            Collections.singletonMap("Authorization", basicAuthHeaderValue(TEST_USER_NAME, passwordSecureString)),
            1,
            null,
            "all"
        ).v1().get(0);
        doTestUpdateApiKeysNotFound(
            new UpdateApiKeyRequest(
                apiKeyForNativeRealmUser.getId(),
                request.getRoleDescriptors(),
                request.getMetadata(),
                ApiKeyTests.randomFutureExpirationTime()
            )
        );
    }

    public void testInvalidUpdateApiKeysScenarios() throws ExecutionException, InterruptedException {
        final List<String> apiKeyPrivileges = new ArrayList<>(randomSubsetOf(ClusterPrivilegeResolver.names()));
        // At a minimum include privilege to manage own API key to ensure no 403
        apiKeyPrivileges.add(randomFrom("manage_api_key", "manage_own_api_key"));
        final CreateApiKeyResponse createdApiKey = createApiKeys(TEST_USER_NAME, 1, null, apiKeyPrivileges.toArray(new String[0])).v1()
            .get(0);
        final var apiKeyId = createdApiKey.getId();

        final var roleDescriptor = new RoleDescriptor(randomAlphaOfLength(10), new String[] { "manage_own_api_key" }, null, null);
        final var request = new UpdateApiKeyRequest(
            apiKeyId,
            List.of(roleDescriptor),
            ApiKeyTests.randomMetadata(),
            ApiKeyTests.randomFutureExpirationTime()
        );
        final PlainActionFuture<UpdateApiKeyResponse> updateListener = new PlainActionFuture<>();
        client().filterWithHeader(
            Collections.singletonMap(
                "Authorization",
                "ApiKey " + getBase64EncodedApiKeyValue(createdApiKey.getId(), createdApiKey.getKey())
            )
        ).execute(UpdateApiKeyAction.INSTANCE, request, updateListener);

        final var apiKeysNotAllowedEx = expectThrows(ExecutionException.class, updateListener::get);
        assertThat(apiKeysNotAllowedEx.getCause(), instanceOf(IllegalArgumentException.class));
        assertThat(
            apiKeysNotAllowedEx.getMessage(),
            containsString("authentication via API key not supported: only the owner user can update an API key")
        );

        final boolean invalidated = randomBoolean();
        if (invalidated) {
            final PlainActionFuture<InvalidateApiKeyResponse> listener = new PlainActionFuture<>();
            client().execute(InvalidateApiKeyAction.INSTANCE, InvalidateApiKeyRequest.usingRealmName("file"), listener);
            final var invalidateResponse = listener.get();
            assertThat(invalidateResponse.getErrors(), empty());
            assertThat(invalidateResponse.getInvalidatedApiKeys(), contains(apiKeyId));
        }
        if (invalidated == false || randomBoolean()) {
            final var dayBefore = Instant.now().minus(1L, ChronoUnit.DAYS);
            assertTrue(Instant.now().isAfter(dayBefore));
            final var expirationDateUpdatedResponse = client().prepareUpdate(SECURITY_MAIN_ALIAS, apiKeyId)
                .setDoc("expiration_time", dayBefore.toEpochMilli())
                .setRefreshPolicy(IMMEDIATE)
                .get();
            assertThat(expirationDateUpdatedResponse.getResult(), is(DocWriteResponse.Result.UPDATED));
        }

        final var ex = expectThrowsWithUnwrappedExecutionException(
            IllegalArgumentException.class,
            () -> updateSingleApiKeyMaybeUsingBulkAction(TEST_USER_NAME, request)
        );
        if (invalidated) {
            assertThat(ex.getMessage(), containsString("cannot update invalidated API key [" + apiKeyId + "]"));
        } else {
            assertThat(ex.getMessage(), containsString("cannot update expired API key [" + apiKeyId + "]"));
        }
    }

    public void testUpdateApiKeysAccountsForSecurityDomains() throws Exception {
        final Tuple<CreateApiKeyResponse, Map<String, Object>> createdApiKey = createApiKey(TEST_USER_NAME, null);
        final var apiKeyId = createdApiKey.v1().getId();

        final ServiceWithNodeName serviceWithNodeName = getServiceWithNodeName();
        final RealmConfig.RealmIdentifier creatorRealmOnCreatedApiKey = new RealmConfig.RealmIdentifier(FileRealmSettings.TYPE, "file");
        final RealmConfig.RealmIdentifier otherRealmInDomain = AuthenticationTestHelper.randomRealmIdentifier(true);
        final var realmDomain = new RealmDomain(
            ESTestCase.randomAlphaOfLengthBetween(3, 8),
            Set.of(creatorRealmOnCreatedApiKey, otherRealmInDomain)
        );
        // Update should work for any of the realms within the domain
        final var authenticatingRealm = randomFrom(creatorRealmOnCreatedApiKey, otherRealmInDomain);
        final var authentication = randomValueOtherThanMany(
            Authentication::isApiKey,
            () -> AuthenticationTestHelper.builder()
                .user(new User(TEST_USER_NAME, TEST_ROLE))
                .realmRef(
                    new Authentication.RealmRef(
                        authenticatingRealm.getName(),
                        authenticatingRealm.getType(),
                        serviceWithNodeName.nodeName(),
                        realmDomain
                    )
                )
                .build()
        );
        final BulkUpdateApiKeyResponse response = updateApiKeys(
            serviceWithNodeName.service(),
            authentication,
            BulkUpdateApiKeyRequest.usingApiKeyIds(apiKeyId),
            Set.of()
        );

        assertSingleUpdate(apiKeyId, response);
        final Map<String, Object> expectedCreator = new HashMap<>();
        expectedCreator.put("principal", TEST_USER_NAME);
        expectedCreator.put("full_name", null);
        expectedCreator.put("email", null);
        expectedCreator.put("metadata", Map.of());
        expectedCreator.put("realm_type", authenticatingRealm.getType());
        expectedCreator.put("realm", authenticatingRealm.getName());
        final XContentBuilder builder = realmDomain.toXContent(XContentFactory.jsonBuilder(), null);
        expectedCreator.put("realm_domain", XContentHelper.convertToMap(BytesReference.bytes(builder), false, XContentType.JSON).v2());
        expectCreatorForApiKey(expectedCreator, getApiKeyDocument(apiKeyId));
    }

    public void testUpdateApiKeysNoopScenarios() throws Exception {
        final Tuple<CreateApiKeyResponse, Map<String, Object>> createdApiKey = createApiKey(TEST_USER_NAME, null);
        final var apiKeyId = createdApiKey.v1().getId();

        final var initialRequest = new UpdateApiKeyRequest(
            apiKeyId,
            List.of(new RoleDescriptor(randomAlphaOfLength(10), new String[] { "all" }, null, null)),
            // Ensure not `null` to set metadata since we use the initialRequest further down in the test to ensure that
            // metadata updates are non-noops
            randomValueOtherThanMany(Objects::isNull, ApiKeyTests::randomMetadata),
            null // Expiration is relative current time, so must be null to cause noop
        );
        UpdateApiKeyResponse response = updateSingleApiKeyMaybeUsingBulkAction(TEST_USER_NAME, initialRequest);
        assertNotNull(response);
        // First update is not noop, because role descriptors changed and possibly metadata
        assertTrue(response.isUpdated());

        // Update with same request is a noop and does not clear cache
        authenticateWithApiKey(apiKeyId, createdApiKey.v1().getKey());
        final var serviceWithNameForDoc1 = Arrays.stream(internalCluster().getNodeNames())
            .map(n -> internalCluster().getInstance(ApiKeyService.class, n))
            .filter(s -> s.getDocCache().get(apiKeyId) != null)
            .findFirst()
            .orElseThrow();
        final int count = serviceWithNameForDoc1.getDocCache().count();
        response = updateSingleApiKeyMaybeUsingBulkAction(TEST_USER_NAME, initialRequest);
        assertNotNull(response);
        assertFalse(response.isUpdated());
        assertEquals(count, serviceWithNameForDoc1.getDocCache().count());

        // Update with empty request is a noop
        response = updateSingleApiKeyMaybeUsingBulkAction(TEST_USER_NAME, UpdateApiKeyRequest.usingApiKeyId(apiKeyId));
        assertNotNull(response);
        assertFalse(response.isUpdated());

        // Update with different role descriptors is not a noop
        final List<RoleDescriptor> newRoleDescriptors = List.of(
            randomValueOtherThanMany(
                rd -> RoleDescriptorRequestValidator.validate(rd) != null || initialRequest.getRoleDescriptors().contains(rd),
                () -> RoleDescriptorTestHelper.builder().build()
            ),
            randomValueOtherThanMany(
                rd -> RoleDescriptorRequestValidator.validate(rd) != null || initialRequest.getRoleDescriptors().contains(rd),
                () -> RoleDescriptorTestHelper.builder().build()
            )
        );
        response = updateSingleApiKeyMaybeUsingBulkAction(
            TEST_USER_NAME,
            new UpdateApiKeyRequest(apiKeyId, newRoleDescriptors, null, null)
        );
        assertNotNull(response);
        assertTrue(response.isUpdated());

        // Update with re-ordered role descriptors is a noop
        response = updateSingleApiKeyMaybeUsingBulkAction(
            TEST_USER_NAME,
            new UpdateApiKeyRequest(apiKeyId, List.of(newRoleDescriptors.get(1), newRoleDescriptors.get(0)), null, null)
        );
        assertNotNull(response);
        assertFalse(response.isUpdated());

        // Update with different metadata is not a noop
        response = updateSingleApiKeyMaybeUsingBulkAction(
            TEST_USER_NAME,
            new UpdateApiKeyRequest(
                apiKeyId,
                null,
                randomValueOtherThanMany(md -> md == null || md.equals(initialRequest.getMetadata()), ApiKeyTests::randomMetadata),
                null
            )
        );
        assertNotNull(response);
        assertTrue(response.isUpdated());

        // Update with different creator info is not a noop
        // First, ensure that the user role descriptors alone do *not* cause an update, so we can test that we correctly perform the noop
        // check when we update creator info
        final ServiceWithNodeName serviceWithNodeName = getServiceWithNodeName();
        // Role descriptor corresponding to SecuritySettingsSource.TEST_ROLE_YML, i.e., should not result in update
        final Set<RoleDescriptor> oldUserRoleDescriptors = Set.of(
            new RoleDescriptor(
                TEST_ROLE,
                new String[] { "ALL" },
                new RoleDescriptor.IndicesPrivileges[] {
                    RoleDescriptor.IndicesPrivileges.builder().indices("*").allowRestrictedIndices(true).privileges("ALL").build() },
                null
            )
        );
        assertSingleNoop(
            apiKeyId,
            updateApiKeys(
                serviceWithNodeName.service(),
                Authentication.newRealmAuthentication(
                    new User(TEST_USER_NAME, TEST_ROLE),
                    new Authentication.RealmRef("file", "file", serviceWithNodeName.nodeName())
                ),
                BulkUpdateApiKeyRequest.usingApiKeyIds(apiKeyId),
                oldUserRoleDescriptors
            )
        );
        final User updatedUser = AuthenticationTestHelper.userWithRandomMetadataAndDetails(TEST_USER_NAME, TEST_ROLE);
        final RealmConfig.RealmIdentifier creatorRealmOnCreatedApiKey = new RealmConfig.RealmIdentifier(FileRealmSettings.TYPE, "file");
        final boolean noUserChanges = updatedUser.equals(new User(TEST_USER_NAME, TEST_ROLE));
        final Authentication.RealmRef realmRef;
        if (randomBoolean() || noUserChanges) {
            final RealmConfig.RealmIdentifier otherRealmInDomain = AuthenticationTestHelper.randomRealmIdentifier(true);
            final var realmDomain = new RealmDomain(
                ESTestCase.randomAlphaOfLengthBetween(3, 8),
                Set.of(creatorRealmOnCreatedApiKey, otherRealmInDomain)
            );
            // Using other realm from domain should result in update
            realmRef = new Authentication.RealmRef(
                otherRealmInDomain.getName(),
                otherRealmInDomain.getType(),
                serviceWithNodeName.nodeName(),
                realmDomain
            );
        } else {
            realmRef = new Authentication.RealmRef(
                creatorRealmOnCreatedApiKey.getName(),
                creatorRealmOnCreatedApiKey.getType(),
                serviceWithNodeName.nodeName()
            );
        }
        final var authentication = randomValueOtherThanMany(
            Authentication::isApiKey,
            () -> AuthenticationTestHelper.builder().user(updatedUser).realmRef(realmRef).build()
        );
        assertSingleUpdate(
            apiKeyId,
            updateApiKeys(
                serviceWithNodeName.service(),
                authentication,
                BulkUpdateApiKeyRequest.usingApiKeyIds(apiKeyId),
                oldUserRoleDescriptors
            )
        );
    }

    public void testUpdateApiKeysAutoUpdatesLegacySuperuserRoleDescriptor() throws Exception {
        final Tuple<CreateApiKeyResponse, Map<String, Object>> createdApiKey = createApiKey(TEST_USER_NAME, null);
        final var apiKeyId = createdApiKey.v1().getId();
        final ServiceWithNodeName serviceWithNodeName = getServiceWithNodeName();
        final Authentication authentication = Authentication.newRealmAuthentication(
            new User(TEST_USER_NAME, TEST_ROLE),
            new Authentication.RealmRef("file", "file", serviceWithNodeName.nodeName())
        );
        final Set<RoleDescriptor> legacySuperuserRoleDescriptor = Set.of(ApiKeyService.LEGACY_SUPERUSER_ROLE_DESCRIPTOR);
        // Force set user role descriptors to 7.x legacy superuser role descriptors
        assertSingleUpdate(
            apiKeyId,
            updateApiKeys(
                serviceWithNodeName.service(),
                authentication,
                BulkUpdateApiKeyRequest.usingApiKeyIds(apiKeyId),
                legacySuperuserRoleDescriptor
            )
        );
        // raw document has the legacy superuser role descriptor
        expectRoleDescriptorsForApiKey("limited_by_role_descriptors", legacySuperuserRoleDescriptor, getApiKeyDocument(apiKeyId));

        final Set<RoleDescriptor> currentSuperuserRoleDescriptors = Set.of(ReservedRolesStore.SUPERUSER_ROLE_DESCRIPTOR);
        // The first request is not a noop because we are auto-updating the legacy role descriptors to 8.x role descriptors
        assertSingleUpdate(
            apiKeyId,
            updateApiKeys(
                serviceWithNodeName.service(),
                authentication,
                BulkUpdateApiKeyRequest.usingApiKeyIds(apiKeyId),
                currentSuperuserRoleDescriptors
            )
        );
        doTestApiKeyHasExpectedAttributes(apiKeyId, Map.of(ApiKeyAttribute.LIMITED_BY_ROLE_DESCRIPTORS, currentSuperuserRoleDescriptors));
        // Second update is noop because role descriptors were auto-updated by the previous request
        assertSingleNoop(
            apiKeyId,
            updateApiKeys(
                serviceWithNodeName.service(),
                authentication,
                BulkUpdateApiKeyRequest.usingApiKeyIds(apiKeyId),
                currentSuperuserRoleDescriptors
            )
        );
    }

    public void testUpdateApiKeysClearsApiKeyDocCache() throws Exception {
        final List<ServiceWithNodeName> services = Arrays.stream(internalCluster().getNodeNames())
            .map(n -> new ServiceWithNodeName(internalCluster().getInstance(ApiKeyService.class, n), n))
            .toList();

        // Create two API keys and authenticate with them
        final var apiKey1 = createApiKeyAndAuthenticateWithIt();
        final var apiKey2 = createApiKeyAndAuthenticateWithIt();

        // Find out which nodes handled the above authentication requests
        final var serviceWithNameForDoc1 = services.stream()
            .filter(s -> s.service().getDocCache().get(apiKey1.v1()) != null)
            .findFirst()
            .orElseThrow();
        final var serviceWithNameForDoc2 = services.stream()
            .filter(s -> s.service().getDocCache().get(apiKey2.v1()) != null)
            .findFirst()
            .orElseThrow();
        final var serviceForDoc1 = serviceWithNameForDoc1.service();
        final var serviceForDoc2 = serviceWithNameForDoc2.service();
        assertNotNull(serviceForDoc1.getFromCache(apiKey1.v1()));
        assertNotNull(serviceForDoc2.getFromCache(apiKey2.v1()));

        final boolean sameServiceNode = serviceWithNameForDoc1 == serviceWithNameForDoc2;
        if (sameServiceNode) {
            assertEquals(2, serviceForDoc1.getDocCache().count());
        } else {
            assertEquals(1, serviceForDoc1.getDocCache().count());
            assertEquals(1, serviceForDoc2.getDocCache().count());
        }

        final int serviceForDoc1AuthCacheCount = serviceForDoc1.getApiKeyAuthCache().count();
        final int serviceForDoc2AuthCacheCount = serviceForDoc2.getApiKeyAuthCache().count();

        // Update the first key
        final UpdateApiKeyResponse response = updateSingleApiKeyMaybeUsingBulkAction(
            ES_TEST_ROOT_USER,
            new UpdateApiKeyRequest(
                apiKey1.v1(),
                List.of(),
                // Set metadata to ensure update
                Map.of(randomAlphaOfLength(5), randomAlphaOfLength(10)),
                ApiKeyTests.randomFutureExpirationTime()
            )
        );

        assertNotNull(response);
        assertTrue(response.isUpdated());

        // The doc cache entry should be gone for the first key
        if (sameServiceNode) {
            assertEquals(1, serviceForDoc1.getDocCache().count());
            assertNull(serviceForDoc1.getDocCache().get(apiKey1.v1()));
            assertNotNull(serviceForDoc1.getDocCache().get(apiKey2.v1()));
        } else {
            assertEquals(0, serviceForDoc1.getDocCache().count());
            assertEquals(1, serviceForDoc2.getDocCache().count());
        }

        // Auth cache has not been affected
        assertEquals(serviceForDoc1AuthCacheCount, serviceForDoc1.getApiKeyAuthCache().count());
        assertEquals(serviceForDoc2AuthCacheCount, serviceForDoc2.getApiKeyAuthCache().count());
    }

    private List<RoleDescriptor> randomRoleDescriptors() {
        int caseNo = randomIntBetween(0, 3);
        return switch (caseNo) {
            case 0 -> List.of(new RoleDescriptor(randomAlphaOfLength(10), new String[] { "all" }, null, null));
            case 1 -> List.of(
                new RoleDescriptor(randomAlphaOfLength(10), new String[] { "all" }, null, null),
                randomValueOtherThanMany(
                    rd -> RoleDescriptorRequestValidator.validate(rd) != null,
<<<<<<< HEAD
                    () -> RoleDescriptorTestHelper.builder().allowRemoteIndices(true).build()
=======
                    () -> RoleDescriptorTests.randomRoleDescriptor(false, true, false, true)
>>>>>>> 02962400
                )
            );
            case 2 -> null;
            // vary default role descriptor assigned to created API keys by name only
            case 3 -> List.of(
                new RoleDescriptor(
                    randomValueOtherThan(DEFAULT_API_KEY_ROLE_DESCRIPTOR.getName(), () -> randomAlphaOfLength(10)),
                    DEFAULT_API_KEY_ROLE_DESCRIPTOR.getClusterPrivileges(),
                    DEFAULT_API_KEY_ROLE_DESCRIPTOR.getIndicesPrivileges(),
                    DEFAULT_API_KEY_ROLE_DESCRIPTOR.getRunAs()
                )
            );
            default -> throw new IllegalStateException("unexpected case no");
        };
    }

    private void doTestUpdateApiKeysNotFound(final UpdateApiKeyRequest request) {
        final var ex = expectThrowsWithUnwrappedExecutionException(
            ResourceNotFoundException.class,
            () -> updateSingleApiKeyMaybeUsingBulkAction(TEST_USER_NAME, request)
        );
        assertThat(ex.getMessage(), containsString("no API key owned by requesting user found for ID [" + request.getId() + "]"));
    }

    private enum ApiKeyAttribute {
        CREATOR,
        METADATA,
        ASSIGNED_ROLE_DESCRIPTORS,
        LIMITED_BY_ROLE_DESCRIPTORS
    }

    // Check attributes with both the raw document and the get api key response whenever possible
    @SuppressWarnings("unchecked")
    private void doTestApiKeyHasExpectedAttributes(String apiKeyId, Map<ApiKeyAttribute, Object> attributes) throws IOException {
        final Map<String, Object> apiKeyDocMap = getApiKeyDocument(apiKeyId);
        final boolean useGetApiKey = randomBoolean();
        ApiKey apiKeyInfo = getApiKeyInfo(client(), apiKeyId, true, useGetApiKey);
        // Update does not change API key type
        assertThat(apiKeyDocMap.get("type"), equalTo("rest"));
        assertThat(apiKeyInfo.getType(), equalTo(ApiKey.Type.REST));
        for (Map.Entry<ApiKeyAttribute, Object> entry : attributes.entrySet()) {
            switch (entry.getKey()) {
                case CREATOR -> {
                    final var creatorMap = (Map<String, Object>) entry.getValue();
                    expectCreatorForApiKey(creatorMap, apiKeyDocMap);
                    assertThat("useGetApiKey: " + useGetApiKey, creatorMap.get("principal"), equalTo(apiKeyInfo.getUsername()));
                    assertThat("useGetApiKey: " + useGetApiKey, creatorMap.get("realm"), equalTo(apiKeyInfo.getRealm()));
                }
                case METADATA -> {
                    final var metadata = (Map<String, Object>) entry.getValue();
                    expectMetadataForApiKey(metadata, apiKeyDocMap);
                    assertThat("useGetApiKey: " + useGetApiKey, metadata, equalTo(apiKeyInfo.getMetadata()));
                }
                case ASSIGNED_ROLE_DESCRIPTORS -> {
                    final var expectedRoleDescriptors = (Collection<RoleDescriptor>) entry.getValue();
                    expectRoleDescriptorsForApiKey("role_descriptors", expectedRoleDescriptors, apiKeyDocMap);
                    assertThat(
                        "useGetApiKey: " + useGetApiKey,
                        expectedRoleDescriptors,
                        containsInAnyOrder(apiKeyInfo.getRoleDescriptors().toArray(RoleDescriptor[]::new))
                    );
                }
                case LIMITED_BY_ROLE_DESCRIPTORS -> {
                    final var expectedRoleDescriptors = (Collection<RoleDescriptor>) entry.getValue();
                    expectRoleDescriptorsForApiKey("limited_by_role_descriptors", expectedRoleDescriptors, apiKeyDocMap);
                    assertThat(
                        "useGetApiKey: " + useGetApiKey,
                        expectedRoleDescriptors,
                        containsInAnyOrder(apiKeyInfo.getLimitedBy().roleDescriptorsList().iterator().next().toArray(RoleDescriptor[]::new))
                    );
                }
                default -> throw new IllegalStateException("unexpected attribute name");
            }
        }
    }

    private void expectAttributesForApiKeys(List<String> apiKeyIds, Map<ApiKeyAttribute, Object> attributes) throws IOException {
        for (String apiKeyId : apiKeyIds) {
            doTestApiKeyHasExpectedAttributes(apiKeyId, attributes);
        }
    }

    private void expectMetadataForApiKey(final Map<String, Object> expectedMetadata, final Map<String, Object> actualRawApiKeyDoc) {
        assertNotNull(actualRawApiKeyDoc);
        @SuppressWarnings("unchecked")
        final var actualMetadata = (Map<String, Object>) actualRawApiKeyDoc.get("metadata_flattened");
        // Internally, metadata may be stored as `null`. However, it is always exposed as an empty map through the API. We define
        // `expectedMetadata` as the expected value according to the API, so we need to account for this discrepancy here
        if (expectedMetadata.isEmpty()) {
            assertThat("for api key doc " + actualRawApiKeyDoc, actualMetadata, anyOf(nullValue(), anEmptyMap()));
        } else {
            assertThat("for api key doc " + actualRawApiKeyDoc, actualMetadata, equalTo(expectedMetadata));
        }
    }

    private void expectCreatorForApiKey(final Map<String, Object> expectedCreator, final Map<String, Object> actualRawApiKeyDoc) {
        assertNotNull(actualRawApiKeyDoc);
        @SuppressWarnings("unchecked")
        final var actualCreator = (Map<String, Object>) actualRawApiKeyDoc.get("creator");
        assertThat("for api key doc " + actualRawApiKeyDoc, actualCreator, equalTo(expectedCreator));
    }

    @SuppressWarnings("unchecked")
    private void expectRoleDescriptorsForApiKey(
        final String roleDescriptorType,
        final Collection<RoleDescriptor> expectedRoleDescriptors,
        final Map<String, Object> actualRawApiKeyDoc
    ) throws IOException {
        assertNotNull(actualRawApiKeyDoc);
        assertThat(roleDescriptorType, in(new String[] { "role_descriptors", "limited_by_role_descriptors" }));
        final var rawRoleDescriptor = (Map<String, Object>) actualRawApiKeyDoc.get(roleDescriptorType);
        assertEquals(expectedRoleDescriptors.size(), rawRoleDescriptor.size());
        for (RoleDescriptor expectedRoleDescriptor : expectedRoleDescriptors) {
            assertThat(rawRoleDescriptor, hasKey(expectedRoleDescriptor.getName()));
            final var descriptor = (Map<String, ?>) rawRoleDescriptor.get(expectedRoleDescriptor.getName());
            final var roleDescriptor = RoleDescriptor.parserBuilder()
                .allowRestriction(true)
                .allowDescription(true)
                .build()
                .parse(
                    expectedRoleDescriptor.getName(),
                    XContentTestUtils.convertToXContent(descriptor, XContentType.JSON),
                    XContentType.JSON
                );
            assertEquals(expectedRoleDescriptor, roleDescriptor);
        }
    }

    private Map<String, Object> getApiKeyDocument(String apiKeyId) {
        return client().execute(TransportGetAction.TYPE, new GetRequest(SECURITY_MAIN_ALIAS, apiKeyId)).actionGet().getSource();
    }

    private ServiceWithNodeName getServiceWithNodeName() {
        final var nodeName = randomFrom(internalCluster().getNodeNames());
        final var service = internalCluster().getInstance(ApiKeyService.class, nodeName);
        return new ServiceWithNodeName(service, nodeName);
    }

    private record ServiceWithNodeName(ApiKeyService service, String nodeName) {}

    private Tuple<String, String> createApiKeyAndAuthenticateWithIt() throws IOException {
        Client client = authorizedClient();

        final CreateApiKeyResponse createApiKeyResponse = new CreateApiKeyRequestBuilder(client).setName("test key")
            .setMetadata(ApiKeyTests.randomMetadata())
            .setRefreshPolicy(randomFrom(IMMEDIATE, WAIT_UNTIL))
            .get();
        final String docId = createApiKeyResponse.getId();
        authenticateWithApiKey(docId, createApiKeyResponse.getKey());
        return Tuple.tuple(docId, createApiKeyResponse.getKey().toString());
    }

    private Map<String, Object> authenticateWithApiKey(String id, SecureString key) throws IOException {
        final RequestOptions requestOptions = RequestOptions.DEFAULT.toBuilder()
            .addHeader("Authorization", "ApiKey " + getBase64EncodedApiKeyValue(id, key))
            .build();
        final TestSecurityClient securityClient = getSecurityClient(requestOptions);
        final Map<String, Object> response = securityClient.authenticate();

        final String authenticationTypeString = String.valueOf(response.get(User.Fields.AUTHENTICATION_TYPE.getPreferredName()));
        final Authentication.AuthenticationType authenticationType = Authentication.AuthenticationType.valueOf(
            authenticationTypeString.toUpperCase(Locale.ROOT)
        );
        assertThat(authenticationType, is(Authentication.AuthenticationType.API_KEY));

        assertThat(ObjectPath.evaluate(response, "api_key.id"), is(id));

        return response;
    }

    private String getBase64EncodedApiKeyValue(String id, SecureString key) {
        final String base64ApiKeyKeyValue = Base64.getEncoder().encodeToString((id + ":" + key).getBytes(StandardCharsets.UTF_8));
        return base64ApiKeyKeyValue;
    }

    private void assertApiKeyNotCreated(Client client, String keyName) throws ExecutionException, InterruptedException {
        new RefreshRequestBuilder(client).setIndices(SECURITY_MAIN_ALIAS).execute().get();
        assertEquals(
            0,
            client.execute(GetApiKeyAction.INSTANCE, GetApiKeyRequest.builder().apiKeyName(keyName).ownedByAuthenticatedUser(false).build())
                .get()
                .getApiKeyInfoList()
                .size()
        );
    }

    private void verifyApiKeyInfos(
        int expectedNumberOfApiKeys,
        List<CreateApiKeyResponse> responses,
        List<Map<String, Object>> metadatas,
        List<RoleDescriptor> expectedRoleDescriptors,
        List<RoleDescriptor> expectedLimitedByRoleDescriptors,
        List<GetApiKeyResponse.Item> apiKeyInfos,
        Set<String> validApiKeyIds,
        List<String> invalidatedApiKeyIds
    ) {
        verifyApiKeyInfos(
            ES_TEST_ROOT_USER,
            expectedNumberOfApiKeys,
            responses,
            metadatas,
            expectedRoleDescriptors,
            expectedLimitedByRoleDescriptors,
            apiKeyInfos.stream().map(GetApiKeyResponse.Item::apiKeyInfo).toList(),
            validApiKeyIds,
            invalidatedApiKeyIds
        );
    }

    private void verifyApiKeyInfos(
        String user,
        int expectedNumberOfApiKeys,
        List<CreateApiKeyResponse> responses,
        List<Map<String, Object>> metadatas,
        List<RoleDescriptor> expectedRoleDescriptors,
        List<RoleDescriptor> expectedLimitedByRoleDescriptors,
        List<ApiKey> apiKeyInfos,
        Set<String> validApiKeyIds,
        List<String> invalidatedApiKeyIds
    ) {
        verifyApiKeyInfos(
            new String[] { user },
            expectedNumberOfApiKeys,
            responses,
            metadatas,
            expectedRoleDescriptors,
            (ignore) -> expectedLimitedByRoleDescriptors,
            apiKeyInfos,
            validApiKeyIds,
            invalidatedApiKeyIds
        );
    }

    private void verifyApiKeyInfos(
        String[] user,
        int expectedNumberOfApiKeys,
        List<CreateApiKeyResponse> responses,
        List<Map<String, Object>> metadatas,
        List<RoleDescriptor> expectedRoleDescriptors,
        Function<String, List<RoleDescriptor>> expectedLimitedByRoleDescriptorsLookup,
        List<ApiKey> apiKeyInfos,
        Set<String> validApiKeyIds,
        List<String> invalidatedApiKeyIds
    ) {
        assertThat(apiKeyInfos.size(), equalTo(expectedNumberOfApiKeys));
        List<String> expectedIds = responses.stream()
            .filter(o -> validApiKeyIds.contains(o.getId()))
            .map(o -> o.getId())
            .collect(Collectors.toList());
        List<String> actualIds = apiKeyInfos.stream()
            .filter(o -> o.isInvalidated() == false)
            .map(o -> o.getId())
            .collect(Collectors.toList());
        assertThat(actualIds, containsInAnyOrder(expectedIds.toArray(Strings.EMPTY_ARRAY)));
        List<String> expectedNames = responses.stream()
            .filter(o -> validApiKeyIds.contains(o.getId()))
            .map(o -> o.getName())
            .collect(Collectors.toList());
        List<String> actualNames = apiKeyInfos.stream()
            .filter(o -> o.isInvalidated() == false)
            .map(o -> o.getName())
            .collect(Collectors.toList());
        assertThat(actualNames, containsInAnyOrder(expectedNames.toArray(Strings.EMPTY_ARRAY)));
        Set<String> expectedUsernames = (validApiKeyIds.isEmpty()) ? Collections.emptySet() : Set.of(user);
        Set<String> actualUsernames = apiKeyInfos.stream()
            .filter(o -> o.isInvalidated() == false)
            .map(o -> o.getUsername())
            .collect(Collectors.toSet());
        assertThat(actualUsernames, containsInAnyOrder(expectedUsernames.toArray(Strings.EMPTY_ARRAY)));
        if (invalidatedApiKeyIds != null) {
            List<String> actualInvalidatedApiKeyIds = apiKeyInfos.stream()
                .filter(o -> o.isInvalidated())
                .map(o -> o.getId())
                .collect(Collectors.toList());
            assertThat(invalidatedApiKeyIds, containsInAnyOrder(actualInvalidatedApiKeyIds.toArray(Strings.EMPTY_ARRAY)));
        }
        if (metadatas != null) {
            final HashMap<String, Map<String, Object>> idToMetadata = IntStream.range(0, responses.size())
                .collect(
                    (Supplier<HashMap<String, Map<String, Object>>>) HashMap::new,
                    (m, i) -> m.put(responses.get(i).getId(), metadatas.get(i)),
                    HashMap::putAll
                );
            for (ApiKey apiKey : apiKeyInfos) {
                final Map<String, Object> metadata = idToMetadata.get(apiKey.getId());
                assertThat(apiKey.getMetadata(), equalTo(metadata == null ? Map.of() : metadata));
            }
        }
        apiKeyInfos.stream().forEach(apiKeyInfo -> {
            assertThat(apiKeyInfo.getRoleDescriptors(), containsInAnyOrder(expectedRoleDescriptors.toArray(RoleDescriptor[]::new)));
            final List<RoleDescriptor> expectedLimitedByRoleDescriptors = expectedLimitedByRoleDescriptorsLookup.apply(
                apiKeyInfo.getUsername()
            );
            if (expectedLimitedByRoleDescriptors == null) {
                assertThat(apiKeyInfo.getLimitedBy(), nullValue());
            } else {
                assertThat(
                    apiKeyInfo.getLimitedBy().roleDescriptorsList().iterator().next(),
                    containsInAnyOrder(expectedLimitedByRoleDescriptors.toArray(RoleDescriptor[]::new))
                );
            }
        });
    }

    private Tuple<CreateApiKeyResponse, Map<String, Object>> createApiKey(String user, TimeValue expiration) {
        final Tuple<List<CreateApiKeyResponse>, List<Map<String, Object>>> res = createApiKeys(
            user,
            1,
            expiration,
            DEFAULT_API_KEY_ROLE_DESCRIPTOR.getClusterPrivileges()
        );
        return new Tuple<>(res.v1().get(0), res.v2().get(0));
    }

    private Tuple<List<CreateApiKeyResponse>, List<Map<String, Object>>> createApiKeys(int noOfApiKeys, TimeValue expiration) {
        return createApiKeys(ES_TEST_ROOT_USER, noOfApiKeys, expiration, DEFAULT_API_KEY_ROLE_DESCRIPTOR.getClusterPrivileges());
    }

    private Tuple<List<CreateApiKeyResponse>, List<Map<String, Object>>> createApiKeys(
        int noOfApiKeys,
        String namePrefix,
        TimeValue expiration
    ) {
        final Map<String, String> headers = Collections.singletonMap(
            "Authorization",
            basicAuthHeaderValue(ES_TEST_ROOT_USER, TEST_PASSWORD_SECURE_STRING)
        );
        return createApiKeys(headers, noOfApiKeys, namePrefix, expiration, DEFAULT_API_KEY_ROLE_DESCRIPTOR.getClusterPrivileges());
    }

    private Tuple<List<CreateApiKeyResponse>, List<Map<String, Object>>> createApiKeys(
        String user,
        int noOfApiKeys,
        TimeValue expiration,
        String... clusterPrivileges
    ) {
        final Map<String, String> headers = Collections.singletonMap(
            "Authorization",
            basicAuthHeaderValue(user, TEST_PASSWORD_SECURE_STRING)
        );
        return createApiKeys(headers, noOfApiKeys, expiration, clusterPrivileges);
    }

    private Tuple<List<CreateApiKeyResponse>, List<Map<String, Object>>> createApiKeys(
        String owningUser,
        String authenticatingUser,
        int noOfApiKeys,
        TimeValue expiration,
        String... clusterPrivileges
    ) {
        final Map<String, String> headers = Map.of(
            "Authorization",
            basicAuthHeaderValue(authenticatingUser, TEST_PASSWORD_SECURE_STRING),
            "es-security-runas-user",
            owningUser
        );
        return createApiKeys(headers, noOfApiKeys, expiration, clusterPrivileges);
    }

    private Tuple<List<CreateApiKeyResponse>, List<Map<String, Object>>> createApiKeys(
        Map<String, String> headers,
        int noOfApiKeys,
        TimeValue expiration,
        String... clusterPrivileges
    ) {
        return createApiKeys(headers, noOfApiKeys, "test-key-", expiration, clusterPrivileges);
    }

    private Tuple<List<CreateApiKeyResponse>, List<Map<String, Object>>> createApiKeys(
        Map<String, String> headers,
        int noOfApiKeys,
        String namePrefix,
        TimeValue expiration,
        String... clusterPrivileges
    ) {
        List<Map<String, Object>> metadatas = new ArrayList<>(noOfApiKeys);
        List<CreateApiKeyResponse> responses = new ArrayList<>();
        for (int i = 0; i < noOfApiKeys; i++) {
            final RoleDescriptor descriptor = new RoleDescriptor(DEFAULT_API_KEY_ROLE_DESCRIPTOR.getName(), clusterPrivileges, null, null);
            Client client = client().filterWithHeader(headers);
            final Map<String, Object> metadata = ApiKeyTests.randomMetadata();
            metadatas.add(metadata);
            final CreateApiKeyResponse response = new CreateApiKeyRequestBuilder(client).setName(
                namePrefix + randomAlphaOfLengthBetween(5, 9) + i
            )
                .setExpiration(expiration)
                .setRoleDescriptors(Collections.singletonList(descriptor))
                .setMetadata(metadata)
                .setRefreshPolicy(i == noOfApiKeys - 1 ? randomFrom(IMMEDIATE, WAIT_UNTIL) : NONE)
                .get();
            assertNotNull(response.getId());
            assertNotNull(response.getKey());
            responses.add(response);
        }
        assertThat(responses.size(), is(noOfApiKeys));
        return new Tuple<>(responses, metadatas);
    }

    /**
     * In order to have negative tests for realm name mismatch, user_with_run_as_role
     * needs to be created in a different realm other than file (which is handled by configureUsers()).
     * This new helper method creates the user in the native realm.
     */
    private void createUserWithRunAsRole() throws ExecutionException, InterruptedException {
        createUserWithRunAsRole(Map.of("Authorization", basicAuthHeaderValue(ES_TEST_ROOT_USER, TEST_PASSWORD_SECURE_STRING)));
    }

    private void createUserWithRunAsRole(Map<String, String> authHeaders) throws ExecutionException, InterruptedException {
        createNativeRealmUser("user_with_run_as_role", "run_as_role", SecuritySettingsSource.TEST_PASSWORD_HASHED, authHeaders);
    }

    private void createNativeRealmUser(
        final String username,
        final String role,
        final String passwordHashed,
        final Map<String, String> authHeaders
    ) throws ExecutionException, InterruptedException {
        final PutUserRequest putUserRequest = new PutUserRequest();
        putUserRequest.username(username);
        putUserRequest.roles(role);
        putUserRequest.passwordHash(passwordHashed.toCharArray());
        PlainActionFuture<PutUserResponse> listener = new PlainActionFuture<>();
        final Client client = client().filterWithHeader(authHeaders);
        client.execute(PutUserAction.INSTANCE, putUserRequest, listener);
        final PutUserResponse putUserResponse = listener.get();
        assertTrue(putUserResponse.created());
    }

    private void updateUser(User user) throws ExecutionException, InterruptedException {
        final PutUserRequest putUserRequest = new PutUserRequest();
        putUserRequest.username(user.principal());
        putUserRequest.roles(user.roles());
        putUserRequest.metadata(user.metadata());
        putUserRequest.fullName(user.fullName());
        putUserRequest.email(user.email());
        final PlainActionFuture<PutUserResponse> listener = new PlainActionFuture<>();
        final Client client = client().filterWithHeader(
            Map.of("Authorization", basicAuthHeaderValue(ES_TEST_ROOT_USER, TEST_PASSWORD_SECURE_STRING))
        );
        client.execute(PutUserAction.INSTANCE, putUserRequest, listener);
        final PutUserResponse putUserResponse = listener.get();
        assertFalse(putUserResponse.created());
    }

    private RoleDescriptor putRoleWithClusterPrivileges(final String nativeRealmRoleName, String... clusterPrivileges)
        throws InterruptedException, ExecutionException {
        final PutRoleRequest putRoleRequest = new PutRoleRequest();
        putRoleRequest.name(nativeRealmRoleName);
        putRoleRequest.cluster(clusterPrivileges);
        final PlainActionFuture<PutRoleResponse> roleListener = new PlainActionFuture<>();
        client().filterWithHeader(Map.of("Authorization", basicAuthHeaderValue(ES_TEST_ROOT_USER, TEST_PASSWORD_SECURE_STRING)))
            .execute(PutRoleAction.INSTANCE, putRoleRequest, roleListener);
        assertNotNull(roleListener.get());
        return putRoleRequest.roleDescriptor();
    }

    private Client getClientForRunAsUser() {
        return client().filterWithHeader(
            Map.of(
                "Authorization",
                basicAuthHeaderValue("user_with_run_as_role", TEST_PASSWORD_SECURE_STRING),
                "es-security-runas-user",
                "user_with_manage_own_api_key_role"
            )
        );
    }

    private BulkUpdateApiKeyResponse updateApiKeys(
        final ApiKeyService service,
        final Authentication authentication,
        final BulkUpdateApiKeyRequest request,
        final Set<RoleDescriptor> userRoleDescriptors
    ) throws Exception {
        final PlainActionFuture<BulkUpdateApiKeyResponse> listener = new PlainActionFuture<>();
        service.updateApiKeys(authentication, request, userRoleDescriptors, listener);
        return listener.get();
    }

    private void assertSingleUpdate(final String apiKeyId, final BulkUpdateApiKeyResponse response) {
        assertNotNull(response);
        assertThat(response.getErrorDetails(), anEmptyMap());
        assertThat(response.getNoops(), empty());
        assertThat(response.getUpdated(), contains(apiKeyId));
    }

    private void assertSingleNoop(final String apiKeyId, final BulkUpdateApiKeyResponse response) {
        assertNotNull(response);
        assertThat(response.getErrorDetails(), anEmptyMap());
        assertThat(response.getNoops(), contains(apiKeyId));
        assertThat(response.getUpdated(), empty());
    }

    private void assertSingleError(final String apiKeyId, final BulkUpdateApiKeyResponse response) {
        assertNotNull(response);
        assertThat(response.getErrorDetails().keySet(), contains(apiKeyId));
        assertThat(response.getUpdated(), empty());
        assertThat(response.getNoops(), empty());
    }

    private UpdateApiKeyResponse updateSingleApiKeyMaybeUsingBulkAction(final String username, final UpdateApiKeyRequest request)
        throws Exception {
        final boolean useBulkAction = randomBoolean();
        if (useBulkAction) {
            final BulkUpdateApiKeyResponse response = executeBulkUpdateApiKey(
                username,
                new BulkUpdateApiKeyRequest(
                    List.of(request.getId()),
                    request.getRoleDescriptors(),
                    request.getMetadata(),
                    request.getExpiration()
                )
            );
            return toUpdateApiKeyResponse(request.getId(), response);
        } else {
            final var listener = new PlainActionFuture<UpdateApiKeyResponse>();
            final Client client = client().filterWithHeader(
                Collections.singletonMap("Authorization", basicAuthHeaderValue(username, TEST_PASSWORD_SECURE_STRING))
            );
            client.execute(UpdateApiKeyAction.INSTANCE, request, listener);
            return listener.get();
        }
    }

    private BulkUpdateApiKeyResponse executeBulkUpdateApiKey(final String username, final BulkUpdateApiKeyRequest request)
        throws ExecutionException, InterruptedException {
        final var listener = new PlainActionFuture<BulkUpdateApiKeyResponse>();
        final Client client = client().filterWithHeader(
            Collections.singletonMap("Authorization", basicAuthHeaderValue(username, TEST_PASSWORD_SECURE_STRING))
        );
        client.execute(BulkUpdateApiKeyAction.INSTANCE, request, listener);
        return listener.get();
    }

    private UpdateApiKeyResponse toUpdateApiKeyResponse(final String apiKeyId, final BulkUpdateApiKeyResponse response) throws Exception {
        if (response.getErrorDetails().isEmpty() == false) {
            assertSingleError(apiKeyId, response);
            throw response.getErrorDetails().values().iterator().next();
        } else if (response.getUpdated().isEmpty() == false) {
            assertSingleUpdate(apiKeyId, response);
            return new UpdateApiKeyResponse(true);
        } else {
            assertSingleNoop(apiKeyId, response);
            return new UpdateApiKeyResponse(false);
        }
    }

    private void assertErrorMessage(final ElasticsearchSecurityException ese, String action, String userName, String apiKeyId) {
        assertThat(
            ese,
            throwableWithMessage(
                containsString("action [" + action + "] is unauthorized for API key id [" + apiKeyId + "] of user [" + userName + "]")
            )
        );
        assertThat(ese, throwableWithMessage(containsString(", this action is granted by the cluster privileges [")));
        assertThat(ese, throwableWithMessage(containsString("manage_api_key,manage_security,all]")));
    }

    private void assertErrorMessage(final ElasticsearchSecurityException ese, String action, String userName) {
        assertThat(ese, throwableWithMessage(containsString("action [" + action + "] is unauthorized for user [" + userName + "]")));
        assertThat(ese, throwableWithMessage(containsString(", this action is granted by the cluster privileges [")));
        assertThat(ese, throwableWithMessage(containsString("manage_api_key,manage_security,all]")));
    }

    public static ApiKey getApiKeyInfo(Client client, String apiKeyId, boolean withLimitedBy, boolean useGetApiKey) {
        if (useGetApiKey) {
            final PlainActionFuture<GetApiKeyResponse> future = new PlainActionFuture<>();
            client.execute(
                GetApiKeyAction.INSTANCE,
                GetApiKeyRequest.builder().apiKeyId(apiKeyId).withLimitedBy(withLimitedBy).withProfileUid(randomBoolean()).build(),
                future
            );
            final GetApiKeyResponse getApiKeyResponse = future.actionGet();
            assertThat(getApiKeyResponse.getApiKeyInfoList(), iterableWithSize(1));
            return getApiKeyResponse.getApiKeyInfoList().get(0).apiKeyInfo();
        } else {
            final PlainActionFuture<QueryApiKeyResponse> future = new PlainActionFuture<>();
            client.execute(
                QueryApiKeyAction.INSTANCE,
                new QueryApiKeyRequest(
                    QueryBuilders.idsQuery().addIds(apiKeyId),
                    null,
                    null,
                    null,
                    null,
                    null,
                    withLimitedBy,
                    randomBoolean()
                ),
                future
            );
            final QueryApiKeyResponse queryApiKeyResponse = future.actionGet();
            assertThat(queryApiKeyResponse.getApiKeyInfoList(), iterableWithSize(1));
            return queryApiKeyResponse.getApiKeyInfoList().get(0).apiKeyInfo();
        }
    }

    public static Tuple<ApiKey, String> getApiKeyInfoWithProfileUid(Client client, String apiKeyId, boolean ownKey) {
        if (randomBoolean()) {
            PlainActionFuture<GetApiKeyResponse> future = new PlainActionFuture<>();
            client.execute(
                GetApiKeyAction.INSTANCE,
                GetApiKeyRequest.builder()
                    .apiKeyId(apiKeyId)
                    .withLimitedBy(randomBoolean())
                    .withProfileUid(true)
                    .ownedByAuthenticatedUser(ownKey)
                    .build(),
                future
            );
            GetApiKeyResponse getApiKeyResponse = future.actionGet();
            assertThat(getApiKeyResponse.getApiKeyInfoList(), iterableWithSize(1));
            GetApiKeyResponse.Item item = getApiKeyResponse.getApiKeyInfoList().get(0);
            return new Tuple<>(item.apiKeyInfo(), item.ownerProfileUid());
        } else {
            PlainActionFuture<QueryApiKeyResponse> future = new PlainActionFuture<>();
            client.execute(
                QueryApiKeyAction.INSTANCE,
                new QueryApiKeyRequest(QueryBuilders.idsQuery().addIds(apiKeyId), null, null, null, null, null, randomBoolean(), true),
                future
            );
            QueryApiKeyResponse queryApiKeyResponse = future.actionGet();
            assertThat(queryApiKeyResponse.getApiKeyInfoList(), iterableWithSize(1));
            QueryApiKeyResponse.Item item = queryApiKeyResponse.getApiKeyInfoList().get(0);
            return new Tuple<>(item.apiKeyInfo(), item.ownerProfileUid());
        }
    }

    public static List<ApiKey> getAllApiKeyInfo(Client client, boolean withLimitedBy) {
        if (randomBoolean()) {
            PlainActionFuture<GetApiKeyResponse> future = new PlainActionFuture<>();
            client.execute(
                GetApiKeyAction.INSTANCE,
                GetApiKeyRequest.builder().withLimitedBy(withLimitedBy).withProfileUid(randomBoolean()).build(),
                future
            );
            GetApiKeyResponse getApiKeyResponse = future.actionGet();
            return getApiKeyResponse.getApiKeyInfoList().stream().map(GetApiKeyResponse.Item::apiKeyInfo).toList();
        } else {
            PlainActionFuture<QueryApiKeyResponse> future = new PlainActionFuture<>();
            client.execute(
                QueryApiKeyAction.INSTANCE,
                new QueryApiKeyRequest(QueryBuilders.matchAllQuery(), null, null, 1000, null, null, withLimitedBy, randomBoolean()),
                future
            );
            QueryApiKeyResponse queryApiKeyResponse = future.actionGet();
            return queryApiKeyResponse.getApiKeyInfoList().stream().map(QueryApiKeyResponse.Item::apiKeyInfo).toList();
        }
    }

    public static List<Tuple<ApiKey, String>> getAllApiKeyInfoWithProfileUid(Client client) {
        if (randomBoolean()) {
            PlainActionFuture<GetApiKeyResponse> future = new PlainActionFuture<>();
            client.execute(
                GetApiKeyAction.INSTANCE,
                GetApiKeyRequest.builder().withLimitedBy(randomBoolean()).withProfileUid(true).build(),
                future
            );
            GetApiKeyResponse getApiKeyResponse = future.actionGet();
            return getApiKeyResponse.getApiKeyInfoList()
                .stream()
                .map(item -> new Tuple<>(item.apiKeyInfo(), item.ownerProfileUid()))
                .toList();
        } else {
            PlainActionFuture<QueryApiKeyResponse> future = new PlainActionFuture<>();
            client.execute(
                QueryApiKeyAction.INSTANCE,
                new QueryApiKeyRequest(QueryBuilders.matchAllQuery(), null, null, 1000, null, null, randomBoolean(), true),
                future
            );
            QueryApiKeyResponse queryApiKeyResponse = future.actionGet();
            return queryApiKeyResponse.getApiKeyInfoList()
                .stream()
                .map(item -> new Tuple<>(item.apiKeyInfo(), item.ownerProfileUid()))
                .toList();
        }
    }

    private static <T extends Throwable> T expectThrowsWithUnwrappedExecutionException(Class<T> expectedType, ThrowingRunnable runnable) {
        final var ex = expectThrowsAnyOf(List.of(expectedType, ExecutionException.class), runnable);
        if (ex instanceof ExecutionException) {
            assertThat(ex.getCause(), instanceOf(expectedType));
            return expectedType.cast(ex.getCause());
        } else {
            return expectedType.cast(ex);
        }
    }
}<|MERGE_RESOLUTION|>--- conflicted
+++ resolved
@@ -2769,11 +2769,7 @@
                 new RoleDescriptor(randomAlphaOfLength(10), new String[] { "all" }, null, null),
                 randomValueOtherThanMany(
                     rd -> RoleDescriptorRequestValidator.validate(rd) != null,
-<<<<<<< HEAD
-                    () -> RoleDescriptorTestHelper.builder().allowRemoteIndices(true).build()
-=======
-                    () -> RoleDescriptorTests.randomRoleDescriptor(false, true, false, true)
->>>>>>> 02962400
+                    () -> RoleDescriptorTestHelper.builder().allowRemoteIndices(true).allowRemoteClusters(true).build()
                 )
             );
             case 2 -> null;

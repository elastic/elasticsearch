--- conflicted
+++ resolved
@@ -247,12 +247,8 @@
         @SuppressWarnings("unchecked")
         final Map<String, ?> descriptor = (Map<String, ?>) fleetServerRoleDescriptor.get("elastic/fleet-server");
 
-<<<<<<< HEAD
-        final RoleDescriptor roleDescriptor = RoleDescriptor.parser()
-=======
         final RoleDescriptor roleDescriptor = RoleDescriptor.parserBuilder()
             .build()
->>>>>>> a09ae3fd
             .parse("elastic/fleet-server", XContentTestUtils.convertToXContent(descriptor, XContentType.JSON), XContentType.JSON);
         assertThat(roleDescriptor, equalTo(ServiceAccountService.getServiceAccounts().get("elastic/fleet-server").roleDescriptor()));
     }
@@ -589,12 +585,8 @@
         final Map<String, Object> roleDescriptors = (Map<String, Object>) document.get("role_descriptors");
         assertThat(roleDescriptors.keySet(), contains("cross_cluster"));
         @SuppressWarnings("unchecked")
-<<<<<<< HEAD
-        final RoleDescriptor actualRoleDescriptor = RoleDescriptor.parser()
-=======
         final RoleDescriptor actualRoleDescriptor = RoleDescriptor.parserBuilder()
             .build()
->>>>>>> a09ae3fd
             .parse(
                 "cross_cluster",
                 XContentTestUtils.convertToXContent((Map<String, Object>) roleDescriptors.get("cross_cluster"), XContentType.JSON),

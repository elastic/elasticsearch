--- conflicted
+++ resolved
@@ -7,21 +7,17 @@
 
 package org.elasticsearch.xpack.security.profile;
 
-<<<<<<< HEAD
 import org.apache.lucene.search.TotalHits;
-import org.elasticsearch.ElasticsearchException;
 import org.elasticsearch.action.admin.indices.get.GetIndexAction;
 import org.elasticsearch.action.admin.indices.get.GetIndexRequest;
 import org.elasticsearch.action.admin.indices.get.GetIndexResponse;
-import org.elasticsearch.action.support.PlainActionFuture;
-=======
-import org.elasticsearch.action.admin.indices.get.GetIndexAction;
-import org.elasticsearch.action.admin.indices.get.GetIndexRequest;
->>>>>>> 4fddf98a
 import org.elasticsearch.action.support.WriteRequest;
 import org.elasticsearch.common.settings.Settings;
 import org.elasticsearch.index.engine.DocumentMissingException;
 import org.elasticsearch.xcontent.XContentType;
+import org.elasticsearch.xpack.core.security.action.profile.GetProfileAction;
+import org.elasticsearch.xpack.core.security.action.profile.GetProfileRequest;
+import org.elasticsearch.xpack.core.security.action.profile.GetProfilesResponse;
 import org.elasticsearch.xpack.core.security.action.profile.Profile;
 import org.elasticsearch.xpack.core.security.action.profile.SearchProfilesAction;
 import org.elasticsearch.xpack.core.security.action.profile.SearchProfilesRequest;
@@ -31,30 +27,22 @@
 import org.elasticsearch.xpack.core.security.action.user.PutUserAction;
 import org.elasticsearch.xpack.core.security.action.user.PutUserRequest;
 
-<<<<<<< HEAD
-import java.security.AccessController;
-import java.security.PrivilegedAction;
-import java.time.Instant;
 import java.util.Arrays;
-=======
->>>>>>> 4fddf98a
 import java.util.List;
 import java.util.Map;
 import java.util.Set;
+import java.util.stream.Collectors;
 
 import static org.elasticsearch.test.SecuritySettingsSourceField.TEST_PASSWORD_SECURE_STRING;
 import static org.elasticsearch.xpack.security.support.SecuritySystemIndices.INTERNAL_SECURITY_PROFILE_INDEX_8;
 import static org.elasticsearch.xpack.security.support.SecuritySystemIndices.SECURITY_PROFILE_ALIAS;
 import static org.hamcrest.Matchers.anEmptyMap;
-import static org.hamcrest.Matchers.arrayContaining;
+import static org.hamcrest.Matchers.arrayWithSize;
 import static org.hamcrest.Matchers.contains;
 import static org.hamcrest.Matchers.containsInAnyOrder;
-<<<<<<< HEAD
-import static org.hamcrest.Matchers.containsString;
 import static org.hamcrest.Matchers.emptyArray;
-=======
->>>>>>> 4fddf98a
 import static org.hamcrest.Matchers.equalTo;
+import static org.hamcrest.Matchers.hasItemInArray;
 import static org.hamcrest.Matchers.hasItems;
 import static org.hamcrest.Matchers.hasKey;
 import static org.hamcrest.Matchers.hasSize;
@@ -74,7 +62,7 @@
 
     public void testProfileIndexAutoCreation() {
         // Index does not exist yet
-        assertThat(getProfileIndexResponse().getIndices(), not(arrayContaining(INTERNAL_SECURITY_PROFILE_INDEX_8)));
+        assertThat(getProfileIndexResponse().getIndices(), not(hasItemInArray(INTERNAL_SECURITY_PROFILE_INDEX_8)));
 
         // Trigger index creation by indexing
         var indexResponse = client().prepareIndex(randomFrom(INTERNAL_SECURITY_PROFILE_INDEX_8, SECURITY_PROFILE_ALIAS))
@@ -83,7 +71,7 @@
         assertThat(indexResponse.status().getStatus(), equalTo(201));
 
         final GetIndexResponse getIndexResponse = getProfileIndexResponse();
-        assertThat(getIndexResponse.getIndices(), arrayContaining(INTERNAL_SECURITY_PROFILE_INDEX_8));
+        assertThat(getIndexResponse.getIndices(), hasItemInArray(INTERNAL_SECURITY_PROFILE_INDEX_8));
         var aliases = getIndexResponse.getAliases().get(INTERNAL_SECURITY_PROFILE_INDEX_8);
         assertThat(aliases, hasSize(1));
         assertThat(aliases.get(0).alias(), equalTo(SECURITY_PROFILE_ALIAS));
@@ -244,11 +232,9 @@
             () -> client().execute(UpdateProfileDataAction.INSTANCE, updateProfileDataRequest3).actionGet()
         );
     }
-<<<<<<< HEAD
 
     public void testSearchProfiles() {
-        final SecureString nativeRacUserPassword = new SecureString("super_secret_password".toCharArray());
-        final String nativeRacUserPasswordHash = new String(getFastStoredHashAlgoForTests().hash(nativeRacUserPassword));
+        final String nativeRacUserPasswordHash = new String(getFastStoredHashAlgoForTests().hash(NATIVE_RAC_USER_PASSWORD));
         final Map<String, String> users = Map.of(
             "user_foo",
             "Very Curious User Foo",
@@ -266,7 +252,7 @@
             putUserRequest1.roles("rac_role");
             putUserRequest1.passwordHash(nativeRacUserPasswordHash.toCharArray());
             assertThat(client().execute(PutUserAction.INSTANCE, putUserRequest1).actionGet().created(), is(true));
-            doActivateProfile(key, nativeRacUserPassword);
+            doActivateProfile(key, NATIVE_RAC_USER_PASSWORD);
         });
 
         final SearchProfilesResponse.ProfileHit[] profiles1 = doSearch("");
@@ -292,7 +278,7 @@
 
     public void testProfileAPIsWhenIndexNotCreated() {
         // Ensure index does not exist
-        assertThat(getProfileIndexResponse().getIndices(), not(arrayContaining(INTERNAL_SECURITY_PROFILE_INDEX_8)));
+        assertThat(getProfileIndexResponse().getIndices(), not(hasItemInArray(INTERNAL_SECURITY_PROFILE_INDEX_8)));
 
         // Get Profile by ID returns empty result
         final GetProfilesResponse getProfilesResponse = client().execute(
@@ -302,14 +288,14 @@
         assertThat(getProfilesResponse.getProfiles(), arrayWithSize(0));
 
         // Ensure index does not exist
-        assertThat(getProfileIndexResponse().getIndices(), not(arrayContaining(INTERNAL_SECURITY_PROFILE_INDEX_8)));
+        assertThat(getProfileIndexResponse().getIndices(), not(hasItemInArray(INTERNAL_SECURITY_PROFILE_INDEX_8)));
 
         // Search returns empty result
         final SearchProfilesResponse.ProfileHit[] profiles1 = doSearch("");
         assertThat(profiles1, emptyArray());
 
         // Ensure index does not exist
-        assertThat(getProfileIndexResponse().getIndices(), not(arrayContaining(INTERNAL_SECURITY_PROFILE_INDEX_8)));
+        assertThat(getProfileIndexResponse().getIndices(), not(hasItemInArray(INTERNAL_SECURITY_PROFILE_INDEX_8)));
 
         // Updating profile data results into doc missing exception
         // But the index is created in the process
@@ -329,7 +315,7 @@
         );
 
         // TODO: The index is created after the update call regardless. Should it not do that?
-        assertThat(getProfileIndexResponse().getIndices(), arrayContaining(INTERNAL_SECURITY_PROFILE_INDEX_8));
+        assertThat(getProfileIndexResponse().getIndices(), hasItemInArray(INTERNAL_SECURITY_PROFILE_INDEX_8));
     }
 
     private SearchProfilesResponse.ProfileHit[] doSearch(String query) {
@@ -348,45 +334,9 @@
             .collect(Collectors.toUnmodifiableSet());
     }
 
-    private Profile doActivateProfile(String username, SecureString password) {
-        final ActivateProfileRequest activateProfileRequest = new ActivateProfileRequest();
-        activateProfileRequest.getGrant().setType("password");
-        activateProfileRequest.getGrant().setUsername(username);
-        // clone the secureString because activate action closes it afterwards
-        activateProfileRequest.getGrant().setPassword(password.clone());
-
-        final ActivateProfileResponse activateProfileResponse = client().execute(ActivateProfileAction.INSTANCE, activateProfileRequest)
-            .actionGet();
-        final Profile profile = activateProfileResponse.getProfile();
-        assertThat(profile, notNullValue());
-        assertThat(profile.user().username(), equalTo(username));
-        assertThat(profile.applicationData(), anEmptyMap());
-        return profile;
-    }
-
-    private Profile getProfile(String uid, Set<String> dataKeys) {
-        final GetProfilesResponse getProfilesResponse = client().execute(GetProfileAction.INSTANCE, new GetProfileRequest(uid, dataKeys))
-            .actionGet();
-        assertThat(getProfilesResponse.getProfiles(), arrayWithSize(1));
-        return getProfilesResponse.getProfiles()[0];
-    }
-
-    private String indexDocument() {
-        final String uid = randomAlphaOfLength(20);
-        final String source = ProfileServiceTests.SAMPLE_PROFILE_DOCUMENT_TEMPLATE.formatted(uid, Instant.now().toEpochMilli());
-        client().prepareIndex(randomFrom(INTERNAL_SECURITY_PROFILE_INDEX_8, SECURITY_PROFILE_ALIAS))
-            .setId("profile_" + uid)
-            .setRefreshPolicy(WriteRequest.RefreshPolicy.WAIT_UNTIL)
-            .setSource(source, XContentType.JSON)
-            .get();
-        return uid;
-    }
-
     private GetIndexResponse getProfileIndexResponse() {
         final GetIndexRequest getIndexRequest = new GetIndexRequest();
         getIndexRequest.indices(".*");
         return client().execute(GetIndexAction.INSTANCE, getIndexRequest).actionGet();
     }
-=======
->>>>>>> 4fddf98a
 }
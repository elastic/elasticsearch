/*
 * Copyright Elasticsearch B.V. and/or licensed to Elasticsearch B.V. under one
 * or more contributor license agreements. Licensed under the Elastic License
 * 2.0; you may not use this file except in compliance with the Elastic License
 * 2.0.
 */

package org.elasticsearch.xpack.security;

import org.apache.log4j.LogManager;
import org.apache.log4j.Logger;
import org.elasticsearch.action.ActionListener;
import org.elasticsearch.action.support.GroupedActionListener;
import org.elasticsearch.bootstrap.BootstrapInfo;
import org.elasticsearch.client.Client;
import org.elasticsearch.common.Strings;
import org.elasticsearch.env.Environment;
import org.elasticsearch.xpack.core.ssl.SSLService;
import org.elasticsearch.xpack.security.authc.esnative.NativeUsersStore;
import org.elasticsearch.xpack.security.enrollment.BaseEnrollmentTokenGenerator;
import org.elasticsearch.xpack.security.enrollment.InternalEnrollmentTokenGenerator;
import org.elasticsearch.xpack.security.support.SecurityIndexManager;

import java.io.PrintStream;
import java.util.HashMap;
import java.util.Map;

import static org.elasticsearch.xpack.core.XPackSettings.ENROLLMENT_ENABLED;
import static org.elasticsearch.xpack.security.authc.esnative.ReservedRealm.AUTOCONFIG_ELASTIC_PASSWORD_HASH;
import static org.elasticsearch.xpack.security.authc.esnative.ReservedRealm.BOOTSTRAP_ELASTIC_PASSWORD;
import static org.elasticsearch.xpack.security.tool.CommandUtils.generatePassword;

public class InitialNodeSecurityAutoConfiguration {

    private static final Logger LOGGER = LogManager.getLogger(InitialNodeSecurityAutoConfiguration.class);

    private InitialNodeSecurityAutoConfiguration() {
        throw new IllegalStateException("Class should not be instantiated");
    }

    /**
     * Generates and displays a password for the elastic superuser, an enrollment token for kibana and an enrollment token for es
     * nodes, the first time a node starts as the first node in a cluster, when a terminal is attached.
     */
    public static void maybeGenerateEnrollmentTokensAndElasticCredentialsOnNodeStartup(
        NativeUsersStore nativeUsersStore,
        SecurityIndexManager securityIndexManager,
        SSLService sslService,
        Client client,
        Environment environment
    ) {
        // Assume the following auto-configuration must NOT run if enrollment is disabled when the node starts,
        // so no credentials or HTTPS CA fingerprint will be displayed in this case (in addition to no enrollment
        // tokens being generated).
        // This is not ideal because the {@code ENROLLMENT_ENABLED} setting is now interpreted as
        // "did the pre-startup configuration completed", in order to generate/display information assuming
        // and relying on that configuration being done.
        // TODO maybe we can improve the "did pre-start-up config run" check
        if (false == ENROLLMENT_ENABLED.get(environment.settings())) {
            return;
        }
        final InternalEnrollmentTokenGenerator enrollmentTokenGenerator = new InternalEnrollmentTokenGenerator(
            environment,
            sslService,
            client
        );
<<<<<<< HEAD
        final PrintStream out = getConsoleOutput() ;
        if (out == null) {
            LOGGER.info("Auto-configuration will not generate a password for the elastic built-in superuser, as we cannot " +
                " determine if there is a terminal attached to the elasticsearch process. You can use the" +
                " `bin/elasticsearch-reset-password` tool to set the password for the elastic user.");
=======
        final PrintStream out = BootstrapInfo.getOriginalStandardOut();
        // Check if it has been closed, try to write something so that we trigger PrintStream#ensureOpen
        out.println();
        if (out.checkError()) {
            LOGGER.info(
                "Auto-configuration will not generate a password for the elastic built-in superuser, as we cannot "
                    + " determine if there is a terminal attached to the elasticsearch process. You can use the"
                    + " `bin/elasticsearch-reset-password` tool to set the password for the elastic user."
            );
>>>>>>> 0f625111
            return;
        }
        // if enrollment is enabled, we assume (and document this assumption) that the node is auto-configured in a specific way
        // wrt to TLS and cluster formation
        securityIndexManager.onStateRecovered(securityIndexState -> {
            if (false == securityIndexState.indexExists()) {
                // a starting node with {@code ENROLLMENT_ENABLED} set to true, and with no .security index,
                // must be the initial node of a cluster (starting for the first time and forming a cluster by itself)
                // Not always true, but in the cases where it's not (which involve deleting the .security index which
                // is now a system index), it's not a catastrophic position to be in either, because it only entails
                // that new tokens and possibly credentials are generated anew
                // TODO maybe we can improve the check that this is indeed the initial node
                String fingerprint;
                try {
                    fingerprint = enrollmentTokenGenerator.getHttpsCaFingerprint();
                    LOGGER.info(
                        "HTTPS has been configured with automatically generated certificates, "
                            + "and the CA's hex-encoded SHA-256 fingerprint is ["
                            + fingerprint
                            + "]"
                    );
                } catch (Exception e) {
                    fingerprint = null;
                    LOGGER.error("Failed to compute the HTTPS CA fingerprint, probably the certs are not auto-generated", e);
                }
                final String httpsCaFingerprint = fingerprint;
                GroupedActionListener<Map<String, String>> groupedActionListener = new GroupedActionListener<>(
                    ActionListener.wrap(results -> {
                        final Map<String, String> allResultsMap = new HashMap<>();
                        for (Map<String, String> result : results) {
                            allResultsMap.putAll(result);
                        }
                        final String elasticPassword = allResultsMap.get("generated_elastic_user_password");
                        final String kibanaEnrollmentToken = allResultsMap.get("kibana_enrollment_token");
                        final String nodeEnrollmentToken = allResultsMap.get("node_enrollment_token");
                        outputInformationToConsole(elasticPassword, kibanaEnrollmentToken, nodeEnrollmentToken, httpsCaFingerprint, out);
                    }, e -> { LOGGER.error("Unexpected exception during security auto-configuration", e); }),
                    3
                );
                // we only generate the elastic user password if the node has been auto-configured in a specific way, such that the first
                // time a node starts it will form a cluster by itself and can hold the .security index (which we assume it is when
                // {@code ENROLLMENT_ENABLED} is true), that the node process's output is a terminal and that the password is not
                // specified already via the two secure settings
                if (false == BOOTSTRAP_ELASTIC_PASSWORD.exists(environment.settings())
                    && false == AUTOCONFIG_ELASTIC_PASSWORD_HASH.exists(environment.settings())) {
                    final char[] elasticPassword = generatePassword(20);
                    nativeUsersStore.createElasticUser(elasticPassword, ActionListener.wrap(aVoid -> {
                        LOGGER.debug("elastic credentials generated successfully");
                        groupedActionListener.onResponse(Map.of("generated_elastic_user_password", new String(elasticPassword)));
                    }, e -> {
                        LOGGER.error("Failed to generate credentials for the elastic built-in superuser", e);
                        // null password in case of error
                        groupedActionListener.onResponse(Map.of());
                    }));
                } else {
                    if (false == BOOTSTRAP_ELASTIC_PASSWORD.exists(environment.settings())) {
                        LOGGER.info(
                            "Auto-configuration will not generate a password for the elastic built-in superuser, "
                                + "you should use the password specified in the node's secure setting ["
                                + BOOTSTRAP_ELASTIC_PASSWORD.getKey()
                                + "] in order to authenticate as elastic"
                        );
                    }
                    // empty password in case password generation is skyped
                    groupedActionListener.onResponse(Map.of("generated_elastic_user_password", ""));
                }
                enrollmentTokenGenerator.createKibanaEnrollmentToken(kibanaToken -> {
                    if (kibanaToken != null) {
                        try {
                            LOGGER.debug("Successfully generated the kibana enrollment token");
                            groupedActionListener.onResponse(Map.of("kibana_enrollment_token", kibanaToken.getEncoded()));
                        } catch (Exception e) {
                            LOGGER.error("Failed to encode kibana enrollment token", e);
                            groupedActionListener.onResponse(Map.of());
                        }
                    } else {
                        groupedActionListener.onResponse(Map.of());
                    }
                });
                enrollmentTokenGenerator.maybeCreateNodeEnrollmentToken(encodedNodeToken -> {
                    if (encodedNodeToken != null) {
                        groupedActionListener.onResponse(Map.of("node_enrollment_token", encodedNodeToken));
                    } else {
                        groupedActionListener.onResponse(Map.of());
                    }
                });
            }
        });
    }

<<<<<<< HEAD
    private static PrintStream getConsoleOutput() {
        final PrintStream output = BootstrapInfo.getConsoleOutput();
        if (output == null) {
            return null;
        }
        // Check if it has been closed, try to write something so that we trigger PrintStream#ensureOpen
        output.println();
        if (output.checkError()) {
            return null;
        }
        return output;
    }

    private static void outputInformationToConsole(String elasticPassword, String kibanaEnrollmentToken,
        String nodeEnrollmentToken, String caCertFingerprint, PrintStream out) {
=======
    private static void outputInformationToConsole(
        String elasticPassword,
        String kibanaEnrollmentToken,
        String nodeEnrollmentToken,
        String caCertFingerprint,
        PrintStream out
    ) {
>>>>>>> 0f625111
        StringBuilder builder = new StringBuilder();
        builder.append(System.lineSeparator());
        builder.append(System.lineSeparator());
        builder.append("--------------------------------------------------------------------------------------------------------------");
        builder.append(System.lineSeparator());
        builder.append(System.lineSeparator());
        if (elasticPassword == null) {
            builder.append("Unable to auto-generate the password for the elastic built-in superuser.");
        } else if (Strings.isEmpty(elasticPassword)) {
            builder.append("The generated password for the elastic built-in superuser has not been changed.");
        } else {
            builder.append("The generated password for the elastic built-in superuser is:");
            builder.append(System.lineSeparator());
            builder.append(elasticPassword);

        }
        builder.append(System.lineSeparator());
        builder.append(System.lineSeparator());
        if (null != kibanaEnrollmentToken) {
            builder.append("The enrollment token for Kibana instances, valid for the next ");
            builder.append(BaseEnrollmentTokenGenerator.ENROLL_API_KEY_EXPIRATION_MINUTES);
            builder.append(" minutes:");
            builder.append(System.lineSeparator());
            builder.append(kibanaEnrollmentToken);
        } else {
            builder.append("Unable to generate an enrollment token for Kibana instances.");
        }
        builder.append(System.lineSeparator());
        builder.append(System.lineSeparator());
        if (nodeEnrollmentToken == null) {
            builder.append("Unable to generate an enrollment token for Elasticsearch nodes.");
            builder.append(System.lineSeparator());
            builder.append(System.lineSeparator());
        } else if (false == Strings.isEmpty(nodeEnrollmentToken)) {
            builder.append("The enrollment token for Elasticsearch instances, valid for the next ");
            builder.append(BaseEnrollmentTokenGenerator.ENROLL_API_KEY_EXPIRATION_MINUTES);
            builder.append(" minutes:");
            builder.append(System.lineSeparator());
            builder.append(nodeEnrollmentToken);
            builder.append(System.lineSeparator());
            builder.append(System.lineSeparator());
        }
        if (null != caCertFingerprint) {
            builder.append("The hex-encoded SHA-256 fingerprint of the generated HTTPS CA DER-encoded certificate:");
            builder.append(System.lineSeparator());
            builder.append(caCertFingerprint);
            builder.append(System.lineSeparator());
        }
        builder.append(System.lineSeparator());
        builder.append(System.lineSeparator());
        builder.append("You can complete the following actions at any time:");
        builder.append(System.lineSeparator());
        builder.append("Reset the password of the elastic built-in superuser with 'bin/elasticsearch-reset-password -u elastic'.");
        builder.append(System.lineSeparator());
        builder.append(System.lineSeparator());
        builder.append("Generate an enrollment token for Kibana instances with 'bin/elasticsearch-create-enrollment-token -s kibana'.");
        builder.append(System.lineSeparator());
        builder.append(System.lineSeparator());
        builder.append("Generate an enrollment token for Elasticsearch nodes with 'bin/elasticsearch-create-enrollment-token -s node'.");
        builder.append(System.lineSeparator());
        builder.append(System.lineSeparator());
        builder.append("--------------------------------------------------------------------------------------------------------------");
        builder.append(System.lineSeparator());
        builder.append(System.lineSeparator());
        out.println(builder);
    }
}<|MERGE_RESOLUTION|>--- conflicted
+++ resolved
@@ -64,23 +64,14 @@
             sslService,
             client
         );
-<<<<<<< HEAD
+
         final PrintStream out = getConsoleOutput() ;
         if (out == null) {
-            LOGGER.info("Auto-configuration will not generate a password for the elastic built-in superuser, as we cannot " +
-                " determine if there is a terminal attached to the elasticsearch process. You can use the" +
-                " `bin/elasticsearch-reset-password` tool to set the password for the elastic user.");
-=======
-        final PrintStream out = BootstrapInfo.getOriginalStandardOut();
-        // Check if it has been closed, try to write something so that we trigger PrintStream#ensureOpen
-        out.println();
-        if (out.checkError()) {
             LOGGER.info(
                 "Auto-configuration will not generate a password for the elastic built-in superuser, as we cannot "
                     + " determine if there is a terminal attached to the elasticsearch process. You can use the"
                     + " `bin/elasticsearch-reset-password` tool to set the password for the elastic user."
             );
->>>>>>> 0f625111
             return;
         }
         // if enrollment is enabled, we assume (and document this assumption) that the node is auto-configured in a specific way
@@ -171,7 +162,6 @@
         });
     }
 
-<<<<<<< HEAD
     private static PrintStream getConsoleOutput() {
         final PrintStream output = BootstrapInfo.getConsoleOutput();
         if (output == null) {
@@ -185,9 +175,6 @@
         return output;
     }
 
-    private static void outputInformationToConsole(String elasticPassword, String kibanaEnrollmentToken,
-        String nodeEnrollmentToken, String caCertFingerprint, PrintStream out) {
-=======
     private static void outputInformationToConsole(
         String elasticPassword,
         String kibanaEnrollmentToken,
@@ -195,7 +182,6 @@
         String caCertFingerprint,
         PrintStream out
     ) {
->>>>>>> 0f625111
         StringBuilder builder = new StringBuilder();
         builder.append(System.lineSeparator());
         builder.append(System.lineSeparator());

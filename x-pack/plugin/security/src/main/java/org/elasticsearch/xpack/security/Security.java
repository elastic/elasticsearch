--- conflicted
+++ resolved
@@ -1254,44 +1254,18 @@
     }
 
     private CustomApiKeyAuthenticator createCustomApiKeyAuthenticator(SecurityExtension.SecurityComponents extensionComponents) {
-<<<<<<< HEAD
-        final SetOnce<CustomApiKeyAuthenticator> customApiKeyAuthenticatorSetOnce = new SetOnce<>();
-        for (var extension : securityExtensions) {
-=======
         final Map<String, CustomApiKeyAuthenticator> customApiKeyAuthenticatorByExtension = new HashMap<>();
         for (final SecurityExtension extension : securityExtensions) {
->>>>>>> 663affe4
             final CustomApiKeyAuthenticator customApiKeyAuthenticator = extension.getCustomApiKeyAuthenticator(extensionComponents);
             if (customApiKeyAuthenticator != null) {
                 if (false == isInternalExtension(extension)) {
                     throw new IllegalStateException(
                         "The ["
-<<<<<<< HEAD
-                            + extension.getClass().getName()
-=======
                             + extension.extensionName()
->>>>>>> 663affe4
                             + "] extension tried to install a custom CustomApiKeyAuthenticator. "
                             + "This functionality is not available to external extensions."
                     );
                 }
-<<<<<<< HEAD
-                boolean success = customApiKeyAuthenticatorSetOnce.trySet(customApiKeyAuthenticator);
-                if (false == success) {
-                    throw new IllegalStateException(
-                        "The ["
-                            + extension.getClass().getName()
-                            + "] extension tried to install a custom CustomApiKeyAuthenticator, but one has already been installed."
-                    );
-                }
-                logger.debug("CustomApiKeyAuthenticator provided by extension [{}]", extension.extensionName());
-            }
-        }
-        if (customApiKeyAuthenticatorSetOnce.get() == null) {
-            customApiKeyAuthenticatorSetOnce.set(new CustomApiKeyAuthenticator.Noop());
-        }
-        return customApiKeyAuthenticatorSetOnce.get();
-=======
                 customApiKeyAuthenticatorByExtension.put(extension.extensionName(), customApiKeyAuthenticator);
             }
         }
@@ -1319,7 +1293,6 @@
             );
             return customApiKeyAuthenticator;
         }
->>>>>>> 663affe4
     }
 
     private ServiceAccountService createServiceAccountService(

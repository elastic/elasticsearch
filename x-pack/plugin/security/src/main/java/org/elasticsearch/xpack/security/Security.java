/*
 * Copyright Elasticsearch B.V. and/or licensed to Elasticsearch B.V. under one
 * or more contributor license agreements. Licensed under the Elastic License
 * 2.0; you may not use this file except in compliance with the Elastic License
 * 2.0.
 */
package org.elasticsearch.xpack.security;

import io.netty.channel.Channel;
import io.netty.handler.codec.http.HttpMethod;
import io.netty.handler.codec.http.HttpUtil;

import org.apache.logging.log4j.LogManager;
import org.apache.logging.log4j.Logger;
import org.apache.lucene.util.SetOnce;
import org.elasticsearch.ElasticsearchException;
import org.elasticsearch.ElasticsearchSecurityException;
import org.elasticsearch.ElasticsearchStatusException;
import org.elasticsearch.TransportVersion;
import org.elasticsearch.action.ActionListener;
import org.elasticsearch.action.ActionResponse;
import org.elasticsearch.action.support.ActionFilter;
import org.elasticsearch.action.support.DestructiveOperations;
import org.elasticsearch.action.support.PlainActionFuture;
import org.elasticsearch.action.support.UnsafePlainActionFuture;
import org.elasticsearch.bootstrap.BootstrapCheck;
import org.elasticsearch.client.internal.Client;
import org.elasticsearch.cluster.ClusterState;
import org.elasticsearch.cluster.metadata.IndexNameExpressionResolver;
import org.elasticsearch.cluster.metadata.IndexTemplateMetadata;
import org.elasticsearch.cluster.node.DiscoveryNode;
import org.elasticsearch.cluster.node.DiscoveryNodes;
import org.elasticsearch.cluster.project.ProjectResolver;
import org.elasticsearch.cluster.service.ClusterService;
import org.elasticsearch.common.CheckedBiConsumer;
import org.elasticsearch.common.Strings;
import org.elasticsearch.common.io.stream.NamedWriteableRegistry;
import org.elasticsearch.common.io.stream.StreamOutput;
import org.elasticsearch.common.logging.DeprecationCategory;
import org.elasticsearch.common.logging.DeprecationLogger;
import org.elasticsearch.common.network.NetworkModule;
import org.elasticsearch.common.network.NetworkService;
import org.elasticsearch.common.settings.ClusterSettings;
import org.elasticsearch.common.settings.IndexScopedSettings;
import org.elasticsearch.common.settings.Setting;
import org.elasticsearch.common.settings.Setting.Property;
import org.elasticsearch.common.settings.Settings;
import org.elasticsearch.common.settings.SettingsFilter;
import org.elasticsearch.common.settings.SettingsModule;
import org.elasticsearch.common.ssl.KeyStoreUtil;
import org.elasticsearch.common.ssl.SslConfiguration;
import org.elasticsearch.common.transport.BoundTransportAddress;
import org.elasticsearch.common.util.BigArrays;
import org.elasticsearch.common.util.PageCacheRecycler;
import org.elasticsearch.common.util.concurrent.AbstractRunnable;
import org.elasticsearch.common.util.concurrent.EsExecutors;
import org.elasticsearch.common.util.concurrent.ListenableFuture;
import org.elasticsearch.common.util.concurrent.ThreadContext;
import org.elasticsearch.common.util.concurrent.ThrottledTaskRunner;
import org.elasticsearch.common.util.iterable.Iterables;
import org.elasticsearch.common.util.set.Sets;
import org.elasticsearch.core.IOUtils;
import org.elasticsearch.core.Nullable;
import org.elasticsearch.core.Releasable;
import org.elasticsearch.env.Environment;
import org.elasticsearch.features.FeatureService;
import org.elasticsearch.features.NodeFeature;
import org.elasticsearch.http.HttpPreRequest;
import org.elasticsearch.http.HttpServerTransport;
import org.elasticsearch.http.netty4.Netty4HttpServerTransport;
import org.elasticsearch.http.netty4.internal.HttpHeadersAuthenticatorUtils;
import org.elasticsearch.http.netty4.internal.HttpValidator;
import org.elasticsearch.index.IndexModule;
import org.elasticsearch.indices.SystemIndexDescriptor;
import org.elasticsearch.indices.breaker.CircuitBreakerService;
import org.elasticsearch.ingest.Processor;
import org.elasticsearch.license.ClusterStateLicenseService;
import org.elasticsearch.license.License;
import org.elasticsearch.license.LicenseService;
import org.elasticsearch.license.LicensedFeature;
import org.elasticsearch.license.XPackLicenseState;
import org.elasticsearch.node.PluginComponentBinding;
import org.elasticsearch.persistent.PersistentTasksExecutor;
import org.elasticsearch.persistent.PersistentTasksService;
import org.elasticsearch.plugins.ClusterCoordinationPlugin;
import org.elasticsearch.plugins.ClusterPlugin;
import org.elasticsearch.plugins.ExtensiblePlugin;
import org.elasticsearch.plugins.FieldPredicate;
import org.elasticsearch.plugins.IngestPlugin;
import org.elasticsearch.plugins.MapperPlugin;
import org.elasticsearch.plugins.NetworkPlugin;
import org.elasticsearch.plugins.PersistentTaskPlugin;
import org.elasticsearch.plugins.Plugin;
import org.elasticsearch.plugins.ReloadablePlugin;
import org.elasticsearch.plugins.SearchPlugin;
import org.elasticsearch.plugins.SystemIndexPlugin;
import org.elasticsearch.plugins.interceptor.RestServerActionPlugin;
import org.elasticsearch.reservedstate.ReservedProjectStateHandler;
import org.elasticsearch.rest.RestController;
import org.elasticsearch.rest.RestHandler;
import org.elasticsearch.rest.RestHeaderDefinition;
import org.elasticsearch.rest.RestInterceptor;
import org.elasticsearch.rest.RestRequest;
import org.elasticsearch.rest.RestStatus;
import org.elasticsearch.script.ScriptService;
import org.elasticsearch.search.internal.ShardSearchRequest;
import org.elasticsearch.telemetry.TelemetryProvider;
import org.elasticsearch.threadpool.ExecutorBuilder;
import org.elasticsearch.threadpool.FixedExecutorBuilder;
import org.elasticsearch.threadpool.ThreadPool;
import org.elasticsearch.transport.LinkedProjectConfigService;
import org.elasticsearch.transport.RemoteClusterSettings;
import org.elasticsearch.transport.Transport;
import org.elasticsearch.transport.TransportInterceptor;
import org.elasticsearch.transport.TransportRequest;
import org.elasticsearch.transport.TransportRequestHandler;
import org.elasticsearch.transport.netty4.AcceptChannelHandler;
import org.elasticsearch.transport.netty4.SharedGroupFactory;
import org.elasticsearch.transport.netty4.TLSConfig;
import org.elasticsearch.watcher.ResourceWatcherService;
import org.elasticsearch.xcontent.NamedXContentRegistry;
import org.elasticsearch.xpack.core.XPackField;
import org.elasticsearch.xpack.core.XPackPlugin;
import org.elasticsearch.xpack.core.XPackSettings;
import org.elasticsearch.xpack.core.action.XPackInfoFeatureAction;
import org.elasticsearch.xpack.core.action.XPackUsageFeatureAction;
import org.elasticsearch.xpack.core.security.SecurityContext;
import org.elasticsearch.xpack.core.security.SecurityExtension;
import org.elasticsearch.xpack.core.security.SecurityField;
import org.elasticsearch.xpack.core.security.SecuritySettings;
import org.elasticsearch.xpack.core.security.action.ActionTypes;
import org.elasticsearch.xpack.core.security.action.ClearSecurityCacheAction;
import org.elasticsearch.xpack.core.security.action.DelegatePkiAuthenticationAction;
import org.elasticsearch.xpack.core.security.action.UpdateIndexMigrationVersionAction;
import org.elasticsearch.xpack.core.security.action.apikey.BulkUpdateApiKeyAction;
import org.elasticsearch.xpack.core.security.action.apikey.BulkUpdateApiKeyRequestTranslator;
import org.elasticsearch.xpack.core.security.action.apikey.CreateApiKeyAction;
import org.elasticsearch.xpack.core.security.action.apikey.CreateApiKeyRequestBuilderFactory;
import org.elasticsearch.xpack.core.security.action.apikey.CreateCrossClusterApiKeyAction;
import org.elasticsearch.xpack.core.security.action.apikey.GetApiKeyAction;
import org.elasticsearch.xpack.core.security.action.apikey.GrantApiKeyAction;
import org.elasticsearch.xpack.core.security.action.apikey.InvalidateApiKeyAction;
import org.elasticsearch.xpack.core.security.action.apikey.QueryApiKeyAction;
import org.elasticsearch.xpack.core.security.action.apikey.UpdateApiKeyAction;
import org.elasticsearch.xpack.core.security.action.apikey.UpdateApiKeyRequestTranslator;
import org.elasticsearch.xpack.core.security.action.apikey.UpdateCrossClusterApiKeyAction;
import org.elasticsearch.xpack.core.security.action.enrollment.KibanaEnrollmentAction;
import org.elasticsearch.xpack.core.security.action.enrollment.NodeEnrollmentAction;
import org.elasticsearch.xpack.core.security.action.oidc.OpenIdConnectAuthenticateAction;
import org.elasticsearch.xpack.core.security.action.oidc.OpenIdConnectLogoutAction;
import org.elasticsearch.xpack.core.security.action.oidc.OpenIdConnectPrepareAuthenticationAction;
import org.elasticsearch.xpack.core.security.action.privilege.ClearPrivilegesCacheAction;
import org.elasticsearch.xpack.core.security.action.privilege.DeletePrivilegesAction;
import org.elasticsearch.xpack.core.security.action.privilege.GetBuiltinPrivilegesAction;
import org.elasticsearch.xpack.core.security.action.privilege.GetBuiltinPrivilegesResponseTranslator;
import org.elasticsearch.xpack.core.security.action.privilege.GetPrivilegesAction;
import org.elasticsearch.xpack.core.security.action.privilege.PutPrivilegesAction;
import org.elasticsearch.xpack.core.security.action.profile.ActivateProfileAction;
import org.elasticsearch.xpack.core.security.action.profile.GetProfilesAction;
import org.elasticsearch.xpack.core.security.action.profile.SetProfileEnabledAction;
import org.elasticsearch.xpack.core.security.action.profile.SuggestProfilesAction;
import org.elasticsearch.xpack.core.security.action.profile.UpdateProfileDataAction;
import org.elasticsearch.xpack.core.security.action.realm.ClearRealmCacheAction;
import org.elasticsearch.xpack.core.security.action.role.BulkPutRoleRequestBuilderFactory;
import org.elasticsearch.xpack.core.security.action.role.ClearRolesCacheAction;
import org.elasticsearch.xpack.core.security.action.role.DeleteRoleAction;
import org.elasticsearch.xpack.core.security.action.role.GetRolesAction;
import org.elasticsearch.xpack.core.security.action.role.PutRoleAction;
import org.elasticsearch.xpack.core.security.action.role.PutRoleRequestBuilderFactory;
import org.elasticsearch.xpack.core.security.action.rolemapping.DeleteRoleMappingAction;
import org.elasticsearch.xpack.core.security.action.rolemapping.GetRoleMappingsAction;
import org.elasticsearch.xpack.core.security.action.rolemapping.PutRoleMappingAction;
import org.elasticsearch.xpack.core.security.action.saml.SamlAuthenticateAction;
import org.elasticsearch.xpack.core.security.action.saml.SamlInvalidateSessionAction;
import org.elasticsearch.xpack.core.security.action.saml.SamlLogoutAction;
import org.elasticsearch.xpack.core.security.action.saml.SamlPrepareAuthenticationAction;
import org.elasticsearch.xpack.core.security.action.saml.SamlSpMetadataAction;
import org.elasticsearch.xpack.core.security.action.service.CreateServiceAccountTokenAction;
import org.elasticsearch.xpack.core.security.action.service.DeleteServiceAccountTokenAction;
import org.elasticsearch.xpack.core.security.action.service.GetServiceAccountAction;
import org.elasticsearch.xpack.core.security.action.service.GetServiceAccountCredentialsAction;
import org.elasticsearch.xpack.core.security.action.service.GetServiceAccountNodesCredentialsAction;
import org.elasticsearch.xpack.core.security.action.settings.GetSecuritySettingsAction;
import org.elasticsearch.xpack.core.security.action.settings.UpdateSecuritySettingsAction;
import org.elasticsearch.xpack.core.security.action.stats.GetSecurityStatsAction;
import org.elasticsearch.xpack.core.security.action.token.CreateTokenAction;
import org.elasticsearch.xpack.core.security.action.token.InvalidateTokenAction;
import org.elasticsearch.xpack.core.security.action.token.RefreshTokenAction;
import org.elasticsearch.xpack.core.security.action.user.AuthenticateAction;
import org.elasticsearch.xpack.core.security.action.user.DeleteUserAction;
import org.elasticsearch.xpack.core.security.action.user.GetUserPrivilegesAction;
import org.elasticsearch.xpack.core.security.action.user.GetUsersAction;
import org.elasticsearch.xpack.core.security.action.user.HasPrivilegesAction;
import org.elasticsearch.xpack.core.security.action.user.HasPrivilegesRequestBuilderFactory;
import org.elasticsearch.xpack.core.security.action.user.ProfileHasPrivilegesAction;
import org.elasticsearch.xpack.core.security.action.user.PutUserAction;
import org.elasticsearch.xpack.core.security.authc.Authentication;
import org.elasticsearch.xpack.core.security.authc.AuthenticationFailureHandler;
import org.elasticsearch.xpack.core.security.authc.AuthenticationField;
import org.elasticsearch.xpack.core.security.authc.AuthenticationServiceField;
import org.elasticsearch.xpack.core.security.authc.CustomAuthenticator;
import org.elasticsearch.xpack.core.security.authc.DefaultAuthenticationFailureHandler;
import org.elasticsearch.xpack.core.security.authc.InternalRealmsSettings;
import org.elasticsearch.xpack.core.security.authc.Realm;
import org.elasticsearch.xpack.core.security.authc.RealmConfig;
import org.elasticsearch.xpack.core.security.authc.RealmSettings;
import org.elasticsearch.xpack.core.security.authc.Subject;
import org.elasticsearch.xpack.core.security.authc.service.NodeLocalServiceAccountTokenStore;
import org.elasticsearch.xpack.core.security.authc.service.ServiceAccountTokenStore;
import org.elasticsearch.xpack.core.security.authc.support.UserRoleMapper;
import org.elasticsearch.xpack.core.security.authc.support.UsernamePasswordToken;
import org.elasticsearch.xpack.core.security.authz.AuthorizationEngine;
import org.elasticsearch.xpack.core.security.authz.RestrictedIndices;
import org.elasticsearch.xpack.core.security.authz.RoleDescriptor;
import org.elasticsearch.xpack.core.security.authz.accesscontrol.DocumentSubsetBitsetCache;
import org.elasticsearch.xpack.core.security.authz.accesscontrol.IndicesAccessControl;
import org.elasticsearch.xpack.core.security.authz.accesscontrol.SecurityIndexReaderWrapper;
import org.elasticsearch.xpack.core.security.authz.permission.FieldPermissions;
import org.elasticsearch.xpack.core.security.authz.permission.FieldPermissionsCache;
import org.elasticsearch.xpack.core.security.authz.permission.SimpleRole;
import org.elasticsearch.xpack.core.security.authz.store.ReservedRolesStore;
import org.elasticsearch.xpack.core.security.authz.store.RoleRetrievalResult;
import org.elasticsearch.xpack.core.security.support.Automatons;
import org.elasticsearch.xpack.core.security.user.AnonymousUser;
import org.elasticsearch.xpack.core.ssl.SSLConfigurationSettings;
import org.elasticsearch.xpack.core.ssl.SSLService;
import org.elasticsearch.xpack.core.ssl.SslProfile;
import org.elasticsearch.xpack.core.ssl.TransportTLSBootstrapCheck;
import org.elasticsearch.xpack.core.ssl.action.GetCertificateInfoAction;
import org.elasticsearch.xpack.core.ssl.action.TransportGetCertificateInfoAction;
import org.elasticsearch.xpack.core.ssl.rest.RestGetCertificateInfoAction;
import org.elasticsearch.xpack.security.action.TransportClearSecurityCacheAction;
import org.elasticsearch.xpack.security.action.TransportDelegatePkiAuthenticationAction;
import org.elasticsearch.xpack.security.action.apikey.TransportBulkUpdateApiKeyAction;
import org.elasticsearch.xpack.security.action.apikey.TransportCreateApiKeyAction;
import org.elasticsearch.xpack.security.action.apikey.TransportCreateCrossClusterApiKeyAction;
import org.elasticsearch.xpack.security.action.apikey.TransportGetApiKeyAction;
import org.elasticsearch.xpack.security.action.apikey.TransportGrantApiKeyAction;
import org.elasticsearch.xpack.security.action.apikey.TransportInvalidateApiKeyAction;
import org.elasticsearch.xpack.security.action.apikey.TransportQueryApiKeyAction;
import org.elasticsearch.xpack.security.action.apikey.TransportUpdateApiKeyAction;
import org.elasticsearch.xpack.security.action.apikey.TransportUpdateCrossClusterApiKeyAction;
import org.elasticsearch.xpack.security.action.enrollment.TransportKibanaEnrollmentAction;
import org.elasticsearch.xpack.security.action.enrollment.TransportNodeEnrollmentAction;
import org.elasticsearch.xpack.security.action.filter.SecurityActionFilter;
import org.elasticsearch.xpack.security.action.oidc.TransportOpenIdConnectAuthenticateAction;
import org.elasticsearch.xpack.security.action.oidc.TransportOpenIdConnectLogoutAction;
import org.elasticsearch.xpack.security.action.oidc.TransportOpenIdConnectPrepareAuthenticationAction;
import org.elasticsearch.xpack.security.action.privilege.TransportClearPrivilegesCacheAction;
import org.elasticsearch.xpack.security.action.privilege.TransportDeletePrivilegesAction;
import org.elasticsearch.xpack.security.action.privilege.TransportGetBuiltinPrivilegesAction;
import org.elasticsearch.xpack.security.action.privilege.TransportGetPrivilegesAction;
import org.elasticsearch.xpack.security.action.privilege.TransportPutPrivilegesAction;
import org.elasticsearch.xpack.security.action.profile.TransportActivateProfileAction;
import org.elasticsearch.xpack.security.action.profile.TransportGetProfilesAction;
import org.elasticsearch.xpack.security.action.profile.TransportProfileHasPrivilegesAction;
import org.elasticsearch.xpack.security.action.profile.TransportSetProfileEnabledAction;
import org.elasticsearch.xpack.security.action.profile.TransportSuggestProfilesAction;
import org.elasticsearch.xpack.security.action.profile.TransportUpdateProfileDataAction;
import org.elasticsearch.xpack.security.action.realm.TransportClearRealmCacheAction;
import org.elasticsearch.xpack.security.action.role.TransportBulkDeleteRolesAction;
import org.elasticsearch.xpack.security.action.role.TransportBulkPutRolesAction;
import org.elasticsearch.xpack.security.action.role.TransportClearRolesCacheAction;
import org.elasticsearch.xpack.security.action.role.TransportDeleteRoleAction;
import org.elasticsearch.xpack.security.action.role.TransportGetRolesAction;
import org.elasticsearch.xpack.security.action.role.TransportPutRoleAction;
import org.elasticsearch.xpack.security.action.role.TransportQueryRoleAction;
import org.elasticsearch.xpack.security.action.rolemapping.ReservedRoleMappingAction;
import org.elasticsearch.xpack.security.action.rolemapping.TransportDeleteRoleMappingAction;
import org.elasticsearch.xpack.security.action.rolemapping.TransportGetRoleMappingsAction;
import org.elasticsearch.xpack.security.action.rolemapping.TransportPutRoleMappingAction;
import org.elasticsearch.xpack.security.action.saml.TransportSamlAuthenticateAction;
import org.elasticsearch.xpack.security.action.saml.TransportSamlCompleteLogoutAction;
import org.elasticsearch.xpack.security.action.saml.TransportSamlInvalidateSessionAction;
import org.elasticsearch.xpack.security.action.saml.TransportSamlLogoutAction;
import org.elasticsearch.xpack.security.action.saml.TransportSamlPrepareAuthenticationAction;
import org.elasticsearch.xpack.security.action.saml.TransportSamlSpMetadataAction;
import org.elasticsearch.xpack.security.action.service.TransportCreateServiceAccountTokenAction;
import org.elasticsearch.xpack.security.action.service.TransportDeleteServiceAccountTokenAction;
import org.elasticsearch.xpack.security.action.service.TransportGetServiceAccountAction;
import org.elasticsearch.xpack.security.action.service.TransportGetServiceAccountCredentialsAction;
import org.elasticsearch.xpack.security.action.service.TransportGetServiceAccountNodesCredentialsAction;
import org.elasticsearch.xpack.security.action.settings.TransportGetSecuritySettingsAction;
import org.elasticsearch.xpack.security.action.settings.TransportReloadRemoteClusterCredentialsAction;
import org.elasticsearch.xpack.security.action.settings.TransportUpdateSecuritySettingsAction;
import org.elasticsearch.xpack.security.action.stats.TransportSecurityStatsAction;
import org.elasticsearch.xpack.security.action.token.TransportCreateTokenAction;
import org.elasticsearch.xpack.security.action.token.TransportInvalidateTokenAction;
import org.elasticsearch.xpack.security.action.token.TransportRefreshTokenAction;
import org.elasticsearch.xpack.security.action.user.TransportAuthenticateAction;
import org.elasticsearch.xpack.security.action.user.TransportChangePasswordAction;
import org.elasticsearch.xpack.security.action.user.TransportDeleteUserAction;
import org.elasticsearch.xpack.security.action.user.TransportGetUserPrivilegesAction;
import org.elasticsearch.xpack.security.action.user.TransportGetUsersAction;
import org.elasticsearch.xpack.security.action.user.TransportHasPrivilegesAction;
import org.elasticsearch.xpack.security.action.user.TransportPutUserAction;
import org.elasticsearch.xpack.security.action.user.TransportQueryUserAction;
import org.elasticsearch.xpack.security.action.user.TransportSetEnabledAction;
import org.elasticsearch.xpack.security.audit.AuditTrail;
import org.elasticsearch.xpack.security.audit.AuditTrailService;
import org.elasticsearch.xpack.security.audit.logfile.LoggingAuditTrail;
import org.elasticsearch.xpack.security.authc.ApiKeyService;
import org.elasticsearch.xpack.security.authc.AuthenticationService;
import org.elasticsearch.xpack.security.authc.InternalRealms;
import org.elasticsearch.xpack.security.authc.PluggableAuthenticatorChain;
import org.elasticsearch.xpack.security.authc.Realms;
import org.elasticsearch.xpack.security.authc.RemoteClusterAuthenticationService;
import org.elasticsearch.xpack.security.authc.TokenService;
import org.elasticsearch.xpack.security.authc.esnative.NativeUsersStore;
import org.elasticsearch.xpack.security.authc.esnative.ReservedRealm;
import org.elasticsearch.xpack.security.authc.jwt.JwtRealm;
import org.elasticsearch.xpack.security.authc.saml.SamlAuthenticateResponseHandler;
import org.elasticsearch.xpack.security.authc.service.CachingServiceAccountTokenStore;
import org.elasticsearch.xpack.security.authc.service.CompositeServiceAccountTokenStore;
import org.elasticsearch.xpack.security.authc.service.FileServiceAccountTokenStore;
import org.elasticsearch.xpack.security.authc.service.IndexServiceAccountTokenStore;
import org.elasticsearch.xpack.security.authc.service.ServiceAccountService;
import org.elasticsearch.xpack.security.authc.support.SecondaryAuthActions;
import org.elasticsearch.xpack.security.authc.support.SecondaryAuthenticator;
import org.elasticsearch.xpack.security.authc.support.mapper.CompositeRoleMapper;
import org.elasticsearch.xpack.security.authc.support.mapper.NativeRoleMappingStore;
import org.elasticsearch.xpack.security.authc.support.mapper.ProjectStateRoleMapper;
import org.elasticsearch.xpack.security.authz.AuthorizationDenialMessages;
import org.elasticsearch.xpack.security.authz.AuthorizationService;
import org.elasticsearch.xpack.security.authz.DlsFlsRequestCacheDifferentiator;
import org.elasticsearch.xpack.security.authz.FileRoleValidator;
import org.elasticsearch.xpack.security.authz.ReservedRoleNameChecker;
import org.elasticsearch.xpack.security.authz.SecuritySearchOperationListener;
import org.elasticsearch.xpack.security.authz.accesscontrol.OptOutQueryCache;
import org.elasticsearch.xpack.security.authz.interceptor.BulkShardRequestInterceptor;
import org.elasticsearch.xpack.security.authz.interceptor.DlsFlsLicenseRequestInterceptor;
import org.elasticsearch.xpack.security.authz.interceptor.IndicesAliasesRequestInterceptor;
import org.elasticsearch.xpack.security.authz.interceptor.RequestInterceptor;
import org.elasticsearch.xpack.security.authz.interceptor.ResizeRequestInterceptor;
import org.elasticsearch.xpack.security.authz.interceptor.SearchRequestCacheDisablingInterceptor;
import org.elasticsearch.xpack.security.authz.interceptor.SearchRequestInterceptor;
import org.elasticsearch.xpack.security.authz.interceptor.ShardSearchRequestInterceptor;
import org.elasticsearch.xpack.security.authz.interceptor.UpdateRequestInterceptor;
import org.elasticsearch.xpack.security.authz.interceptor.ValidateRequestInterceptor;
import org.elasticsearch.xpack.security.authz.store.CompositeRolesStore;
import org.elasticsearch.xpack.security.authz.store.DeprecationRoleDescriptorConsumer;
import org.elasticsearch.xpack.security.authz.store.FileRolesStore;
import org.elasticsearch.xpack.security.authz.store.NativePrivilegeStore;
import org.elasticsearch.xpack.security.authz.store.NativeRolesStore;
import org.elasticsearch.xpack.security.authz.store.RoleProviders;
import org.elasticsearch.xpack.security.ingest.SetSecurityUserProcessor;
import org.elasticsearch.xpack.security.operator.DefaultOperatorOnlyRegistry;
import org.elasticsearch.xpack.security.operator.FileOperatorUsersStore;
import org.elasticsearch.xpack.security.operator.OperatorOnlyRegistry;
import org.elasticsearch.xpack.security.operator.OperatorPrivileges;
import org.elasticsearch.xpack.security.profile.ProfileService;
import org.elasticsearch.xpack.security.rest.RemoteHostHeader;
import org.elasticsearch.xpack.security.rest.SecurityRestFilter;
import org.elasticsearch.xpack.security.rest.action.RestAuthenticateAction;
import org.elasticsearch.xpack.security.rest.action.RestDelegatePkiAuthenticationAction;
import org.elasticsearch.xpack.security.rest.action.apikey.RestBulkUpdateApiKeyAction;
import org.elasticsearch.xpack.security.rest.action.apikey.RestClearApiKeyCacheAction;
import org.elasticsearch.xpack.security.rest.action.apikey.RestCreateApiKeyAction;
import org.elasticsearch.xpack.security.rest.action.apikey.RestCreateCrossClusterApiKeyAction;
import org.elasticsearch.xpack.security.rest.action.apikey.RestGetApiKeyAction;
import org.elasticsearch.xpack.security.rest.action.apikey.RestGrantApiKeyAction;
import org.elasticsearch.xpack.security.rest.action.apikey.RestInvalidateApiKeyAction;
import org.elasticsearch.xpack.security.rest.action.apikey.RestQueryApiKeyAction;
import org.elasticsearch.xpack.security.rest.action.apikey.RestUpdateApiKeyAction;
import org.elasticsearch.xpack.security.rest.action.apikey.RestUpdateCrossClusterApiKeyAction;
import org.elasticsearch.xpack.security.rest.action.enrollment.RestKibanaEnrollAction;
import org.elasticsearch.xpack.security.rest.action.enrollment.RestNodeEnrollmentAction;
import org.elasticsearch.xpack.security.rest.action.oauth2.RestGetTokenAction;
import org.elasticsearch.xpack.security.rest.action.oauth2.RestInvalidateTokenAction;
import org.elasticsearch.xpack.security.rest.action.oidc.RestOpenIdConnectAuthenticateAction;
import org.elasticsearch.xpack.security.rest.action.oidc.RestOpenIdConnectLogoutAction;
import org.elasticsearch.xpack.security.rest.action.oidc.RestOpenIdConnectPrepareAuthenticationAction;
import org.elasticsearch.xpack.security.rest.action.privilege.RestClearPrivilegesCacheAction;
import org.elasticsearch.xpack.security.rest.action.privilege.RestDeletePrivilegesAction;
import org.elasticsearch.xpack.security.rest.action.privilege.RestGetBuiltinPrivilegesAction;
import org.elasticsearch.xpack.security.rest.action.privilege.RestGetPrivilegesAction;
import org.elasticsearch.xpack.security.rest.action.privilege.RestPutPrivilegesAction;
import org.elasticsearch.xpack.security.rest.action.profile.RestActivateProfileAction;
import org.elasticsearch.xpack.security.rest.action.profile.RestDisableProfileAction;
import org.elasticsearch.xpack.security.rest.action.profile.RestEnableProfileAction;
import org.elasticsearch.xpack.security.rest.action.profile.RestGetProfilesAction;
import org.elasticsearch.xpack.security.rest.action.profile.RestSuggestProfilesAction;
import org.elasticsearch.xpack.security.rest.action.profile.RestUpdateProfileDataAction;
import org.elasticsearch.xpack.security.rest.action.realm.RestClearRealmCacheAction;
import org.elasticsearch.xpack.security.rest.action.role.RestBulkDeleteRolesAction;
import org.elasticsearch.xpack.security.rest.action.role.RestBulkPutRolesAction;
import org.elasticsearch.xpack.security.rest.action.role.RestClearRolesCacheAction;
import org.elasticsearch.xpack.security.rest.action.role.RestDeleteRoleAction;
import org.elasticsearch.xpack.security.rest.action.role.RestGetRolesAction;
import org.elasticsearch.xpack.security.rest.action.role.RestPutRoleAction;
import org.elasticsearch.xpack.security.rest.action.role.RestQueryRoleAction;
import org.elasticsearch.xpack.security.rest.action.rolemapping.RestDeleteRoleMappingAction;
import org.elasticsearch.xpack.security.rest.action.rolemapping.RestGetRoleMappingsAction;
import org.elasticsearch.xpack.security.rest.action.rolemapping.RestPutRoleMappingAction;
import org.elasticsearch.xpack.security.rest.action.saml.RestSamlAuthenticateAction;
import org.elasticsearch.xpack.security.rest.action.saml.RestSamlCompleteLogoutAction;
import org.elasticsearch.xpack.security.rest.action.saml.RestSamlInvalidateSessionAction;
import org.elasticsearch.xpack.security.rest.action.saml.RestSamlLogoutAction;
import org.elasticsearch.xpack.security.rest.action.saml.RestSamlPrepareAuthenticationAction;
import org.elasticsearch.xpack.security.rest.action.saml.RestSamlSpMetadataAction;
import org.elasticsearch.xpack.security.rest.action.service.RestClearServiceAccountTokenStoreCacheAction;
import org.elasticsearch.xpack.security.rest.action.service.RestCreateServiceAccountTokenAction;
import org.elasticsearch.xpack.security.rest.action.service.RestDeleteServiceAccountTokenAction;
import org.elasticsearch.xpack.security.rest.action.service.RestGetServiceAccountAction;
import org.elasticsearch.xpack.security.rest.action.service.RestGetServiceAccountCredentialsAction;
import org.elasticsearch.xpack.security.rest.action.settings.RestGetSecuritySettingsAction;
import org.elasticsearch.xpack.security.rest.action.settings.RestUpdateSecuritySettingsAction;
import org.elasticsearch.xpack.security.rest.action.stats.RestSecurityStatsAction;
import org.elasticsearch.xpack.security.rest.action.user.RestChangePasswordAction;
import org.elasticsearch.xpack.security.rest.action.user.RestDeleteUserAction;
import org.elasticsearch.xpack.security.rest.action.user.RestGetUserPrivilegesAction;
import org.elasticsearch.xpack.security.rest.action.user.RestGetUsersAction;
import org.elasticsearch.xpack.security.rest.action.user.RestHasPrivilegesAction;
import org.elasticsearch.xpack.security.rest.action.user.RestProfileHasPrivilegesAction;
import org.elasticsearch.xpack.security.rest.action.user.RestPutUserAction;
import org.elasticsearch.xpack.security.rest.action.user.RestQueryUserAction;
import org.elasticsearch.xpack.security.rest.action.user.RestSetEnabledAction;
import org.elasticsearch.xpack.security.support.CacheInvalidatorRegistry;
import org.elasticsearch.xpack.security.support.ExtensionComponents;
import org.elasticsearch.xpack.security.support.QueryableBuiltInRolesProviderFactory;
import org.elasticsearch.xpack.security.support.QueryableBuiltInRolesSynchronizer;
import org.elasticsearch.xpack.security.support.ReloadableSecurityComponent;
import org.elasticsearch.xpack.security.support.SecurityMigrations;
import org.elasticsearch.xpack.security.support.SecuritySystemIndices;
import org.elasticsearch.xpack.security.transport.CrossClusterAccessSecurityExtension;
import org.elasticsearch.xpack.security.transport.RemoteClusterTransportInterceptor;
import org.elasticsearch.xpack.security.transport.SecurityHttpSettings;
import org.elasticsearch.xpack.security.transport.SecurityServerTransportInterceptor;
import org.elasticsearch.xpack.security.transport.extension.RemoteClusterSecurityComponents;
import org.elasticsearch.xpack.security.transport.extension.RemoteClusterSecurityExtension;
import org.elasticsearch.xpack.security.transport.filter.IPFilter;
import org.elasticsearch.xpack.security.transport.netty4.SecurityNetty4ServerTransport;

import java.io.Closeable;
import java.io.IOException;
import java.net.InetSocketAddress;
import java.nio.file.Files;
import java.nio.file.Path;
import java.security.PrivilegedAction;
import java.security.Provider;
import java.time.Clock;
import java.util.ArrayList;
import java.util.Arrays;
import java.util.Collection;
import java.util.Collections;
import java.util.HashMap;
import java.util.HashSet;
import java.util.LinkedHashMap;
import java.util.List;
import java.util.Locale;
import java.util.Map;
import java.util.Objects;
import java.util.Set;
import java.util.concurrent.Executor;
import java.util.function.BiConsumer;
import java.util.function.Function;
import java.util.function.Predicate;
import java.util.function.Supplier;
import java.util.function.UnaryOperator;
import java.util.stream.Collectors;
import java.util.stream.Stream;

import static java.security.AccessController.doPrivileged;
import static java.util.Collections.emptyList;
import static java.util.Collections.emptyMap;
import static java.util.Collections.singletonList;
import static org.elasticsearch.core.Strings.format;
import static org.elasticsearch.xpack.core.XPackSettings.API_KEY_SERVICE_ENABLED_SETTING;
import static org.elasticsearch.xpack.core.XPackSettings.HTTP_SSL_ENABLED;
import static org.elasticsearch.xpack.core.security.SecurityField.FIELD_LEVEL_SECURITY_FEATURE;
import static org.elasticsearch.xpack.core.security.authz.AuthorizationServiceField.INDICES_PERMISSIONS_VALUE;
import static org.elasticsearch.xpack.core.security.authz.store.ReservedRolesStore.INCLUDED_RESERVED_ROLES_SETTING;
import static org.elasticsearch.xpack.security.operator.OperatorPrivileges.OPERATOR_PRIVILEGES_ENABLED;
import static org.elasticsearch.xpack.security.support.QueryableBuiltInRolesSynchronizer.QUERYABLE_BUILT_IN_ROLES_ENABLED;
import static org.elasticsearch.xpack.security.transport.SSLEngineUtils.extractClientCertificates;

public class Security extends Plugin
    implements
        SystemIndexPlugin,
        IngestPlugin,
        NetworkPlugin,
        ClusterPlugin,
        ClusterCoordinationPlugin,
        MapperPlugin,
        ExtensiblePlugin,
        SearchPlugin,
        RestServerActionPlugin,
        ReloadablePlugin,
        PersistentTaskPlugin {

    public static final String SECURITY_CRYPTO_THREAD_POOL_NAME = XPackField.SECURITY + "-crypto";

    // TODO: ip filtering does not actually track license usage yet
    public static final LicensedFeature.Momentary IP_FILTERING_FEATURE = LicensedFeature.momentaryLenient(
        null,
        "security-ip-filtering",
        License.OperationMode.GOLD
    );
    public static final LicensedFeature.Momentary AUDITING_FEATURE = LicensedFeature.momentary(
        null,
        "security-auditing",
        License.OperationMode.GOLD
    );
    public static final LicensedFeature.Momentary TOKEN_SERVICE_FEATURE = LicensedFeature.momentary(
        null,
        "security-token-service",
        License.OperationMode.STANDARD
    );

    private static final String REALMS_FEATURE_FAMILY = "security-realms";
    // Builtin realms (file/native) realms are Basic licensed, so don't need to be checked or tracked
    // Some realms (LDAP, AD, PKI) are Gold+
    public static final LicensedFeature.Persistent LDAP_REALM_FEATURE = LicensedFeature.persistent(
        REALMS_FEATURE_FAMILY,
        "ldap",
        License.OperationMode.GOLD
    );
    public static final LicensedFeature.Persistent AD_REALM_FEATURE = LicensedFeature.persistent(
        REALMS_FEATURE_FAMILY,
        "active-directory",
        License.OperationMode.GOLD
    );
    public static final LicensedFeature.Persistent PKI_REALM_FEATURE = LicensedFeature.persistent(
        REALMS_FEATURE_FAMILY,
        "pki",
        License.OperationMode.GOLD
    );
    // SSO realms are Platinum+
    public static final LicensedFeature.Persistent SAML_REALM_FEATURE = LicensedFeature.persistent(
        REALMS_FEATURE_FAMILY,
        "saml",
        License.OperationMode.PLATINUM
    );
    public static final LicensedFeature.Persistent OIDC_REALM_FEATURE = LicensedFeature.persistent(
        REALMS_FEATURE_FAMILY,
        "oidc",
        License.OperationMode.PLATINUM
    );
    public static final LicensedFeature.Persistent JWT_REALM_FEATURE = LicensedFeature.persistent(
        REALMS_FEATURE_FAMILY,
        "jwt",
        License.OperationMode.PLATINUM
    );
    public static final LicensedFeature.Persistent KERBEROS_REALM_FEATURE = LicensedFeature.persistent(
        REALMS_FEATURE_FAMILY,
        "kerberos",
        License.OperationMode.PLATINUM
    );
    // Custom realms are Platinum+
    public static final LicensedFeature.Persistent CUSTOM_REALMS_FEATURE = LicensedFeature.persistent(
        REALMS_FEATURE_FAMILY,
        "custom",
        License.OperationMode.PLATINUM
    );

    public static final LicensedFeature.Momentary DELEGATED_AUTHORIZATION_FEATURE = LicensedFeature.momentary(
        null,
        "security-delegated-authorization",
        License.OperationMode.PLATINUM
    );
    public static final LicensedFeature.Momentary AUTHORIZATION_ENGINE_FEATURE = LicensedFeature.momentary(
        null,
        "security-authorization-engine",
        License.OperationMode.PLATINUM
    );

    // Custom role providers are Platinum+
    public static final LicensedFeature.Persistent CUSTOM_ROLE_PROVIDERS_FEATURE = LicensedFeature.persistent(
        null,
        "security-roles-provider",
        License.OperationMode.PLATINUM
    );

    public static final LicensedFeature.Momentary OPERATOR_PRIVILEGES_FEATURE = LicensedFeature.momentary(
        null,
        "operator-privileges",
        License.OperationMode.ENTERPRISE
    );

    public static final LicensedFeature.Momentary USER_PROFILE_COLLABORATION_FEATURE = LicensedFeature.momentary(
        null,
        "user-profile-collaboration",
        License.OperationMode.STANDARD
    );

    /**
     * Configurable cross cluster access is Enterprise feature.
     */
    public static final LicensedFeature.Momentary ADVANCED_REMOTE_CLUSTER_SECURITY_FEATURE = LicensedFeature.momentary(
        null,
        "advanced-remote-cluster-security",
        License.OperationMode.ENTERPRISE
    );

    private static final Logger logger = LogManager.getLogger(Security.class);

    private Settings settings;
    private final boolean enabled;
    private final SetOnce<Boolean> dlsFlsEnabled = new SetOnce<>();
    private final SecuritySystemIndices systemIndices;
    private final ListenableFuture<Void> nodeStartedListenable;

    /* what a PITA that we need an extra indirection to initialize this. Yet, once we got rid of guice we can thing about how
     * to fix this or make it simpler. Today we need several service that are created in createComponents but we need to register
     * an instance of TransportInterceptor way earlier before createComponents is called. */
    private final SetOnce<TransportInterceptor> securityInterceptor = new SetOnce<>();
    private final SetOnce<IPFilter> ipFilter = new SetOnce<>();
    private final SetOnce<AuthenticationService> authcService = new SetOnce<>();
    private final SetOnce<SecondaryAuthenticator> secondayAuthc = new SetOnce<>();
    private final SetOnce<AuditTrailService> auditTrailService = new SetOnce<>();
    private final SetOnce<SecurityContext> securityContext = new SetOnce<>();
    private final SetOnce<ThreadContext> threadContext = new SetOnce<>();
    private final SetOnce<TokenService> tokenService = new SetOnce<>();
    private final SetOnce<SecurityActionFilter> securityActionFilter = new SetOnce<>();
    private final SetOnce<SharedGroupFactory> sharedGroupFactory = new SetOnce<>();
    private final SetOnce<DocumentSubsetBitsetCache> dlsBitsetCache = new SetOnce<>();
    private final SetOnce<List<BootstrapCheck>> bootstrapChecks = new SetOnce<>();
    private final List<SecurityExtension> securityExtensions = new ArrayList<>();
    private final SetOnce<Transport> transportReference = new SetOnce<>();
    private final SetOnce<ScriptService> scriptServiceReference = new SetOnce<>();
    private final SetOnce<OperatorOnlyRegistry> operatorOnlyRegistry = new SetOnce<>();
    private final SetOnce<PutRoleRequestBuilderFactory> putRoleRequestBuilderFactory = new SetOnce<>();
    private final SetOnce<BulkPutRoleRequestBuilderFactory> bulkPutRoleRequestBuilderFactory = new SetOnce<>();
    private final SetOnce<CreateApiKeyRequestBuilderFactory> createApiKeyRequestBuilderFactory = new SetOnce<>();
    private final SetOnce<UpdateApiKeyRequestTranslator> updateApiKeyRequestTranslator = new SetOnce<>();
    private final SetOnce<BulkUpdateApiKeyRequestTranslator> bulkUpdateApiKeyRequestTranslator = new SetOnce<>();
    private final SetOnce<RestGrantApiKeyAction.RequestTranslator> grantApiKeyRequestTranslator = new SetOnce<>();
    private final SetOnce<GetBuiltinPrivilegesResponseTranslator> getBuiltinPrivilegesResponseTranslator = new SetOnce<>();
    private final SetOnce<HasPrivilegesRequestBuilderFactory> hasPrivilegesRequestBuilderFactory = new SetOnce<>();

    private final SetOnce<FileRolesStore> fileRolesStore = new SetOnce<>();
    private final SetOnce<OperatorPrivileges.OperatorPrivilegesService> operatorPrivilegesService = new SetOnce<>();
    private final SetOnce<ReservedRoleMappingAction> reservedRoleMappingAction = new SetOnce<>();
    private final SetOnce<Realms> realms = new SetOnce<>();
    private final SetOnce<Client> client = new SetOnce<>();
    private final SetOnce<List<ReloadableSecurityComponent>> reloadableComponents = new SetOnce<>();
    private final SetOnce<AuthorizationDenialMessages> authorizationDenialMessages = new SetOnce<>();
    private final SetOnce<ReservedRoleNameChecker.Factory> reservedRoleNameCheckerFactory = new SetOnce<>();
    private final SetOnce<FileRoleValidator> fileRoleValidator = new SetOnce<>();
    private final SetOnce<SecondaryAuthActions> secondaryAuthActions = new SetOnce<>();
    private final SetOnce<QueryableBuiltInRolesProviderFactory> queryableRolesProviderFactory = new SetOnce<>();
    private final SetOnce<SamlAuthenticateResponseHandler.Factory> samlAuthenticateResponseHandlerFactory = new SetOnce<>();
    private final SetOnce<RemoteClusterSecurityExtension.Provider> remoteClusterSecurityExtensionProvider = new SetOnce<>();
    private final SetOnce<RemoteClusterSecurityExtension> remoteClusterSecurityExtension = new SetOnce<>();
    private final SetOnce<RemoteClusterAuthenticationService> remoteClusterAuthenticationService = new SetOnce<>();

    private final SetOnce<SecurityMigrations.Manager> migrationManager = new SetOnce<>();
    private final SetOnce<List<Closeable>> closableComponents = new SetOnce<>();

    public Security(Settings settings) {
        this(settings, Collections.emptyList());
    }

    Security(Settings settings, List<SecurityExtension> extensions) {
        // Note: The settings that are passed in here might not be the final values - things like Plugin.additionalSettings()
        // will be called after the plugins are constructed, and may introduce new setting values.
        // Accordingly we should avoid using this settings object for very much and mostly rely on Environment.setting() as provided
        // to createComponents.
        this.settings = settings;
        // TODO this is wrong, we should only use the environment that is provided to createComponents
        this.enabled = XPackSettings.SECURITY_ENABLED.get(settings);
        this.systemIndices = new SecuritySystemIndices(settings);
        this.nodeStartedListenable = new ListenableFuture<>();
        if (enabled) {
            runStartupChecks(settings);
            Automatons.updateConfiguration(settings);
        } else {
            ensureNoRemoteClusterCredentialsOnDisabledSecurity(settings);
            this.bootstrapChecks.set(Collections.emptyList());
        }
        this.securityExtensions.addAll(extensions);
    }

    private void ensureNoRemoteClusterCredentialsOnDisabledSecurity(Settings settings) {
        assert false == enabled;
        final List<String> remoteClusterCredentialsSettingKeys = RemoteClusterSettings.REMOTE_CLUSTER_CREDENTIALS.getAllConcreteSettings(
            settings
        ).map(Setting::getKey).sorted().toList();
        if (false == remoteClusterCredentialsSettingKeys.isEmpty()) {
            throw new IllegalArgumentException(
                format(
                    "Found [%s] remote clusters with credentials [%s]. Security [%s] must be enabled to connect to them. "
                        + "Please either enable security or remove these settings from the keystore.",
                    remoteClusterCredentialsSettingKeys.size(),
                    Strings.collectionToCommaDelimitedString(remoteClusterCredentialsSettingKeys),
                    XPackSettings.SECURITY_ENABLED.getKey()
                )
            );
        }
    }

    private static void runStartupChecks(Settings settings) {
        validateRealmSettings(settings);
        if (XPackSettings.FIPS_MODE_ENABLED.get(settings)) {
            validateForFips(settings);
        }
    }

    // overridable by tests
    protected Clock getClock() {
        return Clock.systemUTC();
    }

    protected SSLService getSslService() {
        return XPackPlugin.getSharedSslService();
    }

    protected LicenseService getLicenseService() {
        return XPackPlugin.getSharedLicenseService();
    }

    protected XPackLicenseState getLicenseState() {
        return XPackPlugin.getSharedLicenseState();
    }

    protected Client getClient() {
        return client.get();
    }

    protected List<ReloadableSecurityComponent> getReloadableSecurityComponents() {
        return this.reloadableComponents.get();
    }

    /*
     * Copied from XPackPlugin.resolveConfigFile so we don't go to a different codesource
     * and so fail the secured file permission check on the users file.
     * If there's a secured permission granted on this file (which there should be),
     * ES has already checked the file is actually in the config directory
     */
    public static Path resolveSecuredConfigFile(Environment env, String file) {
        Path config = env.configDir().resolve(file);
        if (doPrivileged((PrivilegedAction<Boolean>) () -> Files.exists(config)) == false) {
            Path legacyConfig = env.configDir().resolve("x-pack").resolve(file);
            if (doPrivileged((PrivilegedAction<Boolean>) () -> Files.exists(legacyConfig))) {
                DeprecationLogger.getLogger(XPackPlugin.class)
                    .warn(
                        DeprecationCategory.OTHER,
                        "config_file_path",
                        "Config file [" + file + "] is in a deprecated location. Move from " + legacyConfig + " to " + config
                    );
                return legacyConfig;
            }
        }
        return config;
    }

    @Override
    public Collection<?> createComponents(PluginServices services) {
        try {
            return createComponents(
                services.client(),
                services.threadPool(),
                services.clusterService(),
                services.featureService(),
                services.resourceWatcherService(),
                services.scriptService(),
                services.xContentRegistry(),
                services.environment(),
                services.indexNameExpressionResolver(),
                services.telemetryProvider(),
                new PersistentTasksService(services.clusterService(), services.threadPool(), services.client()),
                services.linkedProjectConfigService(),
                services.projectResolver()
            );
        } catch (final Exception e) {
            throw new IllegalStateException("security initialization failed", e);
        }
    }

    // pkg private for testing - tests want to pass in their set of extensions hence we are not using the extension service directly
    Collection<Object> createComponents(
        Client client,
        ThreadPool threadPool,
        ClusterService clusterService,
        FeatureService featureService,
        ResourceWatcherService resourceWatcherService,
        ScriptService scriptService,
        NamedXContentRegistry xContentRegistry,
        Environment environment,
        IndexNameExpressionResolver expressionResolver,
        TelemetryProvider telemetryProvider,
        PersistentTasksService persistentTasksService,
        LinkedProjectConfigService linkedProjectConfigService,
        ProjectResolver projectResolver
    ) throws Exception {
        logger.info("Security is {}", enabled ? "enabled" : "disabled");
        if (enabled == false) {
            return Collections.singletonList(new SecurityUsageServices(null, null, null, null, null, null));
        }

        this.client.set(client);

        // The settings in `environment` may have additional values over what was provided during construction
        // See Plugin#additionalSettings()
        this.settings = environment.settings();

        systemIndices.init(client, featureService, clusterService, projectResolver);

        this.migrationManager.set(new SecurityMigrations.Manager(clusterService, persistentTasksService, systemIndices));

        scriptServiceReference.set(scriptService);
        // We need to construct the checks here while the secure settings are still available.
        // If we wait until #getBoostrapChecks the secure settings will have been cleared/closed.
        final List<BootstrapCheck> checks = new ArrayList<>();
        Collections.addAll(
            checks,
            new TokenSSLBootstrapCheck(),
            new PkiRealmBootstrapCheck(getSslService()),
            new TransportTLSBootstrapCheck()
        );
        checks.addAll(InternalRealms.getBootstrapChecks(settings, environment));
        this.bootstrapChecks.set(Collections.unmodifiableList(checks));

        threadContext.set(threadPool.getThreadContext());
        List<Object> components = new ArrayList<>();
        securityContext.set(new SecurityContext(settings, threadPool.getThreadContext()));
        components.add(securityContext.get());

        final RestrictedIndices restrictedIndices = new RestrictedIndices(expressionResolver);

        // audit trail service construction
        final AuditTrail auditTrail = XPackSettings.AUDIT_ENABLED.get(settings)
            ? new LoggingAuditTrail(settings, clusterService, threadPool)
            : null;
        final AuditTrailService auditTrailService = new AuditTrailService(auditTrail, getLicenseState());
        components.add(auditTrailService);
        this.auditTrailService.set(auditTrailService);

        final TokenService tokenService = new TokenService(
            settings,
            Clock.systemUTC(),
            client,
            getLicenseState(),
            securityContext.get(),
            systemIndices.getMainIndexManager(),
            systemIndices.getTokenIndexManager(),
            clusterService
        );
        this.tokenService.set(tokenService);
        components.add(tokenService);

        // realms construction
        final NativeUsersStore nativeUsersStore = new NativeUsersStore(settings, client, systemIndices.getMainIndexManager());
        final NativeRoleMappingStore nativeRoleMappingStore = new NativeRoleMappingStore(
            settings,
            client,
            systemIndices.getMainIndexManager(),
            scriptService
        );
        final ProjectStateRoleMapper projectStateRoleMapper = new ProjectStateRoleMapper(
            settings,
            scriptService,
            clusterService,
            projectResolver
        );
        final UserRoleMapper userRoleMapper = new CompositeRoleMapper(nativeRoleMappingStore, projectStateRoleMapper);
        final AnonymousUser anonymousUser = new AnonymousUser(settings);
        components.add(anonymousUser);
        final ReservedRealm reservedRealm = new ReservedRealm(environment, settings, nativeUsersStore, anonymousUser, threadPool);
        final SecurityExtension.SecurityComponents extensionComponents = new ExtensionComponents(
            environment,
            client,
            clusterService,
            resourceWatcherService,
            userRoleMapper,
            projectResolver
        );
        Map<String, Realm.Factory> realmFactories = new HashMap<>(
            InternalRealms.getFactories(
                threadPool,
                settings,
                resourceWatcherService,
                getSslService(),
                nativeUsersStore,
                userRoleMapper,
                systemIndices.getMainIndexManager()
            )
        );
        for (SecurityExtension extension : securityExtensions) {
            Map<String, Realm.Factory> newRealms = extension.getRealms(extensionComponents);
            for (Map.Entry<String, Realm.Factory> entry : newRealms.entrySet()) {
                if (realmFactories.put(entry.getKey(), entry.getValue()) != null) {
                    throw new IllegalArgumentException("Realm type [" + entry.getKey() + "] is already registered");
                }
            }
        }
        final Realms realms = new Realms(
            settings,
            environment,
            realmFactories,
            getLicenseState(),
            threadPool.getThreadContext(),
            reservedRealm
        );
        components.add(nativeUsersStore);
        components.add(new PluginComponentBinding<>(NativeRoleMappingStore.class, nativeRoleMappingStore));
        components.add(new PluginComponentBinding<>(UserRoleMapper.class, userRoleMapper));
        components.add(projectStateRoleMapper);
        components.add(reservedRealm);
        components.add(realms);
        this.realms.set(realms);

        systemIndices.getMainIndexManager().addStateListener(nativeRoleMappingStore::onSecurityIndexStateChange);
        final CacheInvalidatorRegistry cacheInvalidatorRegistry = new CacheInvalidatorRegistry();
        components.add(cacheInvalidatorRegistry);

        ServiceAccountService serviceAccountService = createServiceAccountService(
            components,
            cacheInvalidatorRegistry,
            extensionComponents,
            () -> new IndexServiceAccountTokenStore(
                settings,
                threadPool,
                getClock(),
                client,
                systemIndices.getMainIndexManager(),
                clusterService,
                cacheInvalidatorRegistry
            ),
            () -> new FileServiceAccountTokenStore(
                environment,
                resourceWatcherService,
                threadPool,
                clusterService,
                cacheInvalidatorRegistry
            )
        );

        components.add(serviceAccountService);

        systemIndices.getMainIndexManager().addStateListener(cacheInvalidatorRegistry::onSecurityIndexStateChange);
        final NativePrivilegeStore privilegeStore = new NativePrivilegeStore(
            settings,
            client,
            systemIndices.getMainIndexManager(),
            cacheInvalidatorRegistry,
            clusterService
        );
        components.add(privilegeStore);

        final ReservedRolesStore reservedRolesStore = new ReservedRolesStore(Set.copyOf(INCLUDED_RESERVED_ROLES_SETTING.get(settings)));
        dlsBitsetCache.set(new DocumentSubsetBitsetCache(settings));
        final FieldPermissionsCache fieldPermissionsCache = new FieldPermissionsCache(settings);

        RoleDescriptor.setFieldPermissionsCache(fieldPermissionsCache);
        // Need to set to default if it wasn't set by an extension
        if (putRoleRequestBuilderFactory.get() == null) {
            putRoleRequestBuilderFactory.set(new PutRoleRequestBuilderFactory.Default());
        }
        if (bulkPutRoleRequestBuilderFactory.get() == null) {
            bulkPutRoleRequestBuilderFactory.set(new BulkPutRoleRequestBuilderFactory.Default());
        }
        if (createApiKeyRequestBuilderFactory.get() == null) {
            createApiKeyRequestBuilderFactory.set(new CreateApiKeyRequestBuilderFactory.Default());
        }
        if (getBuiltinPrivilegesResponseTranslator.get() == null) {
            getBuiltinPrivilegesResponseTranslator.set(new GetBuiltinPrivilegesResponseTranslator.Default());
        }
        if (updateApiKeyRequestTranslator.get() == null) {
            updateApiKeyRequestTranslator.set(new UpdateApiKeyRequestTranslator.Default());
        }
        if (bulkUpdateApiKeyRequestTranslator.get() == null) {
            bulkUpdateApiKeyRequestTranslator.set(new BulkUpdateApiKeyRequestTranslator.Default());
        }
        if (grantApiKeyRequestTranslator.get() == null) {
            grantApiKeyRequestTranslator.set(new RestGrantApiKeyAction.RequestTranslator.Default());
        }
        if (hasPrivilegesRequestBuilderFactory.get() == null) {
            hasPrivilegesRequestBuilderFactory.trySet(new HasPrivilegesRequestBuilderFactory.Default());
        }
        if (reservedRoleNameCheckerFactory.get() == null) {
            reservedRoleNameCheckerFactory.set(new ReservedRoleNameChecker.Factory.Default());
        }
        if (fileRoleValidator.get() == null) {
            fileRoleValidator.set(new FileRoleValidator.Default());
        }
        if (samlAuthenticateResponseHandlerFactory.get() == null) {
            samlAuthenticateResponseHandlerFactory.set(new SamlAuthenticateResponseHandler.DefaultFactory());
        }
        components.add(
            new PluginComponentBinding<>(
                SamlAuthenticateResponseHandler.class,
                samlAuthenticateResponseHandlerFactory.get().create(settings, tokenService, getClock())
            )
        );
        this.fileRolesStore.set(
            new FileRolesStore(settings, environment, resourceWatcherService, getLicenseState(), xContentRegistry, fileRoleValidator.get())
        );
        ReservedRoleNameChecker reservedRoleNameChecker = reservedRoleNameCheckerFactory.get()
            .create(clusterService, projectResolver, fileRolesStore.get()::exists);
        components.add(new PluginComponentBinding<>(ReservedRoleNameChecker.class, reservedRoleNameChecker));

        final Map<String, List<BiConsumer<Set<String>, ActionListener<RoleRetrievalResult>>>> customRoleProviders = new LinkedHashMap<>();
        for (SecurityExtension extension : securityExtensions) {
            final List<BiConsumer<Set<String>, ActionListener<RoleRetrievalResult>>> providers = extension.getRolesProviders(
                extensionComponents
            );
            if (providers != null && providers.isEmpty() == false) {
                customRoleProviders.put(extension.extensionName(), providers);
            }
        }

        final NativeRolesStore nativeRolesStore = new NativeRolesStore(
            settings,
            client,
            getLicenseState(),
            systemIndices.getMainIndexManager(),
            clusterService,
            reservedRoleNameChecker,
            xContentRegistry
        );

        final ApiKeyService apiKeyService = new ApiKeyService(
            settings,
            Clock.systemUTC(),
            client,
            systemIndices.getMainIndexManager(),
            clusterService,
            cacheInvalidatorRegistry,
            threadPool,
            telemetryProvider.getMeterRegistry()
        );
        components.add(apiKeyService);

        final RoleProviders roleProviders = new RoleProviders(
            reservedRolesStore,
            fileRolesStore.get(),
            nativeRolesStore,
            customRoleProviders,
            getLicenseState()
        );
        final CompositeRolesStore allRolesStore = new CompositeRolesStore(
            settings,
            clusterService,
            roleProviders,
            privilegeStore,
            threadPool.getThreadContext(),
            getLicenseState(),
            fieldPermissionsCache,
            apiKeyService,
            serviceAccountService,
            projectResolver,
            dlsBitsetCache.get(),
            restrictedIndices,
            buildRoleBuildingExecutor(threadPool, settings),
            new DeprecationRoleDescriptorConsumer(clusterService, projectResolver, threadPool)
        );
        systemIndices.getMainIndexManager().addStateListener(allRolesStore::onSecurityIndexStateChange);

        final ProfileService profileService = new ProfileService(
            settings,
            getClock(),
            client,
            systemIndices.getProfileIndexManager(),
            realms
        );
        components.add(profileService);

        // We use the value of the {@code ENROLLMENT_ENABLED} setting to determine if the node is starting up with auto-generated
        // certificates (which have been generated by pre-startup scripts). In this case, and further if the node forms a new cluster by
        // itself, rather than joining an existing one, we complete the auto-configuration by generating and printing credentials and
        // enrollment tokens (when the .security index becomes available).
        // The generated information is output on node's standard out (if
        InitialNodeSecurityAutoConfiguration.maybeGenerateEnrollmentTokensAndElasticCredentialsOnNodeStartup(
            nativeUsersStore,
            systemIndices.getMainIndexManager(),
            getSslService(),
            client,
            environment,
            (runnable -> nodeStartedListenable.addListener(ActionListener.running(runnable))),
            threadPool
        );

        // to keep things simple, just invalidate all cached entries on license change. this happens so rarely that the impact should be
        // minimal
        getLicenseState().addListener(allRolesStore::invalidateAll);

        final AuthenticationFailureHandler failureHandler = createAuthenticationFailureHandler(realms, extensionComponents);

        final boolean operatorPrivilegesEnabled = OPERATOR_PRIVILEGES_ENABLED.get(settings);

        if (operatorPrivilegesEnabled) {
            logger.info("operator privileges are enabled");
            if (operatorOnlyRegistry.get() == null) {
                operatorOnlyRegistry.set(new DefaultOperatorOnlyRegistry(clusterService.getClusterSettings()));
            }
            operatorPrivilegesService.set(
                new OperatorPrivileges.DefaultOperatorPrivilegesService(
                    getLicenseState(),
                    new FileOperatorUsersStore(environment, resourceWatcherService),
                    operatorOnlyRegistry.get()
                )
            );
        } else {
            operatorPrivilegesService.set(OperatorPrivileges.NOOP_OPERATOR_PRIVILEGES_SERVICE);
        }

        final List<CustomAuthenticator> customAuthenticators = getCustomAuthenticatorFromExtensions(extensionComponents);
        PluggableAuthenticatorChain pluggableAuthenticatorChain = new PluggableAuthenticatorChain(customAuthenticators);
        components.add(pluggableAuthenticatorChain);
        components.addAll(customAuthenticators);

        authcService.set(
            new AuthenticationService(
                settings,
                realms,
                auditTrailService,
                failureHandler,
                threadPool,
                anonymousUser,
                tokenService,
                apiKeyService,
                serviceAccountService,
                operatorPrivilegesService.get(),
<<<<<<< HEAD
                customApiKeyAuthenticator,
                telemetryProvider
=======
                pluggableAuthenticatorChain,
                telemetryProvider.getMeterRegistry()
>>>>>>> 2a47de49
            )
        );
        components.add(authcService.get());
        systemIndices.getMainIndexManager().addStateListener(authcService.get()::onSecurityIndexStateChange);
        dlsFlsEnabled.set(XPackSettings.DLS_FLS_ENABLED.get(settings));
        Set<RequestInterceptor> requestInterceptors = Sets.newHashSet(
            new ResizeRequestInterceptor(threadPool, getLicenseState(), auditTrailService, dlsFlsEnabled.get()),
            new IndicesAliasesRequestInterceptor(threadPool.getThreadContext(), getLicenseState(), auditTrailService, dlsFlsEnabled.get())
        );

        if (dlsFlsEnabled.get()) {
            requestInterceptors.addAll(
                Arrays.asList(
                    new SearchRequestInterceptor(threadPool, getLicenseState()),
                    new ShardSearchRequestInterceptor(threadPool, getLicenseState()),
                    new UpdateRequestInterceptor(threadPool, getLicenseState()),
                    new BulkShardRequestInterceptor(threadPool, getLicenseState()),
                    new DlsFlsLicenseRequestInterceptor(threadPool.getThreadContext(), getLicenseState()),
                    new SearchRequestCacheDisablingInterceptor(threadPool, getLicenseState()),
                    new ValidateRequestInterceptor(threadPool, getLicenseState())
                )
            );
        }
        requestInterceptors = Collections.unmodifiableSet(requestInterceptors);

        if (authorizationDenialMessages.get() == null) {
            authorizationDenialMessages.set(new AuthorizationDenialMessages.Default());
        }
        final AuthorizationService authzService = new AuthorizationService(
            settings,
            allRolesStore,
            fieldPermissionsCache,
            clusterService,
            auditTrailService,
            failureHandler,
            threadPool,
            anonymousUser,
            getAuthorizationEngine(),
            requestInterceptors,
            getLicenseState(),
            expressionResolver,
            operatorPrivilegesService.get(),
            restrictedIndices,
            authorizationDenialMessages.get(),
            linkedProjectConfigService,
            projectResolver
        );

        components.add(nativeRolesStore); // used by roles actions
        components.add(reservedRolesStore); // used by roles actions
        components.add(allRolesStore); // for SecurityInfoTransportAction and clear roles cache
        components.add(authzService);

        final SecondaryAuthenticator secondaryAuthenticator = new SecondaryAuthenticator(
            securityContext.get(),
            authcService.get(),
            auditTrailService
        );
        this.secondayAuthc.set(secondaryAuthenticator);
        components.add(secondaryAuthenticator);

        ipFilter.set(new IPFilter(settings, auditTrailService, clusterService.getClusterSettings(), getLicenseState()));
        components.add(ipFilter.get());

        DestructiveOperations destructiveOperations = new DestructiveOperations(settings, clusterService.getClusterSettings());

        RemoteClusterSecurityExtension.Components rcsComponents = new RemoteClusterSecurityComponents(
            authcService.get(),
            authzService,
            securityContext.get(),
            apiKeyService,
            resourceWatcherService,
            projectResolver,
            getLicenseState(),
            clusterService,
            environment,
            threadPool,
            settings,
            client
        );
        remoteClusterSecurityExtension.set(this.getRemoteClusterSecurityExtension(rcsComponents));
        remoteClusterAuthenticationService.set(remoteClusterSecurityExtension.get().getAuthenticationService());
        components.add(new PluginComponentBinding<>(RemoteClusterAuthenticationService.class, remoteClusterAuthenticationService.get()));
        var remoteClusterTransportInterceptor = remoteClusterSecurityExtension.get().getTransportInterceptor();
        components.add(new PluginComponentBinding<>(RemoteClusterTransportInterceptor.class, remoteClusterTransportInterceptor));

        securityInterceptor.set(
            new SecurityServerTransportInterceptor(
                settings,
                threadPool,
                getSslService(),
                securityContext.get(),
                destructiveOperations,
                remoteClusterTransportInterceptor
            )
        );

        securityActionFilter.set(
            new SecurityActionFilter(
                authcService.get(),
                authzService,
                auditTrailService,
                getLicenseState(),
                threadPool,
                securityContext.get(),
                destructiveOperations,
                secondaryAuthActions.get() == null ? Set::of : secondaryAuthActions.get()
            )
        );

        components.add(
            new SecurityUsageServices(realms, allRolesStore, nativeRoleMappingStore, ipFilter.get(), profileService, apiKeyService)
        );

        reservedRoleMappingAction.set(new ReservedRoleMappingAction());

        if (QUERYABLE_BUILT_IN_ROLES_ENABLED) {
            if (queryableRolesProviderFactory.get() == null) {
                queryableRolesProviderFactory.set(new QueryableBuiltInRolesProviderFactory.Default());
            }
            components.add(
                new QueryableBuiltInRolesSynchronizer(
                    clusterService,
                    featureService,
                    queryableRolesProviderFactory.get(),
                    nativeRolesStore,
                    reservedRolesStore,
                    fileRolesStore.get(),
                    threadPool
                )
            );
        }

        cacheInvalidatorRegistry.validate();

        setClosableAndReloadableComponents(components);
        return components;
    }

    private void setClosableAndReloadableComponents(List<Object> components) {
        // adding additional components we don't expose externally,
        // but want to allow reloading settings and closing resources
        // when the security plugin gets closed
        final Iterable<Object> allComponents = Iterables.flatten(List.of(components, List.of(remoteClusterSecurityExtension.get())));

        final List<ReloadableSecurityComponent> reloadableComponents = new ArrayList<>();
        final List<Closeable> closableComponents = new ArrayList<>();
        for (Object component : allComponents) {
            final Object unwrapped = unwrapComponentObject(component);
            if (unwrapped instanceof ReloadableSecurityComponent reloadable) {
                reloadableComponents.add(reloadable);
            }
            if (unwrapped instanceof Closeable closeable) {
                closableComponents.add(closeable);
            }
        }

        this.reloadableComponents.set(List.copyOf(reloadableComponents));
        this.closableComponents.set(List.copyOf(closableComponents));
    }

    private static Object unwrapComponentObject(Object component) {
        if (component instanceof PluginComponentBinding<?, ?> pcb) {
            return pcb.impl();
        } else {
            return component;
        }
    }

    private RemoteClusterSecurityExtension getRemoteClusterSecurityExtension(RemoteClusterSecurityExtension.Components components) {
        assert this.remoteClusterSecurityExtensionProvider.get() != null : "security plugin extensions should have been loaded first";
        RemoteClusterSecurityExtension rcsExtension = this.remoteClusterSecurityExtensionProvider.get().getExtension(components);
        assert rcsExtension != null;
        if (false == isInternalRemoteClusterSecurityExtension(rcsExtension)) {
            throw new IllegalStateException(
                "The ["
                    + rcsExtension.getClass().getCanonicalName()
                    + "] extension tried to install a  "
                    + RemoteClusterSecurityExtension.class.getSimpleName()
                    + ". This functionality is not available to external extensions."
            );
        }
        return rcsExtension;
    }

    private List<CustomAuthenticator> getCustomAuthenticatorFromExtensions(SecurityExtension.SecurityComponents extensionComponents) {
        final Map<String, List<CustomAuthenticator>> customAuthenticatorsByExtension = new HashMap<>();
        for (final SecurityExtension securityExtension : securityExtensions) {
            final List<CustomAuthenticator> customAuthenticators = securityExtension.getCustomAuthenticators(extensionComponents);
            if (customAuthenticators != null) {
                if (false == isInternalExtension(securityExtension)) {
                    throw new IllegalStateException(
                        "The ["
                            + securityExtension.extensionName()
                            + "] extension tried to install a  "
                            + CustomAuthenticator.class.getSimpleName()
                            + ". "
                            + "This functionality is not available to external extensions."
                    );
                }
                customAuthenticatorsByExtension.put(securityExtension.extensionName(), customAuthenticators);
            }
        }

        if (customAuthenticatorsByExtension.isEmpty()) {
            logger.debug(
                "No custom implementations for [{}] provided by security extensions.",
                CustomAuthenticator.class.getCanonicalName()
            );
            return List.of();
        } else if (customAuthenticatorsByExtension.size() > 1) {
            throw new IllegalStateException(
                "Multiple extensions tried to install custom authenticators: " + customAuthenticatorsByExtension.keySet()
            );
        } else {
            final var authenticatorByExtensionEntry = customAuthenticatorsByExtension.entrySet().iterator().next();
            final List<CustomAuthenticator> customAuthenticators = authenticatorByExtensionEntry.getValue();
            final String extensionName = authenticatorByExtensionEntry.getKey();
            for (CustomAuthenticator authenticator : customAuthenticators) {
                logger.debug(
                    "{} implementation [{}] provided by extension [{}]",
                    CustomAuthenticator.class.getSimpleName(),
                    authenticator.getClass().getCanonicalName(),
                    extensionName
                );
            }
            return customAuthenticators;
        }
    }

    private ServiceAccountService createServiceAccountService(
        List<Object> components,
        CacheInvalidatorRegistry cacheInvalidatorRegistry,
        SecurityExtension.SecurityComponents extensionComponents,
        Supplier<IndexServiceAccountTokenStore> indexServiceAccountTokenStoreSupplier,
        Supplier<FileServiceAccountTokenStore> fileServiceAccountTokenStoreSupplier
    ) {
        Map<String, ServiceAccountTokenStore> accountTokenStoreByExtension = new HashMap<>();

        for (var extension : securityExtensions) {
            var serviceAccountTokenStore = extension.getServiceAccountTokenStore(extensionComponents);
            if (serviceAccountTokenStore != null) {
                if (isInternalExtension(extension) == false) {
                    throw new IllegalStateException(
                        "The ["
                            + extension.getClass().getName()
                            + "] extension tried to install a custom ServiceAccountTokenStore. This functionality is not available to "
                            + "external extensions."
                    );
                }
                accountTokenStoreByExtension.put(extension.extensionName(), serviceAccountTokenStore);
            }
        }

        if (accountTokenStoreByExtension.size() > 1) {
            throw new IllegalStateException(
                "More than one extension provided a ServiceAccountTokenStore override: " + accountTokenStoreByExtension.keySet()
            );
        }

        if (accountTokenStoreByExtension.isEmpty()) {
            var fileServiceAccountTokenStore = fileServiceAccountTokenStoreSupplier.get();
            var indexServiceAccountTokenStore = indexServiceAccountTokenStoreSupplier.get();

            components.add(new PluginComponentBinding<>(NodeLocalServiceAccountTokenStore.class, fileServiceAccountTokenStore));
            components.add(fileServiceAccountTokenStore);
            components.add(indexServiceAccountTokenStore);
            cacheInvalidatorRegistry.registerAlias("service", Set.of("file_service_account_token", "index_service_account_token"));

            return new ServiceAccountService(
                client.get(),
                new CompositeServiceAccountTokenStore(
                    List.of(fileServiceAccountTokenStore, indexServiceAccountTokenStore),
                    client.get().threadPool().getThreadContext()
                ),
                indexServiceAccountTokenStore
            );
        }
        // Completely handover service account token management to the extension if provided,
        // this will disable the index managed
        // service account tokens managed through the service account token API
        var extensionStore = accountTokenStoreByExtension.values().stream().findFirst();
        components.add(new PluginComponentBinding<>(NodeLocalServiceAccountTokenStore.class, (token, listener) -> {
            throw new IllegalStateException("Node local config not supported by [" + extensionStore.get().getClass() + "]");
        }));
        components.add(extensionStore);
        logger.debug("Service account authentication handled by extension, disabling file and index token stores");
        return new ServiceAccountService(client.get(), extensionStore.get());
    }

    private static boolean isInternalExtension(SecurityExtension extension) {
        return isInternalExtension(extension.getClass());
    }

    private static boolean isInternalRemoteClusterSecurityExtension(RemoteClusterSecurityExtension extension) {
        return isInternalExtension(extension.getClass());
    }

    private static boolean isInternalExtension(Class<?> extensionClass) {
        final String canonicalName = extensionClass.getCanonicalName();
        if (canonicalName == null) {
            return false;
        }
        return canonicalName.startsWith("org.elasticsearch.xpack.") || canonicalName.startsWith("co.elastic.elasticsearch.");
    }

    private static Executor buildRoleBuildingExecutor(ThreadPool threadPool, Settings settings) {
        final int allocatedProcessors = EsExecutors.allocatedProcessors(settings);
        final ThrottledTaskRunner throttledTaskRunner = new ThrottledTaskRunner("build_roles", allocatedProcessors, threadPool.generic());
        return r -> throttledTaskRunner.enqueueTask(new ActionListener<>() {
            @Override
            public void onResponse(Releasable releasable) {
                try (releasable) {
                    r.run();
                }
            }

            @Override
            public void onFailure(Exception e) {
                if (r instanceof AbstractRunnable abstractRunnable) {
                    abstractRunnable.onFailure(e);
                }
                // should be impossible, GENERIC pool doesn't reject anything
                logger.error("unexpected failure running " + r, e);
                assert false : new AssertionError("unexpected failure running " + r, e);
            }
        });
    }

    private AuthorizationEngine getAuthorizationEngine() {
        return findValueFromExtensions("authorization engine", extension -> extension.getAuthorizationEngine(settings));
    }

    private AuthenticationFailureHandler createAuthenticationFailureHandler(
        final Realms realms,
        final SecurityExtension.SecurityComponents components
    ) {
        AuthenticationFailureHandler failureHandler = findValueFromExtensions(
            "authentication failure handler",
            extension -> extension.getAuthenticationFailureHandler(components)
        );
        if (failureHandler == null) {
            logger.debug("Using default authentication failure handler");
            Supplier<Map<String, List<String>>> headersSupplier = () -> {
                final Map<String, List<String>> defaultFailureResponseHeaders = new HashMap<>();
                realms.getActiveRealms().forEach((realm) -> {
                    Map<String, List<String>> realmFailureHeaders = realm.getAuthenticationFailureHeaders();
                    realmFailureHeaders.forEach(
                        (key, value) -> value.stream()
                            .filter(v -> defaultFailureResponseHeaders.computeIfAbsent(key, x -> new ArrayList<>()).contains(v) == false)
                            .forEach(v -> defaultFailureResponseHeaders.get(key).add(v))
                    );
                });

                if (TokenService.isTokenServiceEnabled(settings)) {
                    String bearerScheme = "Bearer realm=\"" + XPackField.SECURITY + "\"";
                    if (defaultFailureResponseHeaders.computeIfAbsent("WWW-Authenticate", x -> new ArrayList<>())
                        .contains(bearerScheme) == false) {
                        defaultFailureResponseHeaders.get("WWW-Authenticate").add(bearerScheme);
                    }
                }
                if (API_KEY_SERVICE_ENABLED_SETTING.get(settings)) {
                    final String apiKeyScheme = "ApiKey";
                    if (defaultFailureResponseHeaders.computeIfAbsent("WWW-Authenticate", x -> new ArrayList<>())
                        .contains(apiKeyScheme) == false) {
                        defaultFailureResponseHeaders.get("WWW-Authenticate").add(apiKeyScheme);
                    }
                }
                return defaultFailureResponseHeaders;
            };
            DefaultAuthenticationFailureHandler finalDefaultFailureHandler = new DefaultAuthenticationFailureHandler(headersSupplier.get());
            failureHandler = finalDefaultFailureHandler;
            getLicenseState().addListener(() -> { finalDefaultFailureHandler.setHeaders(headersSupplier.get()); });
        }
        return failureHandler;
    }

    /**
     * Calls the provided function for each configured extension and return the value that was generated by the extensions.
     * If multiple extensions provide a value, throws {@link IllegalStateException}.
     * If no extensions provide a value (or if there are no extensions) returns {@code null}.
     */
    @Nullable
    private <T> T findValueFromExtensions(String valueType, Function<SecurityExtension, T> method) {
        T foundValue = null;
        String fromExtension = null;
        for (SecurityExtension extension : securityExtensions) {
            final T extensionValue = method.apply(extension);
            if (extensionValue == null) {
                continue;
            }
            if (foundValue == null) {
                foundValue = extensionValue;
                fromExtension = extension.extensionName();
            } else {
                throw new IllegalStateException(
                    "Extensions ["
                        + fromExtension
                        + "] and ["
                        + extension.extensionName()
                        + "] "
                        + " both attempted to provide a value for ["
                        + valueType
                        + "]"
                );
            }
        }
        if (foundValue == null) {
            return null;
        } else {
            logger.debug("Using [{}] [{}] from extension [{}]", valueType, foundValue, fromExtension);
            return foundValue;
        }
    }

    @Override
    public Settings additionalSettings() {
        return additionalSettings(settings, enabled);
    }

    // visible for tests
    static Settings additionalSettings(final Settings settings, final boolean enabled) {
        if (enabled) {
            final Settings.Builder builder = Settings.builder();

            builder.put(SecuritySettings.addTransportSettings(settings));

            if (NetworkModule.HTTP_TYPE_SETTING.exists(settings)) {
                final String httpType = NetworkModule.HTTP_TYPE_SETTING.get(settings);
                if (httpType.equals(SecurityField.NAME4)) {
                    SecurityHttpSettings.overrideSettings(builder, settings);
                } else {
                    final String message = String.format(
                        Locale.ROOT,
                        "http type setting [%s] must be [%s] but is [%s]",
                        NetworkModule.HTTP_TYPE_KEY,
                        SecurityField.NAME4,
                        httpType
                    );
                    throw new IllegalArgumentException(message);
                }
            } else {
                // default to security4
                builder.put(NetworkModule.HTTP_TYPE_KEY, SecurityField.NAME4);
                SecurityHttpSettings.overrideSettings(builder, settings);
            }
            builder.put(SecuritySettings.addUserSettings(settings));
            return builder.build();
        } else {
            return Settings.EMPTY;
        }
    }

    @Override
    public List<Setting<?>> getSettings() {
        return getSettings(securityExtensions, remoteClusterSecurityExtensionProvider.get());
    }

    /**
     * Get the {@link Setting setting configuration} for all security components, including those defined in extensions.
     */
    public static List<Setting<?>> getSettings(
        List<SecurityExtension> securityExtensions,
        RemoteClusterSecurityExtension.Provider remoteClusterSecurityExtensionProvider
    ) {
        List<Setting<?>> settingsList = new ArrayList<>();

        // The following just apply in node mode
        settingsList.add(XPackSettings.FIPS_MODE_ENABLED);
        settingsList.add(XPackSettings.FIPS_REQUIRED_PROVIDERS);

        SSLService.registerSettings(settingsList);
        // IP Filter settings
        IPFilter.addSettings(settingsList);

        // audit settings
        LoggingAuditTrail.registerSettings(settingsList);

        // authentication and authorization settings
        AnonymousUser.addSettings(settingsList);
        settingsList.addAll(InternalRealmsSettings.getSettings());
        ReservedRealm.addSettings(settingsList);
        AuthenticationService.addSettings(settingsList);
        AuthorizationService.addSettings(settingsList);
        Automatons.addSettings(settingsList);
        settingsList.addAll(CompositeRolesStore.getSettings());
        settingsList.addAll(DocumentSubsetBitsetCache.getSettings());
        settingsList.add(FieldPermissionsCache.CACHE_SIZE_SETTING);
        settingsList.add(TokenService.TOKEN_EXPIRATION);
        settingsList.add(TokenService.DELETE_INTERVAL);
        settingsList.add(TokenService.DELETE_TIMEOUT);
        settingsList.addAll(SSLConfigurationSettings.getProfileSettings());
        settingsList.add(ApiKeyService.STORED_HASH_ALGO_SETTING);
        settingsList.add(ApiKeyService.DELETE_TIMEOUT);
        settingsList.add(ApiKeyService.DELETE_INTERVAL);
        settingsList.add(ApiKeyService.DELETE_RETENTION_PERIOD);
        settingsList.add(ApiKeyService.CACHE_HASH_ALGO_SETTING);
        settingsList.add(ApiKeyService.CACHE_MAX_KEYS_SETTING);
        settingsList.add(ApiKeyService.CACHE_TTL_SETTING);
        settingsList.add(ApiKeyService.DOC_CACHE_TTL_SETTING);
        settingsList.add(NativePrivilegeStore.CACHE_MAX_APPLICATIONS_SETTING);
        settingsList.add(NativePrivilegeStore.CACHE_TTL_SETTING);
        settingsList.add(OPERATOR_PRIVILEGES_ENABLED);
        settingsList.add(CachingServiceAccountTokenStore.CACHE_TTL_SETTING);
        settingsList.add(CachingServiceAccountTokenStore.CACHE_HASH_ALGO_SETTING);
        settingsList.add(CachingServiceAccountTokenStore.CACHE_MAX_TOKENS_SETTING);
        settingsList.add(SimpleRole.CACHE_SIZE_SETTING);
        settingsList.add(NativeRoleMappingStore.LAST_LOAD_CACHE_ENABLED_SETTING);
        settingsList.addAll(remoteClusterSecurityExtensionProvider.getSettings());

        // hide settings
        settingsList.add(Setting.stringListSetting(SecurityField.setting("hide_settings"), Property.NodeScope, Property.Filtered));
        return settingsList;
    }

    @Override
    public Collection<RestHeaderDefinition> getRestHeaders() {
        Set<RestHeaderDefinition> headers = new HashSet<>();
        headers.add(new RestHeaderDefinition(UsernamePasswordToken.BASIC_AUTH_HEADER, false));
        headers.add(new RestHeaderDefinition(SecondaryAuthenticator.SECONDARY_AUTH_HEADER_NAME, false));
        if (XPackSettings.AUDIT_ENABLED.get(settings)) {
            headers.add(new RestHeaderDefinition(AuditTrail.X_FORWARDED_FOR_HEADER, true));
        }
        if (AuthenticationServiceField.RUN_AS_ENABLED.get(settings)) {
            headers.add(new RestHeaderDefinition(AuthenticationServiceField.RUN_AS_USER_HEADER, false));
        }
        headers.add(new RestHeaderDefinition(JwtRealm.HEADER_CLIENT_AUTHENTICATION, false));
        return headers;
    }

    @Override
    public List<String> getSettingsFilter() {
        List<String> asArray = settings.getAsList(SecurityField.setting("hide_settings"));
        ArrayList<String> settingsFilter = new ArrayList<>(asArray);
        // hide settings where we don't define them - they are part of a group...
        settingsFilter.add("transport.profiles.*." + SecurityField.setting("*"));
        return settingsFilter;
    }

    @Override
    public List<BootstrapCheck> getBootstrapChecks() {
        return bootstrapChecks.get();
    }

    @Override
    public void onIndexModule(IndexModule module) {
        if (enabled) {
            assert getLicenseState() != null;
            if (XPackSettings.DLS_FLS_ENABLED.get(settings)) {
                assert dlsBitsetCache.get() != null;
                module.setReaderWrapper(
                    indexService -> new SecurityIndexReaderWrapper(
                        shardId -> indexService.newSearchExecutionContext(
                            shardId.id(),
                            0,
                            // we pass a null index reader, which is legal and will disable rewrite optimizations
                            // based on index statistics, which is probably safer...
                            null,
                            () -> {
                                throw new IllegalArgumentException("permission filters are not allowed to use the current timestamp");

                            },
                            null,
                            // Don't use runtime mappings in the security query
                            emptyMap()
                        ),
                        dlsBitsetCache.get(),
                        securityContext.get(),
                        getLicenseState(),
                        indexService.getScriptService()
                    )
                );
                /*
                 * We need to forcefully overwrite the query cache implementation to use security's opt-out query cache implementation. This
                 * implementation disables the query cache if field level security is used for a particular request. We have to forcefully
                 * overwrite the query cache implementation to prevent data leakage to unauthorized users.
                 */
                module.forceQueryCacheProvider(
                    (indexSettings, cache) -> new OptOutQueryCache(indexSettings.getIndex(), cache, threadContext.get())
                );
            }

            // in order to prevent scroll ids from being maliciously crafted and/or guessed, a listener is added that
            // attaches information to the scroll context so that we can validate the user that created the scroll against
            // the user that is executing a scroll operation
            module.addSearchOperationListener(new SecuritySearchOperationListener(securityContext.get(), auditTrailService.get()));
        }
    }

    @Override
    public List<ActionHandler> getActions() {
        var usageAction = new ActionHandler(XPackUsageFeatureAction.SECURITY, SecurityUsageTransportAction.class);
        var infoAction = new ActionHandler(XPackInfoFeatureAction.SECURITY, SecurityInfoTransportAction.class);
        if (enabled == false) {
            return Arrays.asList(usageAction, infoAction);
        }

        return Stream.of(
            new ActionHandler(ClearRealmCacheAction.INSTANCE, TransportClearRealmCacheAction.class),
            new ActionHandler(ClearRolesCacheAction.INSTANCE, TransportClearRolesCacheAction.class),
            new ActionHandler(ClearPrivilegesCacheAction.INSTANCE, TransportClearPrivilegesCacheAction.class),
            new ActionHandler(ClearSecurityCacheAction.INSTANCE, TransportClearSecurityCacheAction.class),
            new ActionHandler(GetUsersAction.INSTANCE, TransportGetUsersAction.class),
            new ActionHandler(ActionTypes.QUERY_USER_ACTION, TransportQueryUserAction.class),
            new ActionHandler(PutUserAction.INSTANCE, TransportPutUserAction.class),
            new ActionHandler(DeleteUserAction.INSTANCE, TransportDeleteUserAction.class),
            new ActionHandler(GetRolesAction.INSTANCE, TransportGetRolesAction.class),
            new ActionHandler(ActionTypes.QUERY_ROLE_ACTION, TransportQueryRoleAction.class),
            new ActionHandler(PutRoleAction.INSTANCE, TransportPutRoleAction.class),
            new ActionHandler(ActionTypes.BULK_PUT_ROLES, TransportBulkPutRolesAction.class),
            new ActionHandler(ActionTypes.BULK_DELETE_ROLES, TransportBulkDeleteRolesAction.class),
            new ActionHandler(DeleteRoleAction.INSTANCE, TransportDeleteRoleAction.class),
            new ActionHandler(TransportChangePasswordAction.TYPE, TransportChangePasswordAction.class),
            new ActionHandler(AuthenticateAction.INSTANCE, TransportAuthenticateAction.class),
            new ActionHandler(TransportSetEnabledAction.TYPE, TransportSetEnabledAction.class),
            new ActionHandler(HasPrivilegesAction.INSTANCE, TransportHasPrivilegesAction.class),
            new ActionHandler(GetUserPrivilegesAction.INSTANCE, TransportGetUserPrivilegesAction.class),
            new ActionHandler(GetRoleMappingsAction.INSTANCE, TransportGetRoleMappingsAction.class),
            new ActionHandler(PutRoleMappingAction.INSTANCE, TransportPutRoleMappingAction.class),
            new ActionHandler(DeleteRoleMappingAction.INSTANCE, TransportDeleteRoleMappingAction.class),
            new ActionHandler(CreateTokenAction.INSTANCE, TransportCreateTokenAction.class),
            new ActionHandler(InvalidateTokenAction.INSTANCE, TransportInvalidateTokenAction.class),
            new ActionHandler(GetCertificateInfoAction.INSTANCE, TransportGetCertificateInfoAction.class),
            new ActionHandler(RefreshTokenAction.INSTANCE, TransportRefreshTokenAction.class),
            new ActionHandler(SamlPrepareAuthenticationAction.INSTANCE, TransportSamlPrepareAuthenticationAction.class),
            new ActionHandler(SamlAuthenticateAction.INSTANCE, TransportSamlAuthenticateAction.class),
            new ActionHandler(SamlLogoutAction.INSTANCE, TransportSamlLogoutAction.class),
            new ActionHandler(SamlInvalidateSessionAction.INSTANCE, TransportSamlInvalidateSessionAction.class),
            new ActionHandler(TransportSamlCompleteLogoutAction.TYPE, TransportSamlCompleteLogoutAction.class),
            new ActionHandler(SamlSpMetadataAction.INSTANCE, TransportSamlSpMetadataAction.class),
            new ActionHandler(OpenIdConnectPrepareAuthenticationAction.INSTANCE, TransportOpenIdConnectPrepareAuthenticationAction.class),
            new ActionHandler(OpenIdConnectAuthenticateAction.INSTANCE, TransportOpenIdConnectAuthenticateAction.class),
            new ActionHandler(OpenIdConnectLogoutAction.INSTANCE, TransportOpenIdConnectLogoutAction.class),
            new ActionHandler(GetBuiltinPrivilegesAction.INSTANCE, TransportGetBuiltinPrivilegesAction.class),
            new ActionHandler(GetPrivilegesAction.INSTANCE, TransportGetPrivilegesAction.class),
            new ActionHandler(PutPrivilegesAction.INSTANCE, TransportPutPrivilegesAction.class),
            new ActionHandler(DeletePrivilegesAction.INSTANCE, TransportDeletePrivilegesAction.class),
            new ActionHandler(CreateApiKeyAction.INSTANCE, TransportCreateApiKeyAction.class),
            new ActionHandler(CreateCrossClusterApiKeyAction.INSTANCE, TransportCreateCrossClusterApiKeyAction.class),
            new ActionHandler(GrantApiKeyAction.INSTANCE, TransportGrantApiKeyAction.class),
            new ActionHandler(InvalidateApiKeyAction.INSTANCE, TransportInvalidateApiKeyAction.class),
            new ActionHandler(GetApiKeyAction.INSTANCE, TransportGetApiKeyAction.class),
            new ActionHandler(QueryApiKeyAction.INSTANCE, TransportQueryApiKeyAction.class),
            new ActionHandler(UpdateApiKeyAction.INSTANCE, TransportUpdateApiKeyAction.class),
            new ActionHandler(BulkUpdateApiKeyAction.INSTANCE, TransportBulkUpdateApiKeyAction.class),
            new ActionHandler(UpdateCrossClusterApiKeyAction.INSTANCE, TransportUpdateCrossClusterApiKeyAction.class),
            new ActionHandler(DelegatePkiAuthenticationAction.INSTANCE, TransportDelegatePkiAuthenticationAction.class),
            new ActionHandler(CreateServiceAccountTokenAction.INSTANCE, TransportCreateServiceAccountTokenAction.class),
            new ActionHandler(DeleteServiceAccountTokenAction.INSTANCE, TransportDeleteServiceAccountTokenAction.class),
            new ActionHandler(GetServiceAccountCredentialsAction.INSTANCE, TransportGetServiceAccountCredentialsAction.class),
            new ActionHandler(GetServiceAccountNodesCredentialsAction.INSTANCE, TransportGetServiceAccountNodesCredentialsAction.class),
            new ActionHandler(GetServiceAccountAction.INSTANCE, TransportGetServiceAccountAction.class),
            new ActionHandler(KibanaEnrollmentAction.INSTANCE, TransportKibanaEnrollmentAction.class),
            new ActionHandler(NodeEnrollmentAction.INSTANCE, TransportNodeEnrollmentAction.class),
            new ActionHandler(ProfileHasPrivilegesAction.INSTANCE, TransportProfileHasPrivilegesAction.class),
            new ActionHandler(GetProfilesAction.INSTANCE, TransportGetProfilesAction.class),
            new ActionHandler(ActivateProfileAction.INSTANCE, TransportActivateProfileAction.class),
            new ActionHandler(UpdateProfileDataAction.INSTANCE, TransportUpdateProfileDataAction.class),
            new ActionHandler(SuggestProfilesAction.INSTANCE, TransportSuggestProfilesAction.class),
            new ActionHandler(SetProfileEnabledAction.INSTANCE, TransportSetProfileEnabledAction.class),
            new ActionHandler(GetSecuritySettingsAction.INSTANCE, TransportGetSecuritySettingsAction.class),
            new ActionHandler(UpdateSecuritySettingsAction.INSTANCE, TransportUpdateSecuritySettingsAction.class),
            new ActionHandler(ActionTypes.RELOAD_REMOTE_CLUSTER_CREDENTIALS_ACTION, TransportReloadRemoteClusterCredentialsAction.class),
            new ActionHandler(UpdateIndexMigrationVersionAction.INSTANCE, UpdateIndexMigrationVersionAction.TransportAction.class),
            new ActionHandler(GetSecurityStatsAction.INSTANCE, TransportSecurityStatsAction.class),
            usageAction,
            infoAction
        ).filter(Objects::nonNull).toList();
    }

    @Override
    public List<ActionFilter> getActionFilters() {
        if (enabled == false) {
            return emptyList();
        }
        return singletonList(securityActionFilter.get());
    }

    @Override
    public List<RestHandler> getRestHandlers(
        Settings settings,
        NamedWriteableRegistry namedWriteableRegistry,
        RestController restController,
        ClusterSettings clusterSettings,
        IndexScopedSettings indexScopedSettings,
        SettingsFilter settingsFilter,
        IndexNameExpressionResolver indexNameExpressionResolver,
        Supplier<DiscoveryNodes> nodesInCluster,
        Predicate<NodeFeature> clusterSupportsFeature
    ) {
        if (enabled == false) {
            return emptyList();
        }
        return Stream.<RestHandler>of(
            new RestAuthenticateAction(settings, securityContext.get(), getLicenseState()),
            new RestClearRealmCacheAction(settings, getLicenseState()),
            new RestClearRolesCacheAction(settings, getLicenseState()),
            new RestClearPrivilegesCacheAction(settings, getLicenseState()),
            new RestClearApiKeyCacheAction(settings, getLicenseState()),
            new RestClearServiceAccountTokenStoreCacheAction(settings, getLicenseState()),
            new RestGetUsersAction(settings, getLicenseState()),
            new RestQueryUserAction(settings, getLicenseState()),
            new RestPutUserAction(settings, getLicenseState()),
            new RestDeleteUserAction(settings, getLicenseState()),
            new RestGetRolesAction(settings, getLicenseState()),
            new RestQueryRoleAction(settings, getLicenseState()),
            new RestBulkPutRolesAction(settings, getLicenseState(), bulkPutRoleRequestBuilderFactory.get()),
            new RestBulkDeleteRolesAction(settings, getLicenseState()),
            new RestPutRoleAction(settings, getLicenseState(), putRoleRequestBuilderFactory.get()),
            new RestDeleteRoleAction(settings, getLicenseState()),
            new RestChangePasswordAction(settings, securityContext.get(), getLicenseState()),
            new RestSetEnabledAction(settings, getLicenseState()),
            new RestHasPrivilegesAction(settings, securityContext.get(), getLicenseState(), hasPrivilegesRequestBuilderFactory.get()),
            new RestGetUserPrivilegesAction(settings, securityContext.get(), getLicenseState()),
            new RestGetRoleMappingsAction(settings, getLicenseState()),
            new RestPutRoleMappingAction(settings, getLicenseState()),
            new RestDeleteRoleMappingAction(settings, getLicenseState()),
            new RestGetTokenAction(settings, getLicenseState()),
            new RestInvalidateTokenAction(settings, getLicenseState()),
            new RestGetCertificateInfoAction(),
            new RestSamlPrepareAuthenticationAction(settings, getLicenseState()),
            new RestSamlAuthenticateAction(settings, getLicenseState()),
            new RestSamlLogoutAction(settings, getLicenseState()),
            new RestSamlInvalidateSessionAction(settings, getLicenseState()),
            new RestSamlCompleteLogoutAction(settings, getLicenseState()),
            new RestSamlSpMetadataAction(settings, getLicenseState()),
            new RestOpenIdConnectPrepareAuthenticationAction(settings, getLicenseState()),
            new RestOpenIdConnectAuthenticateAction(settings, getLicenseState()),
            new RestOpenIdConnectLogoutAction(settings, getLicenseState()),
            new RestGetBuiltinPrivilegesAction(settings, getLicenseState(), getBuiltinPrivilegesResponseTranslator.get()),
            new RestGetPrivilegesAction(settings, getLicenseState()),
            new RestPutPrivilegesAction(settings, getLicenseState()),
            new RestDeletePrivilegesAction(settings, getLicenseState()),
            new RestCreateApiKeyAction(settings, getLicenseState(), createApiKeyRequestBuilderFactory.get()),
            new RestCreateCrossClusterApiKeyAction(settings, getLicenseState()),
            new RestUpdateApiKeyAction(settings, getLicenseState(), updateApiKeyRequestTranslator.get()),
            new RestBulkUpdateApiKeyAction(settings, getLicenseState(), bulkUpdateApiKeyRequestTranslator.get()),
            new RestUpdateCrossClusterApiKeyAction(settings, getLicenseState()),
            new RestGrantApiKeyAction(settings, getLicenseState(), grantApiKeyRequestTranslator.get()),
            new RestInvalidateApiKeyAction(settings, getLicenseState()),
            new RestGetApiKeyAction(settings, getLicenseState()),
            new RestQueryApiKeyAction(settings, getLicenseState()),
            new RestDelegatePkiAuthenticationAction(settings, getLicenseState()),
            new RestCreateServiceAccountTokenAction(settings, getLicenseState()),
            new RestDeleteServiceAccountTokenAction(settings, getLicenseState()),
            new RestGetServiceAccountCredentialsAction(settings, getLicenseState()),
            new RestGetServiceAccountAction(settings, getLicenseState()),
            new RestKibanaEnrollAction(settings, getLicenseState()),
            new RestNodeEnrollmentAction(settings, getLicenseState()),
            new RestProfileHasPrivilegesAction(settings, getLicenseState()),
            new RestGetProfilesAction(settings, getLicenseState()),
            new RestActivateProfileAction(settings, getLicenseState()),
            new RestUpdateProfileDataAction(settings, getLicenseState()),
            new RestSuggestProfilesAction(settings, getLicenseState()),
            new RestEnableProfileAction(settings, getLicenseState()),
            new RestDisableProfileAction(settings, getLicenseState()),
            new RestGetSecuritySettingsAction(settings, getLicenseState()),
            new RestUpdateSecuritySettingsAction(settings, getLicenseState()),
            new RestSecurityStatsAction(settings, getLicenseState(), clusterSupportsFeature)
        ).filter(Objects::nonNull).toList();
    }

    @Override
    public Map<String, Processor.Factory> getProcessors(Processor.Parameters parameters) {
        return Map.of(SetSecurityUserProcessor.TYPE, new SetSecurityUserProcessor.Factory(securityContext::get, settings));
    }

    @Override
    public void onNodeStarted() {
        this.nodeStartedListenable.onResponse(null);
    }

    /**
     * Realm settings were changed in 7.0. This method validates that the settings in use on this node match the new style of setting.
     * In 6.x a realm config would be
     * <pre>
     *   xpack.security.authc.realms.file1.type: file
     *   xpack.security.authc.realms.file1.order: 0
     * </pre>
     * In 7.x this realm should be
     * <pre>
     *   xpack.security.authc.realms.file.file1.order: 0
     * </pre>
     * If confronted with an old style config, the ES Settings validation would simply fail with an error such as
     * <em>unknown setting [xpack.security.authc.realms.file1.order]</em>. This validation method provides an error that is easier to
     * understand and take action on.
     */
    static void validateRealmSettings(Settings settings) {
        final Set<String> badRealmSettings = settings.keySet().stream().filter(k -> k.startsWith(RealmSettings.PREFIX)).filter(key -> {
            final String suffix = key.substring(RealmSettings.PREFIX.length());
            // suffix-part, only contains a single '.'
            return suffix.indexOf('.') == suffix.lastIndexOf('.');
        }).collect(Collectors.toSet());
        if (badRealmSettings.isEmpty() == false) {
            String sampleRealmSetting = RealmSettings.realmSettingPrefix(new RealmConfig.RealmIdentifier("file", "my_file")) + "order";
            throw new IllegalArgumentException(
                "Incorrect realm settings found. "
                    + "Realm settings have been changed to include the type as part of the setting key.\n"
                    + "For example '"
                    + sampleRealmSetting
                    + "'\n"
                    + "Found invalid config: "
                    + Strings.collectionToDelimitedString(badRealmSettings, ", ")
                    + "\n"
                    + "Please see the breaking changes documentation."
            );
        }
    }

    static void validateForFips(Settings settings) {
        final List<String> validationErrors = new ArrayList<>();
        Settings keystoreTypeSettings = settings.filter(k -> k.endsWith("keystore.type"))
            .filter(k -> settings.get(k).equalsIgnoreCase("jks"));
        if (keystoreTypeSettings.isEmpty() == false) {
            validationErrors.add(
                "JKS Keystores cannot be used in a FIPS 140 compliant JVM. Please "
                    + "revisit ["
                    + keystoreTypeSettings.toDelimitedString(',')
                    + "] settings"
            );
        }
        Settings keystorePathSettings = settings.filter(k -> k.endsWith("keystore.path"))
            .filter(k -> settings.hasValue(k.replace(".path", ".type")) == false)
            .filter(k -> KeyStoreUtil.inferKeyStoreType(settings.get(k)).equals("jks"));
        if (keystorePathSettings.isEmpty() == false) {
            validationErrors.add(
                "JKS Keystores cannot be used in a FIPS 140 compliant JVM. Please "
                    + "revisit ["
                    + keystorePathSettings.toDelimitedString(',')
                    + "] settings"
            );
        }
        final String selectedAlgorithm = XPackSettings.PASSWORD_HASHING_ALGORITHM.get(settings);
        if (selectedAlgorithm.toLowerCase(Locale.ROOT).startsWith("pbkdf2") == false) {
            validationErrors.add(
                "Only PBKDF2 is allowed for stored credential hashing in a FIPS 140 JVM. Please set the "
                    + "appropriate value for [ "
                    + XPackSettings.PASSWORD_HASHING_ALGORITHM.getKey()
                    + " ] setting."
            );
        }

        final var serviceTokenStoredHashSettings = XPackSettings.SERVICE_TOKEN_HASHING_ALGORITHM;
        final var serviceTokenStoredHashAlgo = serviceTokenStoredHashSettings.get(settings);
        if (serviceTokenStoredHashAlgo.toLowerCase(Locale.ROOT).startsWith("pbkdf2") == false) {
            // log instead of validation error for backwards compatibility
            logger.warn(
                "Only PBKDF2 is allowed for stored credential hashing in a FIPS 140 JVM. "
                    + "Please set the appropriate value for [{}] setting.",
                serviceTokenStoredHashSettings.getKey()
            );
        }

        final var apiKeyStoredHashSettings = ApiKeyService.STORED_HASH_ALGO_SETTING;
        final var apiKeyStoredHashAlgo = apiKeyStoredHashSettings.get(settings);
        if (apiKeyStoredHashAlgo.toLowerCase(Locale.ROOT).startsWith("ssha256") == false
            && apiKeyStoredHashAlgo.toLowerCase(Locale.ROOT).startsWith("pbkdf2") == false) {
            // log instead of validation error for backwards compatibility
            logger.warn(
                "[{}] is not recommended for stored API key hashing in a FIPS 140 JVM. The recommended hasher for [{}] is SSHA256.",
                apiKeyStoredHashSettings,
                apiKeyStoredHashSettings.getKey()
            );
        }

        final var cacheHashAlgoSettings = settings.filter(k -> k.endsWith(".cache.hash_algo"));
        cacheHashAlgoSettings.keySet().forEach((key) -> {
            final var setting = cacheHashAlgoSettings.get(key);
            assert setting != null;
            final var hashAlgoName = setting.toLowerCase(Locale.ROOT);
            if (hashAlgoName.equals("ssha256") == false && hashAlgoName.startsWith("pbkdf2") == false) {
                logger.warn(
                    "[{}] is not recommended for in-memory credential hashing in a FIPS 140 JVM. "
                        + "The recommended hasher for [{}] is SSHA256.",
                    setting,
                    key
                );
            }
        });

        Set<String> foundProviders = new HashSet<>();
        for (Provider provider : java.security.Security.getProviders()) {
            foundProviders.add(provider.getName().toLowerCase(Locale.ROOT));
            if (logger.isTraceEnabled()) {
                logger.trace("Security Provider: " + provider.getName() + ", Version: " + provider.getVersionStr());
                provider.entrySet().forEach(entry -> { logger.trace("\t" + entry.getKey()); });
            }
        }

        final List<String> requiredProviders = XPackSettings.FIPS_REQUIRED_PROVIDERS.get(settings);
        logger.info("JVM Security Providers: " + foundProviders);
        if (requiredProviders != null && requiredProviders.isEmpty() == false) {
            List<String> unsatisfiedProviders = requiredProviders.stream()
                .map(s -> s.toLowerCase(Locale.ROOT))
                .filter(element -> foundProviders.contains(element) == false)
                .toList();

            if (unsatisfiedProviders.isEmpty() == false) {
                String errorMessage = "Could not find required FIPS security provider: " + unsatisfiedProviders;
                logger.error(errorMessage);
                validationErrors.add(errorMessage);
            }
        }

        if (validationErrors.isEmpty() == false) {
            final StringBuilder sb = new StringBuilder();
            sb.append("Validation for FIPS 140 mode failed: \n");
            int index = 0;
            for (String error : validationErrors) {
                sb.append(++index).append(": ").append(error).append(";\n");
            }
            throw new IllegalArgumentException(sb.toString());
        }
    }

    @Override
    public List<TransportInterceptor> getTransportInterceptors(NamedWriteableRegistry namedWriteableRegistry, ThreadContext threadContext) {
        if (enabled == false) { // don't register anything if we are not enabled
            return Collections.emptyList();
        }
        return Collections.singletonList(new TransportInterceptor() {
            @Override
            public <T extends TransportRequest> TransportRequestHandler<T> interceptHandler(
                String action,
                Executor executor,
                boolean forceExecution,
                TransportRequestHandler<T> actualHandler
            ) {
                assert securityInterceptor.get() != null;
                return securityInterceptor.get().interceptHandler(action, executor, forceExecution, actualHandler);
            }

            @Override
            public AsyncSender interceptSender(AsyncSender sender) {
                assert securityInterceptor.get() != null;
                return securityInterceptor.get().interceptSender(sender);
            }
        });
    }

    @Override
    public Map<String, Supplier<Transport>> getTransports(
        Settings settings,
        ThreadPool threadPool,
        PageCacheRecycler pageCacheRecycler,
        CircuitBreakerService circuitBreakerService,
        NamedWriteableRegistry namedWriteableRegistry,
        NetworkService networkService
    ) {
        if (enabled == false) { // don't register anything if we are not enabled
            return Collections.emptyMap();
        }

        IPFilter ipFilter = this.ipFilter.get();
        return Map.of(
            // security based on Netty 4
            SecurityField.NAME4,
            () -> {
                transportReference.set(
                    new SecurityNetty4ServerTransport(
                        settings,
                        TransportVersion.current(),
                        threadPool,
                        networkService,
                        pageCacheRecycler,
                        namedWriteableRegistry,
                        circuitBreakerService,
                        ipFilter,
                        getSslService(),
                        getNettySharedGroupFactory(settings),
                        remoteClusterAuthenticationService.get()
                    )
                );
                return transportReference.get();
            }
        );
    }

    @Override
    public Map<String, Supplier<HttpServerTransport>> getHttpTransports(
        Settings settings,
        ThreadPool threadPool,
        BigArrays bigArrays,
        PageCacheRecycler pageCacheRecycler,
        CircuitBreakerService circuitBreakerService,
        NamedXContentRegistry xContentRegistry,
        NetworkService networkService,
        HttpServerTransport.Dispatcher dispatcher,
        BiConsumer<HttpPreRequest, ThreadContext> perRequestThreadContext,
        ClusterSettings clusterSettings,
        TelemetryProvider telemetryProvider
    ) {
        if (enabled == false) { // don't register anything if we are not enabled
            return Collections.emptyMap();
        }

        final IPFilter ipFilter = this.ipFilter.get();
        final AcceptChannelHandler.AcceptPredicate acceptPredicate = new AcceptChannelHandler.AcceptPredicate() {
            @Override
            public void setBoundAddress(BoundTransportAddress boundHttpTransportAddress) {
                ipFilter.setBoundHttpTransportAddress(boundHttpTransportAddress);
            }

            @Override
            public boolean test(String profile, InetSocketAddress peerAddress) {
                return ipFilter.accept(profile, peerAddress);
            }
        };

        Map<String, Supplier<HttpServerTransport>> httpTransports = new HashMap<>();
        httpTransports.put(SecurityField.NAME4, () -> {
            final boolean ssl = HTTP_SSL_ENABLED.get(settings);
            final SSLService sslService = getSslService();
            final BiConsumer<Channel, ThreadContext> populateClientCertificate;
            final TLSConfig tlsConfig;
            if (ssl) {
                final SslProfile sslProfile = sslService.profile(XPackSettings.HTTP_SSL_PREFIX);
                final SslConfiguration sslConfiguration = sslProfile.configuration();
                if (SSLService.isConfigurationValidForServerUsage(sslConfiguration) == false) {
                    throw new IllegalArgumentException(
                        "a key must be provided to run as a server. the key should be configured using the "
                            + "[xpack.security.http.ssl.key] or [xpack.security.http.ssl.keystore.path] setting"
                    );
                }
                if (SSLService.isSSLClientAuthEnabled(sslConfiguration)) {
                    populateClientCertificate = (channel, threadContext) -> extractClientCertificates(logger, threadContext, channel);
                } else {
                    populateClientCertificate = (channel, threadContext) -> {};
                }
                tlsConfig = new TLSConfig(sslProfile::engine);
            } else {
                tlsConfig = TLSConfig.noTLS();
                populateClientCertificate = (channel, threadContext) -> {};
            }
            final AuthenticationService authenticationService = this.authcService.get();
            final ThreadContext threadContext = this.threadContext.get();
            return getHttpServerTransportWithHeadersValidator(
                settings,
                networkService,
                threadPool,
                xContentRegistry,
                dispatcher,
                clusterSettings,
                getNettySharedGroupFactory(settings),
                telemetryProvider,
                tlsConfig,
                acceptPredicate,
                (httpRequest, channel, listener) -> {
                    HttpPreRequest httpPreRequest = HttpHeadersAuthenticatorUtils.asHttpPreRequest(httpRequest);
                    // step 1: Populate the thread context with credentials and any other HTTP request header values (eg run-as) that the
                    // authentication process looks for while doing its duty.
                    perRequestThreadContext.accept(httpPreRequest, threadContext);
                    populateClientCertificate.accept(channel, threadContext);
                    RemoteHostHeader.process(channel, threadContext);
                    // step 2: Run authentication on the now properly prepared thread-context.
                    // This inspects and modifies the thread context.
                    authenticationService.authenticate(httpPreRequest, listener.delegateFailureAndWrap((l, ignored) -> l.onResponse(null)));
                },
                (httpRequest, channel, listener) -> {
                    // allow unauthenticated OPTIONS request through
                    // this includes CORS preflight, and regular OPTIONS that return permitted methods for a given path
                    // But still populate the thread context with the usual request headers (as for any other request that is dispatched)
                    HttpPreRequest httpPreRequest = HttpHeadersAuthenticatorUtils.asHttpPreRequest(httpRequest);
                    perRequestThreadContext.accept(httpPreRequest, threadContext);
                    populateClientCertificate.accept(channel, threadContext);
                    RemoteHostHeader.process(channel, threadContext);
                    listener.onResponse(null);
                }
            );
        });
        return httpTransports;
    }

    // "public" so it can be used in tests
    public static Netty4HttpServerTransport getHttpServerTransportWithHeadersValidator(
        Settings settings,
        NetworkService networkService,
        ThreadPool threadPool,
        NamedXContentRegistry xContentRegistry,
        HttpServerTransport.Dispatcher dispatcher,
        ClusterSettings clusterSettings,
        SharedGroupFactory sharedGroupFactory,
        TelemetryProvider telemetryProvider,
        TLSConfig tlsConfig,
        @Nullable AcceptChannelHandler.AcceptPredicate acceptPredicate,
        HttpValidator httpValidator,
        HttpValidator httpOptionsValidator
    ) {
        return getHttpServerTransportWithHeadersValidator(
            settings,
            networkService,
            threadPool,
            xContentRegistry,
            dispatcher,
            clusterSettings,
            sharedGroupFactory,
            telemetryProvider,
            tlsConfig,
            acceptPredicate,
            (httpRequest, channel, listener) -> {
                if (httpRequest.method() == HttpMethod.OPTIONS) {
                    if (HttpUtil.getContentLength(httpRequest, -1L) > 1 || HttpUtil.isTransferEncodingChunked(httpRequest)) {
                        // OPTIONS requests with a body are not supported
                        listener.onFailure(
                            new ElasticsearchStatusException(
                                "OPTIONS requests with a payload body are not supported",
                                RestStatus.BAD_REQUEST
                            )
                        );
                    } else {
                        httpOptionsValidator.validate(httpRequest, channel, listener);
                    }
                } else {
                    httpValidator.validate(httpRequest, channel, listener);
                }
            }
        );
    }

    // "public" so it can be used in tests
    public static Netty4HttpServerTransport getHttpServerTransportWithHeadersValidator(
        Settings settings,
        NetworkService networkService,
        ThreadPool threadPool,
        NamedXContentRegistry xContentRegistry,
        HttpServerTransport.Dispatcher dispatcher,
        ClusterSettings clusterSettings,
        SharedGroupFactory sharedGroupFactory,
        TelemetryProvider telemetryProvider,
        TLSConfig tlsConfig,
        @Nullable AcceptChannelHandler.AcceptPredicate acceptPredicate,
        HttpValidator httpValidator
    ) {
        return new Netty4HttpServerTransport(
            settings,
            networkService,
            threadPool,
            xContentRegistry,
            dispatcher,
            clusterSettings,
            sharedGroupFactory,
            telemetryProvider,
            tlsConfig,
            acceptPredicate,
            Objects.requireNonNull(httpValidator)
        ) {
            @Override
            protected void populatePerRequestThreadContext(RestRequest restRequest, ThreadContext threadContext) {
                ThreadContext.StoredContext authenticationThreadContext = HttpHeadersAuthenticatorUtils.extractAuthenticationContext(
                    restRequest.getHttpRequest()
                );
                if (authenticationThreadContext != null) {
                    authenticationThreadContext.restore();
                } else {
                    // this is an unexpected internal error condition where {@code Netty4HttpHeaderValidator} does not work correctly
                    throw new ElasticsearchSecurityException("Request is not authenticated");
                }
            }
        };
    }

    @Override
    public RestInterceptor getRestHandlerInterceptor(ThreadContext threadContext) {
        return new SecurityRestFilter(
            enabled,
            threadContext,
            secondayAuthc.get(),
            auditTrailService.get(),
            operatorPrivilegesService.get()
        );
    }

    @Override
    public List<ExecutorBuilder<?>> getExecutorBuilders(final Settings settings) {
        if (enabled) {
            final int allocatedProcessors = EsExecutors.allocatedProcessors(settings);
            return List.of(
                new FixedExecutorBuilder(
                    settings,
                    TokenService.THREAD_POOL_NAME,
                    1,
                    1000,
                    "xpack.security.authc.token.thread_pool",
                    EsExecutors.TaskTrackingConfig.DO_NOT_TRACK
                ),
                new FixedExecutorBuilder(
                    settings,
                    SECURITY_CRYPTO_THREAD_POOL_NAME,
                    (allocatedProcessors + 1) / 2,
                    1000,
                    "xpack.security.crypto.thread_pool",
                    EsExecutors.TaskTrackingConfig.DO_NOT_TRACK
                )
            );
        }
        return Collections.emptyList();
    }

    @Override
    public UnaryOperator<Map<String, IndexTemplateMetadata>> getIndexTemplateMetadataUpgrader() {
        return templates -> {
            // .security index is not managed by using templates anymore
            templates.remove("security_audit_log");
            // .security is a system index now. deleting another legacy template that's not used anymore
            templates.remove("security-index-template");
            return templates;
        };
    }

    @Override
    public Function<String, FieldPredicate> getFieldFilter() {
        if (enabled) {
            return index -> {
                XPackLicenseState licenseState = getLicenseState();
                IndicesAccessControl indicesAccessControl = INDICES_PERMISSIONS_VALUE.get(threadContext.get());
                if (dlsFlsEnabled.get() == false) {
                    return FieldPredicate.ACCEPT_ALL;
                }
                if (indicesAccessControl == null) {
                    return FieldPredicate.ACCEPT_ALL;
                }
                assert indicesAccessControl.isGranted();
                IndexNameExpressionResolver.assertExpressionHasNullOrDataSelector(index);
                IndicesAccessControl.IndexAccessControl indexPermissions = indicesAccessControl.getIndexPermissions(index);
                if (indexPermissions == null) {
                    return FieldPredicate.ACCEPT_ALL;
                }
                FieldPermissions fieldPermissions = indexPermissions.getFieldPermissions();
                if (fieldPermissions.hasFieldLevelSecurity() == false) {
                    return FieldPredicate.ACCEPT_ALL;
                }
                if (FIELD_LEVEL_SECURITY_FEATURE.checkWithoutTracking(licenseState) == false) {
                    // check license last, once we know FLS is actually used
                    return FieldPredicate.ACCEPT_ALL;
                }
                return fieldPermissions.fieldPredicate();
            };
        }
        return MapperPlugin.super.getFieldFilter();
    }

    @Override
    public BiConsumer<DiscoveryNode, ClusterState> getJoinValidator() {
        if (enabled) {
            return new ValidateLicenseForFIPS(XPackSettings.FIPS_MODE_ENABLED.get(settings), getLicenseService());
        }
        return null;
    }

    @Override
    public void reload(Settings settings) throws Exception {
        if (enabled) {
            final List<Exception> reloadExceptions = new ArrayList<>();
            try {
                reloadRemoteClusterCredentials(settings);
            } catch (Exception ex) {
                reloadExceptions.add(ex);
            }

            this.getReloadableSecurityComponents().forEach(component -> {
                try {
                    component.reload(settings);
                } catch (Exception ex) {
                    reloadExceptions.add(ex);
                }
            });

            if (false == reloadExceptions.isEmpty()) {
                final var combinedException = new ElasticsearchException(
                    "secure settings reload failed for one or more security components"
                );
                reloadExceptions.forEach(combinedException::addSuppressed);
                throw combinedException;
            }
        } else {
            ensureNoRemoteClusterCredentialsOnDisabledSecurity(settings);
        }
    }

    /**
     * This method uses a transport action internally to access classes that are injectable but not part of the plugin contract.
     * See {@link TransportReloadRemoteClusterCredentialsAction} for more context.
     */
    private void reloadRemoteClusterCredentials(Settings settingsWithKeystore) {
        // Using `settings` instead of `settingsWithKeystore` is deliberate: we are not interested in secure settings here
        if (DiscoveryNode.isStateless(settings)) {
            // Stateless does not support remote cluster operations. Skip.
            return;
        }

        final PlainActionFuture<ActionResponse.Empty> future = new UnsafePlainActionFuture<>(ThreadPool.Names.GENERIC);
        getClient().execute(
            ActionTypes.RELOAD_REMOTE_CLUSTER_CREDENTIALS_ACTION,
            new TransportReloadRemoteClusterCredentialsAction.Request(settingsWithKeystore),
            future
        );
        future.actionGet();
    }

    public Map<String, String> getAuthContextForSlowLog() {
        if (this.securityContext.get() != null && this.securityContext.get().getAuthentication() != null) {
            Authentication authentication = this.securityContext.get().getAuthentication();
            Map<String, String> authContext;

            if (authentication.isCrossClusterAccess()) {
                Authentication originalAuthentication = Authentication.getAuthenticationFromCrossClusterAccessMetadata(authentication);
                // For RCS 2.0, we log the user from the querying cluster
                authContext = createAuthContextMap(originalAuthentication);
            } else {
                authContext = createAuthContextMap(authentication);
            }
            return authContext;
        }
        return Map.of();
    }

    private Map<String, String> createAuthContextMap(Authentication auth) {
        Map<String, String> authContext = new HashMap<>();

        Subject authenticatingSubject = auth.getAuthenticatingSubject();
        Subject effectiveSubject = auth.getEffectiveSubject();

        // The primary user.name and user.realm fields should reflect the AUTHENTICATING user
        if (authenticatingSubject.getUser() != null) {
            authContext.put("user.name", authenticatingSubject.getUser().principal());
            authContext.put("user.realm", authenticatingSubject.getRealm().getName());
            if (authenticatingSubject.getUser().fullName() != null) {
                authContext.put("user.full_name", authenticatingSubject.getUser().fullName());
            }
        }

        // Only include effective user if different from authenticating user (run-as)
        if (auth.isRunAs()) {
            if (effectiveSubject.getUser() != null) {
                authContext.put("user.effective.name", effectiveSubject.getUser().principal());
                authContext.put("user.effective.realm", effectiveSubject.getRealm().getName());
                if (effectiveSubject.getUser().fullName() != null) {
                    authContext.put("user.effective.full_name", effectiveSubject.getUser().fullName());
                }
            }
        }

        authContext.put("auth.type", auth.getAuthenticationType().name());

        if (auth.isApiKey()) {
            authContext.put("apikey.id", Objects.toString(authenticatingSubject.getMetadata().get(AuthenticationField.API_KEY_ID_KEY)));

            Object apiKeyName = authenticatingSubject.getMetadata().get(AuthenticationField.API_KEY_NAME_KEY);
            if (apiKeyName != null) {
                authContext.put("apikey.name", apiKeyName.toString());
            }
        }
        return authContext;
    }

    static final class ValidateLicenseForFIPS implements BiConsumer<DiscoveryNode, ClusterState> {
        private final boolean inFipsMode;
        private final LicenseService licenseService;

        ValidateLicenseForFIPS(boolean inFipsMode, LicenseService licenseService) {
            this.inFipsMode = inFipsMode;
            this.licenseService = licenseService;
        }

        @Override
        public void accept(DiscoveryNode node, ClusterState state) {
            if (inFipsMode) {
                License license;
                if (licenseService instanceof ClusterStateLicenseService clusterStateLicenseService) {
                    license = clusterStateLicenseService.getLicense(state.metadata());
                } else {
                    license = licenseService.getLicense();
                }
                if (license != null && XPackLicenseState.isFipsAllowedForOperationMode(license.operationMode()) == false) {
                    throw new IllegalStateException(
                        "FIPS mode cannot be used with a ["
                            + license.operationMode()
                            + "] license. It is only allowed with a Platinum or Trial license."
                    );

                }
            }
        }
    }

    @Override
    public void loadExtensions(ExtensionLoader loader) {
        securityExtensions.addAll(loader.loadExtensions(SecurityExtension.class));
        loadSingletonExtensionAndSetOnce(loader, operatorOnlyRegistry, OperatorOnlyRegistry.class);
        loadSingletonExtensionAndSetOnce(loader, putRoleRequestBuilderFactory, PutRoleRequestBuilderFactory.class);
        // TODO add bulkPutRoleRequestBuilderFactory loading here when available
        loadSingletonExtensionAndSetOnce(loader, getBuiltinPrivilegesResponseTranslator, GetBuiltinPrivilegesResponseTranslator.class);
        loadSingletonExtensionAndSetOnce(loader, updateApiKeyRequestTranslator, UpdateApiKeyRequestTranslator.class);
        loadSingletonExtensionAndSetOnce(loader, bulkUpdateApiKeyRequestTranslator, BulkUpdateApiKeyRequestTranslator.class);
        loadSingletonExtensionAndSetOnce(loader, createApiKeyRequestBuilderFactory, CreateApiKeyRequestBuilderFactory.class);
        loadSingletonExtensionAndSetOnce(loader, hasPrivilegesRequestBuilderFactory, HasPrivilegesRequestBuilderFactory.class);
        loadSingletonExtensionAndSetOnce(loader, authorizationDenialMessages, AuthorizationDenialMessages.class);
        loadSingletonExtensionAndSetOnce(loader, reservedRoleNameCheckerFactory, ReservedRoleNameChecker.Factory.class);
        loadSingletonExtensionAndSetOnce(loader, grantApiKeyRequestTranslator, RestGrantApiKeyAction.RequestTranslator.class);
        loadSingletonExtensionAndSetOnce(loader, fileRoleValidator, FileRoleValidator.class);
        loadSingletonExtensionAndSetOnce(loader, secondaryAuthActions, SecondaryAuthActions.class);
        loadSingletonExtensionAndSetOnce(loader, queryableRolesProviderFactory, QueryableBuiltInRolesProviderFactory.class);
        loadSingletonExtensionAndSetOnce(loader, samlAuthenticateResponseHandlerFactory, SamlAuthenticateResponseHandler.Factory.class);
        loadSingletonExtensionAndSetOnce(
            loader,
            remoteClusterSecurityExtensionProvider,
            RemoteClusterSecurityExtension.Provider.class,
            CrossClusterAccessSecurityExtension.Provider::new
        );
    }

    private <T> void loadSingletonExtensionAndSetOnce(ExtensionLoader loader, SetOnce<T> setOnce, Class<T> clazz) {
        loadSingletonExtensionAndSetOnce(loader, setOnce, clazz, () -> null);
    }

    private <T> void loadSingletonExtensionAndSetOnce(
        ExtensionLoader loader,
        SetOnce<T> setOnce,
        Class<T> clazz,
        Supplier<T> defaultExtensionProvider
    ) {
        final List<T> loaded = loader.loadExtensions(clazz);
        if (loaded.size() > 1) {
            throw new IllegalStateException(clazz + " may not have multiple implementations");
        } else if (loaded.size() == 1) {
            final T singleLoaded = loaded.get(0);
            setOnce.set(singleLoaded);
            logger.debug("Loaded implementation [{}] for interface [{}]", singleLoaded.getClass().getCanonicalName(), clazz);
        } else {
            T defaultExtension = defaultExtensionProvider.get();
            if (defaultExtension != null) {
                logger.debug(
                    "Falling back on default implementation [{}] for interface [{}]",
                    defaultExtension.getClass().getCanonicalName(),
                    clazz
                );
                setOnce.set(defaultExtension);
            }
        }
    }

    private synchronized SharedGroupFactory getNettySharedGroupFactory(Settings settings) {
        if (sharedGroupFactory.get() != null) {
            assert sharedGroupFactory.get().getSettings().equals(settings) : "Different settings than originally provided";
            return sharedGroupFactory.get();
        } else {
            sharedGroupFactory.set(new SharedGroupFactory(settings));
            return sharedGroupFactory.get();
        }
    }

    @Override
    public Collection<SystemIndexDescriptor> getSystemIndexDescriptors(Settings settings) {
        return systemIndices.getSystemIndexDescriptors();
    }

    @Override
    public String getFeatureName() {
        return "security";
    }

    @Override
    public String getFeatureDescription() {
        return "Manages configuration for Security features, such as users and roles";
    }

    @Override
    public CheckedBiConsumer<ShardSearchRequest, StreamOutput, IOException> getRequestCacheKeyDifferentiator() {
        if (enabled == false) {
            return null;
        }
        return new DlsFlsRequestCacheDifferentiator(getLicenseState(), securityContext, scriptServiceReference);
    }

    @Override
    public List<PersistentTasksExecutor<?>> getPersistentTasksExecutor(
        ClusterService clusterService,
        ThreadPool threadPool,
        Client client,
        SettingsModule settingsModule,
        IndexNameExpressionResolver expressionResolver
    ) {
        final SecurityMigrations.Manager manager = this.migrationManager.get();
        return manager == null ? List.of() : List.of(manager.getPersistentTasksExecutor(client, threadPool));
    }

    List<ReservedProjectStateHandler<?>> reservedProjectStateHandlers() {
        // If security is disabled we never call the plugin createComponents
        if (enabled == false) {
            return Collections.emptyList();
        }
        return List.of(reservedRoleMappingAction.get());
    }

    // visible for testing
    OperatorPrivileges.OperatorPrivilegesService getOperatorPrivilegesService() {
        return operatorPrivilegesService.get();
    }

    @Override
    public void close() throws IOException {
        if (enabled) {
            if (closableComponents.get() != null) {
                IOUtils.close(closableComponents.get());
            }
        }
    }
}<|MERGE_RESOLUTION|>--- conflicted
+++ resolved
@@ -1112,13 +1112,8 @@
                 apiKeyService,
                 serviceAccountService,
                 operatorPrivilegesService.get(),
-<<<<<<< HEAD
-                customApiKeyAuthenticator,
+                pluggableAuthenticatorChain,
                 telemetryProvider
-=======
-                pluggableAuthenticatorChain,
-                telemetryProvider.getMeterRegistry()
->>>>>>> 2a47de49
             )
         );
         components.add(authcService.get());

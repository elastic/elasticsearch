--- conflicted
+++ resolved
@@ -629,16 +629,7 @@
     private final SetOnce<FileRoleValidator> fileRoleValidator = new SetOnce<>();
     private final SetOnce<SecondaryAuthActions> secondaryAuthActions = new SetOnce<>();
     private final SetOnce<QueryableBuiltInRolesProviderFactory> queryableRolesProviderFactory = new SetOnce<>();
-<<<<<<< HEAD
-    private final SetOnce<SecurityMigrationExecutor> securityMigrationExecutor = new SetOnce<>();
     private final SetOnce<SamlAuthenticateResponseHandler.Factory> samlAuthenticateResponseHandlerFactory = new SetOnce<>();
-
-    // Node local retry count for migration jobs that's checked only on the master node to make sure
-    // submit migration jobs doesn't get out of hand and retries forever if they fail. Reset by a
-    // restart or master node change.
-    private final AtomicInteger nodeLocalMigrationRetryCount = new AtomicInteger(0);
-=======
->>>>>>> 15d809e0
 
     private final SetOnce<SecurityMigrations.Manager> migrationManager = new SetOnce<>();
     private final SetOnce<List<Closeable>> closableComponents = new SetOnce<>();

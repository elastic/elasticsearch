--- conflicted
+++ resolved
@@ -1945,26 +1945,19 @@
      * See {@link TransportReloadRemoteClusterCredentialsAction} for more context.
      */
     private void reloadRemoteClusterCredentials(Settings settingsWithKeystore) {
-<<<<<<< HEAD
         // Using `settings` instead of `settingsWithKeystore` is deliberate: we are not interested in secure settings here
         if (DiscoveryNode.isStateless(settings)) {
             // Stateless does not support remote cluster operations. Skip.
             return;
         }
-=======
->>>>>>> d920f4f2
+
         final PlainActionFuture<ActionResponse.Empty> future = new PlainActionFuture<>();
         getClient().execute(
             ActionTypes.RELOAD_REMOTE_CLUSTER_CREDENTIALS_ACTION,
             new TransportReloadRemoteClusterCredentialsAction.Request(settingsWithKeystore),
             future
         );
-<<<<<<< HEAD
         future.actionGet(10, TimeUnit.SECONDS);
-=======
-        assert future.isDone() : "expecting local-only action call to return immediately on invocation";
-        future.actionGet(0, TimeUnit.NANOSECONDS);
->>>>>>> d920f4f2
     }
 
     static final class ValidateLicenseForFIPS implements BiConsumer<DiscoveryNode, ClusterState> {

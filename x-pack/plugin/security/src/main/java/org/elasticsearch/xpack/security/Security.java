/*
 * Copyright Elasticsearch B.V. and/or licensed to Elasticsearch B.V. under one
 * or more contributor license agreements. Licensed under the Elastic License
 * 2.0; you may not use this file except in compliance with the Elastic License
 * 2.0.
 */
package org.elasticsearch.xpack.security;

import io.netty.channel.Channel;
import io.netty.handler.codec.http.HttpMethod;
import io.netty.handler.codec.http.HttpUtil;

import org.apache.logging.log4j.LogManager;
import org.apache.logging.log4j.Logger;
import org.apache.lucene.util.SetOnce;
import org.elasticsearch.ElasticsearchException;
import org.elasticsearch.ElasticsearchSecurityException;
import org.elasticsearch.ElasticsearchStatusException;
import org.elasticsearch.TransportVersion;
import org.elasticsearch.action.ActionListener;
import org.elasticsearch.action.ActionResponse;
import org.elasticsearch.action.AuthorizedProjectsSupplier;
import org.elasticsearch.action.support.ActionFilter;
import org.elasticsearch.action.support.DestructiveOperations;
import org.elasticsearch.action.support.PlainActionFuture;
import org.elasticsearch.action.support.UnsafePlainActionFuture;
import org.elasticsearch.bootstrap.BootstrapCheck;
import org.elasticsearch.client.internal.Client;
import org.elasticsearch.cluster.ClusterState;
import org.elasticsearch.cluster.metadata.IndexNameExpressionResolver;
import org.elasticsearch.cluster.metadata.IndexTemplateMetadata;
import org.elasticsearch.cluster.node.DiscoveryNode;
import org.elasticsearch.cluster.node.DiscoveryNodes;
import org.elasticsearch.cluster.project.ProjectResolver;
import org.elasticsearch.cluster.service.ClusterService;
import org.elasticsearch.common.CheckedBiConsumer;
import org.elasticsearch.common.Strings;
import org.elasticsearch.common.io.stream.NamedWriteableRegistry;
import org.elasticsearch.common.io.stream.StreamOutput;
import org.elasticsearch.common.logging.DeprecationCategory;
import org.elasticsearch.common.logging.DeprecationLogger;
import org.elasticsearch.common.network.NetworkModule;
import org.elasticsearch.common.network.NetworkService;
import org.elasticsearch.common.settings.ClusterSettings;
import org.elasticsearch.common.settings.IndexScopedSettings;
import org.elasticsearch.common.settings.Setting;
import org.elasticsearch.common.settings.Setting.Property;
import org.elasticsearch.common.settings.Settings;
import org.elasticsearch.common.settings.SettingsFilter;
import org.elasticsearch.common.settings.SettingsModule;
import org.elasticsearch.common.ssl.KeyStoreUtil;
import org.elasticsearch.common.ssl.SslConfiguration;
import org.elasticsearch.common.transport.BoundTransportAddress;
import org.elasticsearch.common.util.BigArrays;
import org.elasticsearch.common.util.PageCacheRecycler;
import org.elasticsearch.common.util.concurrent.AbstractRunnable;
import org.elasticsearch.common.util.concurrent.EsExecutors;
import org.elasticsearch.common.util.concurrent.ListenableFuture;
import org.elasticsearch.common.util.concurrent.ThreadContext;
import org.elasticsearch.common.util.concurrent.ThrottledTaskRunner;
import org.elasticsearch.common.util.set.Sets;
import org.elasticsearch.core.IOUtils;
import org.elasticsearch.core.Nullable;
import org.elasticsearch.core.Releasable;
import org.elasticsearch.env.Environment;
import org.elasticsearch.features.FeatureService;
import org.elasticsearch.features.NodeFeature;
import org.elasticsearch.http.HttpPreRequest;
import org.elasticsearch.http.HttpServerTransport;
import org.elasticsearch.http.netty4.Netty4HttpServerTransport;
import org.elasticsearch.http.netty4.internal.HttpHeadersAuthenticatorUtils;
import org.elasticsearch.http.netty4.internal.HttpValidator;
import org.elasticsearch.index.IndexModule;
import org.elasticsearch.indices.SystemIndexDescriptor;
import org.elasticsearch.indices.breaker.CircuitBreakerService;
import org.elasticsearch.ingest.Processor;
import org.elasticsearch.license.ClusterStateLicenseService;
import org.elasticsearch.license.License;
import org.elasticsearch.license.LicenseService;
import org.elasticsearch.license.LicensedFeature;
import org.elasticsearch.license.XPackLicenseState;
import org.elasticsearch.node.PluginComponentBinding;
import org.elasticsearch.persistent.PersistentTasksExecutor;
import org.elasticsearch.persistent.PersistentTasksService;
import org.elasticsearch.plugins.ClusterCoordinationPlugin;
import org.elasticsearch.plugins.ClusterPlugin;
import org.elasticsearch.plugins.ExtensiblePlugin;
import org.elasticsearch.plugins.FieldPredicate;
import org.elasticsearch.plugins.IngestPlugin;
import org.elasticsearch.plugins.MapperPlugin;
import org.elasticsearch.plugins.NetworkPlugin;
import org.elasticsearch.plugins.PersistentTaskPlugin;
import org.elasticsearch.plugins.Plugin;
import org.elasticsearch.plugins.ReloadablePlugin;
import org.elasticsearch.plugins.SearchPlugin;
import org.elasticsearch.plugins.SystemIndexPlugin;
import org.elasticsearch.plugins.interceptor.RestServerActionPlugin;
import org.elasticsearch.reservedstate.ReservedProjectStateHandler;
import org.elasticsearch.rest.RestController;
import org.elasticsearch.rest.RestHandler;
import org.elasticsearch.rest.RestHeaderDefinition;
import org.elasticsearch.rest.RestInterceptor;
import org.elasticsearch.rest.RestRequest;
import org.elasticsearch.rest.RestStatus;
import org.elasticsearch.script.ScriptService;
import org.elasticsearch.search.internal.ShardSearchRequest;
import org.elasticsearch.telemetry.TelemetryProvider;
import org.elasticsearch.threadpool.ExecutorBuilder;
import org.elasticsearch.threadpool.FixedExecutorBuilder;
import org.elasticsearch.threadpool.ThreadPool;
import org.elasticsearch.transport.LinkedProjectConfigService;
import org.elasticsearch.transport.RemoteClusterSettings;
import org.elasticsearch.transport.Transport;
import org.elasticsearch.transport.TransportInterceptor;
import org.elasticsearch.transport.TransportRequest;
import org.elasticsearch.transport.TransportRequestHandler;
import org.elasticsearch.transport.netty4.AcceptChannelHandler;
import org.elasticsearch.transport.netty4.SharedGroupFactory;
import org.elasticsearch.transport.netty4.TLSConfig;
import org.elasticsearch.watcher.ResourceWatcherService;
import org.elasticsearch.xcontent.NamedXContentRegistry;
import org.elasticsearch.xpack.core.XPackField;
import org.elasticsearch.xpack.core.XPackPlugin;
import org.elasticsearch.xpack.core.XPackSettings;
import org.elasticsearch.xpack.core.action.XPackInfoFeatureAction;
import org.elasticsearch.xpack.core.action.XPackUsageFeatureAction;
import org.elasticsearch.xpack.core.security.CrossProjectRemoteServerTransportInterceptor;
import org.elasticsearch.xpack.core.security.SecurityContext;
import org.elasticsearch.xpack.core.security.SecurityExtension;
import org.elasticsearch.xpack.core.security.SecurityField;
import org.elasticsearch.xpack.core.security.SecuritySettings;
import org.elasticsearch.xpack.core.security.action.ActionTypes;
import org.elasticsearch.xpack.core.security.action.ClearSecurityCacheAction;
import org.elasticsearch.xpack.core.security.action.DelegatePkiAuthenticationAction;
import org.elasticsearch.xpack.core.security.action.UpdateIndexMigrationVersionAction;
import org.elasticsearch.xpack.core.security.action.apikey.BulkUpdateApiKeyAction;
import org.elasticsearch.xpack.core.security.action.apikey.BulkUpdateApiKeyRequestTranslator;
import org.elasticsearch.xpack.core.security.action.apikey.CreateApiKeyAction;
import org.elasticsearch.xpack.core.security.action.apikey.CreateApiKeyRequestBuilderFactory;
import org.elasticsearch.xpack.core.security.action.apikey.CreateCrossClusterApiKeyAction;
import org.elasticsearch.xpack.core.security.action.apikey.GetApiKeyAction;
import org.elasticsearch.xpack.core.security.action.apikey.GrantApiKeyAction;
import org.elasticsearch.xpack.core.security.action.apikey.InvalidateApiKeyAction;
import org.elasticsearch.xpack.core.security.action.apikey.QueryApiKeyAction;
import org.elasticsearch.xpack.core.security.action.apikey.UpdateApiKeyAction;
import org.elasticsearch.xpack.core.security.action.apikey.UpdateApiKeyRequestTranslator;
import org.elasticsearch.xpack.core.security.action.apikey.UpdateCrossClusterApiKeyAction;
import org.elasticsearch.xpack.core.security.action.enrollment.KibanaEnrollmentAction;
import org.elasticsearch.xpack.core.security.action.enrollment.NodeEnrollmentAction;
import org.elasticsearch.xpack.core.security.action.oidc.OpenIdConnectAuthenticateAction;
import org.elasticsearch.xpack.core.security.action.oidc.OpenIdConnectLogoutAction;
import org.elasticsearch.xpack.core.security.action.oidc.OpenIdConnectPrepareAuthenticationAction;
import org.elasticsearch.xpack.core.security.action.privilege.ClearPrivilegesCacheAction;
import org.elasticsearch.xpack.core.security.action.privilege.DeletePrivilegesAction;
import org.elasticsearch.xpack.core.security.action.privilege.GetBuiltinPrivilegesAction;
import org.elasticsearch.xpack.core.security.action.privilege.GetBuiltinPrivilegesResponseTranslator;
import org.elasticsearch.xpack.core.security.action.privilege.GetPrivilegesAction;
import org.elasticsearch.xpack.core.security.action.privilege.PutPrivilegesAction;
import org.elasticsearch.xpack.core.security.action.profile.ActivateProfileAction;
import org.elasticsearch.xpack.core.security.action.profile.GetProfilesAction;
import org.elasticsearch.xpack.core.security.action.profile.SetProfileEnabledAction;
import org.elasticsearch.xpack.core.security.action.profile.SuggestProfilesAction;
import org.elasticsearch.xpack.core.security.action.profile.UpdateProfileDataAction;
import org.elasticsearch.xpack.core.security.action.realm.ClearRealmCacheAction;
import org.elasticsearch.xpack.core.security.action.role.BulkPutRoleRequestBuilderFactory;
import org.elasticsearch.xpack.core.security.action.role.ClearRolesCacheAction;
import org.elasticsearch.xpack.core.security.action.role.DeleteRoleAction;
import org.elasticsearch.xpack.core.security.action.role.GetRolesAction;
import org.elasticsearch.xpack.core.security.action.role.PutRoleAction;
import org.elasticsearch.xpack.core.security.action.role.PutRoleRequestBuilderFactory;
import org.elasticsearch.xpack.core.security.action.rolemapping.DeleteRoleMappingAction;
import org.elasticsearch.xpack.core.security.action.rolemapping.GetRoleMappingsAction;
import org.elasticsearch.xpack.core.security.action.rolemapping.PutRoleMappingAction;
import org.elasticsearch.xpack.core.security.action.saml.SamlAuthenticateAction;
import org.elasticsearch.xpack.core.security.action.saml.SamlInvalidateSessionAction;
import org.elasticsearch.xpack.core.security.action.saml.SamlLogoutAction;
import org.elasticsearch.xpack.core.security.action.saml.SamlPrepareAuthenticationAction;
import org.elasticsearch.xpack.core.security.action.saml.SamlSpMetadataAction;
import org.elasticsearch.xpack.core.security.action.service.CreateServiceAccountTokenAction;
import org.elasticsearch.xpack.core.security.action.service.DeleteServiceAccountTokenAction;
import org.elasticsearch.xpack.core.security.action.service.GetServiceAccountAction;
import org.elasticsearch.xpack.core.security.action.service.GetServiceAccountCredentialsAction;
import org.elasticsearch.xpack.core.security.action.service.GetServiceAccountNodesCredentialsAction;
import org.elasticsearch.xpack.core.security.action.settings.GetSecuritySettingsAction;
import org.elasticsearch.xpack.core.security.action.settings.UpdateSecuritySettingsAction;
import org.elasticsearch.xpack.core.security.action.token.CreateTokenAction;
import org.elasticsearch.xpack.core.security.action.token.InvalidateTokenAction;
import org.elasticsearch.xpack.core.security.action.token.RefreshTokenAction;
import org.elasticsearch.xpack.core.security.action.user.AuthenticateAction;
import org.elasticsearch.xpack.core.security.action.user.DeleteUserAction;
import org.elasticsearch.xpack.core.security.action.user.GetUserPrivilegesAction;
import org.elasticsearch.xpack.core.security.action.user.GetUsersAction;
import org.elasticsearch.xpack.core.security.action.user.HasPrivilegesAction;
import org.elasticsearch.xpack.core.security.action.user.HasPrivilegesRequestBuilderFactory;
import org.elasticsearch.xpack.core.security.action.user.ProfileHasPrivilegesAction;
import org.elasticsearch.xpack.core.security.action.user.PutUserAction;
import org.elasticsearch.xpack.core.security.authc.Authentication;
import org.elasticsearch.xpack.core.security.authc.AuthenticationFailureHandler;
import org.elasticsearch.xpack.core.security.authc.AuthenticationField;
import org.elasticsearch.xpack.core.security.authc.AuthenticationServiceField;
import org.elasticsearch.xpack.core.security.authc.DefaultAuthenticationFailureHandler;
import org.elasticsearch.xpack.core.security.authc.InternalRealmsSettings;
import org.elasticsearch.xpack.core.security.authc.Realm;
import org.elasticsearch.xpack.core.security.authc.RealmConfig;
import org.elasticsearch.xpack.core.security.authc.RealmSettings;
import org.elasticsearch.xpack.core.security.authc.Subject;
import org.elasticsearch.xpack.core.security.authc.apikey.CustomAuthenticator;
import org.elasticsearch.xpack.core.security.authc.service.NodeLocalServiceAccountTokenStore;
import org.elasticsearch.xpack.core.security.authc.service.ServiceAccountTokenStore;
import org.elasticsearch.xpack.core.security.authc.support.UserRoleMapper;
import org.elasticsearch.xpack.core.security.authc.support.UsernamePasswordToken;
import org.elasticsearch.xpack.core.security.authz.AuthorizationEngine;
import org.elasticsearch.xpack.core.security.authz.RestrictedIndices;
import org.elasticsearch.xpack.core.security.authz.RoleDescriptor;
import org.elasticsearch.xpack.core.security.authz.accesscontrol.DocumentSubsetBitsetCache;
import org.elasticsearch.xpack.core.security.authz.accesscontrol.IndicesAccessControl;
import org.elasticsearch.xpack.core.security.authz.accesscontrol.SecurityIndexReaderWrapper;
import org.elasticsearch.xpack.core.security.authz.permission.FieldPermissions;
import org.elasticsearch.xpack.core.security.authz.permission.FieldPermissionsCache;
import org.elasticsearch.xpack.core.security.authz.permission.SimpleRole;
import org.elasticsearch.xpack.core.security.authz.store.ReservedRolesStore;
import org.elasticsearch.xpack.core.security.authz.store.RoleRetrievalResult;
import org.elasticsearch.xpack.core.security.support.Automatons;
import org.elasticsearch.xpack.core.security.user.AnonymousUser;
import org.elasticsearch.xpack.core.ssl.SSLConfigurationSettings;
import org.elasticsearch.xpack.core.ssl.SSLService;
import org.elasticsearch.xpack.core.ssl.SslProfile;
import org.elasticsearch.xpack.core.ssl.TransportTLSBootstrapCheck;
import org.elasticsearch.xpack.core.ssl.action.GetCertificateInfoAction;
import org.elasticsearch.xpack.core.ssl.action.TransportGetCertificateInfoAction;
import org.elasticsearch.xpack.core.ssl.rest.RestGetCertificateInfoAction;
import org.elasticsearch.xpack.security.action.TransportClearSecurityCacheAction;
import org.elasticsearch.xpack.security.action.TransportDelegatePkiAuthenticationAction;
import org.elasticsearch.xpack.security.action.apikey.TransportBulkUpdateApiKeyAction;
import org.elasticsearch.xpack.security.action.apikey.TransportCreateApiKeyAction;
import org.elasticsearch.xpack.security.action.apikey.TransportCreateCrossClusterApiKeyAction;
import org.elasticsearch.xpack.security.action.apikey.TransportGetApiKeyAction;
import org.elasticsearch.xpack.security.action.apikey.TransportGrantApiKeyAction;
import org.elasticsearch.xpack.security.action.apikey.TransportInvalidateApiKeyAction;
import org.elasticsearch.xpack.security.action.apikey.TransportQueryApiKeyAction;
import org.elasticsearch.xpack.security.action.apikey.TransportUpdateApiKeyAction;
import org.elasticsearch.xpack.security.action.apikey.TransportUpdateCrossClusterApiKeyAction;
import org.elasticsearch.xpack.security.action.enrollment.TransportKibanaEnrollmentAction;
import org.elasticsearch.xpack.security.action.enrollment.TransportNodeEnrollmentAction;
import org.elasticsearch.xpack.security.action.filter.SecurityActionFilter;
import org.elasticsearch.xpack.security.action.oidc.TransportOpenIdConnectAuthenticateAction;
import org.elasticsearch.xpack.security.action.oidc.TransportOpenIdConnectLogoutAction;
import org.elasticsearch.xpack.security.action.oidc.TransportOpenIdConnectPrepareAuthenticationAction;
import org.elasticsearch.xpack.security.action.privilege.TransportClearPrivilegesCacheAction;
import org.elasticsearch.xpack.security.action.privilege.TransportDeletePrivilegesAction;
import org.elasticsearch.xpack.security.action.privilege.TransportGetBuiltinPrivilegesAction;
import org.elasticsearch.xpack.security.action.privilege.TransportGetPrivilegesAction;
import org.elasticsearch.xpack.security.action.privilege.TransportPutPrivilegesAction;
import org.elasticsearch.xpack.security.action.profile.TransportActivateProfileAction;
import org.elasticsearch.xpack.security.action.profile.TransportGetProfilesAction;
import org.elasticsearch.xpack.security.action.profile.TransportProfileHasPrivilegesAction;
import org.elasticsearch.xpack.security.action.profile.TransportSetProfileEnabledAction;
import org.elasticsearch.xpack.security.action.profile.TransportSuggestProfilesAction;
import org.elasticsearch.xpack.security.action.profile.TransportUpdateProfileDataAction;
import org.elasticsearch.xpack.security.action.realm.TransportClearRealmCacheAction;
import org.elasticsearch.xpack.security.action.role.TransportBulkDeleteRolesAction;
import org.elasticsearch.xpack.security.action.role.TransportBulkPutRolesAction;
import org.elasticsearch.xpack.security.action.role.TransportClearRolesCacheAction;
import org.elasticsearch.xpack.security.action.role.TransportDeleteRoleAction;
import org.elasticsearch.xpack.security.action.role.TransportGetRolesAction;
import org.elasticsearch.xpack.security.action.role.TransportPutRoleAction;
import org.elasticsearch.xpack.security.action.role.TransportQueryRoleAction;
import org.elasticsearch.xpack.security.action.rolemapping.ReservedRoleMappingAction;
import org.elasticsearch.xpack.security.action.rolemapping.TransportDeleteRoleMappingAction;
import org.elasticsearch.xpack.security.action.rolemapping.TransportGetRoleMappingsAction;
import org.elasticsearch.xpack.security.action.rolemapping.TransportPutRoleMappingAction;
import org.elasticsearch.xpack.security.action.saml.TransportSamlAuthenticateAction;
import org.elasticsearch.xpack.security.action.saml.TransportSamlCompleteLogoutAction;
import org.elasticsearch.xpack.security.action.saml.TransportSamlInvalidateSessionAction;
import org.elasticsearch.xpack.security.action.saml.TransportSamlLogoutAction;
import org.elasticsearch.xpack.security.action.saml.TransportSamlPrepareAuthenticationAction;
import org.elasticsearch.xpack.security.action.saml.TransportSamlSpMetadataAction;
import org.elasticsearch.xpack.security.action.service.TransportCreateServiceAccountTokenAction;
import org.elasticsearch.xpack.security.action.service.TransportDeleteServiceAccountTokenAction;
import org.elasticsearch.xpack.security.action.service.TransportGetServiceAccountAction;
import org.elasticsearch.xpack.security.action.service.TransportGetServiceAccountCredentialsAction;
import org.elasticsearch.xpack.security.action.service.TransportGetServiceAccountNodesCredentialsAction;
import org.elasticsearch.xpack.security.action.settings.TransportGetSecuritySettingsAction;
import org.elasticsearch.xpack.security.action.settings.TransportReloadRemoteClusterCredentialsAction;
import org.elasticsearch.xpack.security.action.settings.TransportUpdateSecuritySettingsAction;
import org.elasticsearch.xpack.security.action.token.TransportCreateTokenAction;
import org.elasticsearch.xpack.security.action.token.TransportInvalidateTokenAction;
import org.elasticsearch.xpack.security.action.token.TransportRefreshTokenAction;
import org.elasticsearch.xpack.security.action.user.TransportAuthenticateAction;
import org.elasticsearch.xpack.security.action.user.TransportChangePasswordAction;
import org.elasticsearch.xpack.security.action.user.TransportDeleteUserAction;
import org.elasticsearch.xpack.security.action.user.TransportGetUserPrivilegesAction;
import org.elasticsearch.xpack.security.action.user.TransportGetUsersAction;
import org.elasticsearch.xpack.security.action.user.TransportHasPrivilegesAction;
import org.elasticsearch.xpack.security.action.user.TransportPutUserAction;
import org.elasticsearch.xpack.security.action.user.TransportQueryUserAction;
import org.elasticsearch.xpack.security.action.user.TransportSetEnabledAction;
import org.elasticsearch.xpack.security.audit.AuditTrail;
import org.elasticsearch.xpack.security.audit.AuditTrailService;
import org.elasticsearch.xpack.security.audit.logfile.LoggingAuditTrail;
import org.elasticsearch.xpack.security.authc.ApiKeyService;
import org.elasticsearch.xpack.security.authc.AuthenticationService;
import org.elasticsearch.xpack.security.authc.CrossClusterAccessAuthenticationService;
import org.elasticsearch.xpack.security.authc.InternalRealms;
import org.elasticsearch.xpack.security.authc.Realms;
import org.elasticsearch.xpack.security.authc.TokenService;
import org.elasticsearch.xpack.security.authc.esnative.NativeUsersStore;
import org.elasticsearch.xpack.security.authc.esnative.ReservedRealm;
import org.elasticsearch.xpack.security.authc.jwt.JwtRealm;
import org.elasticsearch.xpack.security.authc.saml.SamlAuthenticateResponseHandler;
import org.elasticsearch.xpack.security.authc.service.CachingServiceAccountTokenStore;
import org.elasticsearch.xpack.security.authc.service.CompositeServiceAccountTokenStore;
import org.elasticsearch.xpack.security.authc.service.FileServiceAccountTokenStore;
import org.elasticsearch.xpack.security.authc.service.IndexServiceAccountTokenStore;
import org.elasticsearch.xpack.security.authc.service.ServiceAccountService;
import org.elasticsearch.xpack.security.authc.support.SecondaryAuthActions;
import org.elasticsearch.xpack.security.authc.support.SecondaryAuthenticator;
import org.elasticsearch.xpack.security.authc.support.mapper.CompositeRoleMapper;
import org.elasticsearch.xpack.security.authc.support.mapper.NativeRoleMappingStore;
import org.elasticsearch.xpack.security.authc.support.mapper.ProjectStateRoleMapper;
import org.elasticsearch.xpack.security.authz.AuthorizationDenialMessages;
import org.elasticsearch.xpack.security.authz.AuthorizationService;
import org.elasticsearch.xpack.security.authz.DlsFlsRequestCacheDifferentiator;
import org.elasticsearch.xpack.security.authz.FileRoleValidator;
import org.elasticsearch.xpack.security.authz.ReservedRoleNameChecker;
import org.elasticsearch.xpack.security.authz.SecuritySearchOperationListener;
import org.elasticsearch.xpack.security.authz.accesscontrol.OptOutQueryCache;
import org.elasticsearch.xpack.security.authz.interceptor.BulkShardRequestInterceptor;
import org.elasticsearch.xpack.security.authz.interceptor.DlsFlsLicenseRequestInterceptor;
import org.elasticsearch.xpack.security.authz.interceptor.IndicesAliasesRequestInterceptor;
import org.elasticsearch.xpack.security.authz.interceptor.RequestInterceptor;
import org.elasticsearch.xpack.security.authz.interceptor.ResizeRequestInterceptor;
import org.elasticsearch.xpack.security.authz.interceptor.SearchRequestCacheDisablingInterceptor;
import org.elasticsearch.xpack.security.authz.interceptor.SearchRequestInterceptor;
import org.elasticsearch.xpack.security.authz.interceptor.ShardSearchRequestInterceptor;
import org.elasticsearch.xpack.security.authz.interceptor.UpdateRequestInterceptor;
import org.elasticsearch.xpack.security.authz.interceptor.ValidateRequestInterceptor;
import org.elasticsearch.xpack.security.authz.store.CompositeRolesStore;
import org.elasticsearch.xpack.security.authz.store.DeprecationRoleDescriptorConsumer;
import org.elasticsearch.xpack.security.authz.store.FileRolesStore;
import org.elasticsearch.xpack.security.authz.store.NativePrivilegeStore;
import org.elasticsearch.xpack.security.authz.store.NativeRolesStore;
import org.elasticsearch.xpack.security.authz.store.RoleProviders;
import org.elasticsearch.xpack.security.ingest.SetSecurityUserProcessor;
import org.elasticsearch.xpack.security.operator.DefaultOperatorOnlyRegistry;
import org.elasticsearch.xpack.security.operator.FileOperatorUsersStore;
import org.elasticsearch.xpack.security.operator.OperatorOnlyRegistry;
import org.elasticsearch.xpack.security.operator.OperatorPrivileges;
import org.elasticsearch.xpack.security.profile.ProfileService;
import org.elasticsearch.xpack.security.rest.RemoteHostHeader;
import org.elasticsearch.xpack.security.rest.SecurityRestFilter;
import org.elasticsearch.xpack.security.rest.action.RestAuthenticateAction;
import org.elasticsearch.xpack.security.rest.action.RestDelegatePkiAuthenticationAction;
import org.elasticsearch.xpack.security.rest.action.apikey.RestBulkUpdateApiKeyAction;
import org.elasticsearch.xpack.security.rest.action.apikey.RestClearApiKeyCacheAction;
import org.elasticsearch.xpack.security.rest.action.apikey.RestCreateApiKeyAction;
import org.elasticsearch.xpack.security.rest.action.apikey.RestCreateCrossClusterApiKeyAction;
import org.elasticsearch.xpack.security.rest.action.apikey.RestGetApiKeyAction;
import org.elasticsearch.xpack.security.rest.action.apikey.RestGrantApiKeyAction;
import org.elasticsearch.xpack.security.rest.action.apikey.RestInvalidateApiKeyAction;
import org.elasticsearch.xpack.security.rest.action.apikey.RestQueryApiKeyAction;
import org.elasticsearch.xpack.security.rest.action.apikey.RestUpdateApiKeyAction;
import org.elasticsearch.xpack.security.rest.action.apikey.RestUpdateCrossClusterApiKeyAction;
import org.elasticsearch.xpack.security.rest.action.enrollment.RestKibanaEnrollAction;
import org.elasticsearch.xpack.security.rest.action.enrollment.RestNodeEnrollmentAction;
import org.elasticsearch.xpack.security.rest.action.oauth2.RestGetTokenAction;
import org.elasticsearch.xpack.security.rest.action.oauth2.RestInvalidateTokenAction;
import org.elasticsearch.xpack.security.rest.action.oidc.RestOpenIdConnectAuthenticateAction;
import org.elasticsearch.xpack.security.rest.action.oidc.RestOpenIdConnectLogoutAction;
import org.elasticsearch.xpack.security.rest.action.oidc.RestOpenIdConnectPrepareAuthenticationAction;
import org.elasticsearch.xpack.security.rest.action.privilege.RestClearPrivilegesCacheAction;
import org.elasticsearch.xpack.security.rest.action.privilege.RestDeletePrivilegesAction;
import org.elasticsearch.xpack.security.rest.action.privilege.RestGetBuiltinPrivilegesAction;
import org.elasticsearch.xpack.security.rest.action.privilege.RestGetPrivilegesAction;
import org.elasticsearch.xpack.security.rest.action.privilege.RestPutPrivilegesAction;
import org.elasticsearch.xpack.security.rest.action.profile.RestActivateProfileAction;
import org.elasticsearch.xpack.security.rest.action.profile.RestDisableProfileAction;
import org.elasticsearch.xpack.security.rest.action.profile.RestEnableProfileAction;
import org.elasticsearch.xpack.security.rest.action.profile.RestGetProfilesAction;
import org.elasticsearch.xpack.security.rest.action.profile.RestSuggestProfilesAction;
import org.elasticsearch.xpack.security.rest.action.profile.RestUpdateProfileDataAction;
import org.elasticsearch.xpack.security.rest.action.realm.RestClearRealmCacheAction;
import org.elasticsearch.xpack.security.rest.action.role.RestBulkDeleteRolesAction;
import org.elasticsearch.xpack.security.rest.action.role.RestBulkPutRolesAction;
import org.elasticsearch.xpack.security.rest.action.role.RestClearRolesCacheAction;
import org.elasticsearch.xpack.security.rest.action.role.RestDeleteRoleAction;
import org.elasticsearch.xpack.security.rest.action.role.RestGetRolesAction;
import org.elasticsearch.xpack.security.rest.action.role.RestPutRoleAction;
import org.elasticsearch.xpack.security.rest.action.role.RestQueryRoleAction;
import org.elasticsearch.xpack.security.rest.action.rolemapping.RestDeleteRoleMappingAction;
import org.elasticsearch.xpack.security.rest.action.rolemapping.RestGetRoleMappingsAction;
import org.elasticsearch.xpack.security.rest.action.rolemapping.RestPutRoleMappingAction;
import org.elasticsearch.xpack.security.rest.action.saml.RestSamlAuthenticateAction;
import org.elasticsearch.xpack.security.rest.action.saml.RestSamlCompleteLogoutAction;
import org.elasticsearch.xpack.security.rest.action.saml.RestSamlInvalidateSessionAction;
import org.elasticsearch.xpack.security.rest.action.saml.RestSamlLogoutAction;
import org.elasticsearch.xpack.security.rest.action.saml.RestSamlPrepareAuthenticationAction;
import org.elasticsearch.xpack.security.rest.action.saml.RestSamlSpMetadataAction;
import org.elasticsearch.xpack.security.rest.action.service.RestClearServiceAccountTokenStoreCacheAction;
import org.elasticsearch.xpack.security.rest.action.service.RestCreateServiceAccountTokenAction;
import org.elasticsearch.xpack.security.rest.action.service.RestDeleteServiceAccountTokenAction;
import org.elasticsearch.xpack.security.rest.action.service.RestGetServiceAccountAction;
import org.elasticsearch.xpack.security.rest.action.service.RestGetServiceAccountCredentialsAction;
import org.elasticsearch.xpack.security.rest.action.settings.RestGetSecuritySettingsAction;
import org.elasticsearch.xpack.security.rest.action.settings.RestUpdateSecuritySettingsAction;
import org.elasticsearch.xpack.security.rest.action.user.RestChangePasswordAction;
import org.elasticsearch.xpack.security.rest.action.user.RestDeleteUserAction;
import org.elasticsearch.xpack.security.rest.action.user.RestGetUserPrivilegesAction;
import org.elasticsearch.xpack.security.rest.action.user.RestGetUsersAction;
import org.elasticsearch.xpack.security.rest.action.user.RestHasPrivilegesAction;
import org.elasticsearch.xpack.security.rest.action.user.RestProfileHasPrivilegesAction;
import org.elasticsearch.xpack.security.rest.action.user.RestPutUserAction;
import org.elasticsearch.xpack.security.rest.action.user.RestQueryUserAction;
import org.elasticsearch.xpack.security.rest.action.user.RestSetEnabledAction;
import org.elasticsearch.xpack.security.support.CacheInvalidatorRegistry;
import org.elasticsearch.xpack.security.support.ExtensionComponents;
import org.elasticsearch.xpack.security.support.QueryableBuiltInRolesProviderFactory;
import org.elasticsearch.xpack.security.support.QueryableBuiltInRolesSynchronizer;
import org.elasticsearch.xpack.security.support.ReloadableSecurityComponent;
import org.elasticsearch.xpack.security.support.SecurityMigrations;
import org.elasticsearch.xpack.security.support.SecuritySystemIndices;
import org.elasticsearch.xpack.security.transport.CrossClusterAccessTransportInterceptor;
import org.elasticsearch.xpack.security.transport.RemoteClusterTransportInterceptor;
import org.elasticsearch.xpack.security.transport.SecurityHttpSettings;
import org.elasticsearch.xpack.security.transport.SecurityServerTransportInterceptor;
import org.elasticsearch.xpack.security.transport.filter.IPFilter;
import org.elasticsearch.xpack.security.transport.netty4.SecurityNetty4ServerTransport;

import java.io.Closeable;
import java.io.IOException;
import java.net.InetSocketAddress;
import java.nio.file.Files;
import java.nio.file.Path;
import java.security.PrivilegedAction;
import java.security.Provider;
import java.time.Clock;
import java.util.ArrayList;
import java.util.Arrays;
import java.util.Collection;
import java.util.Collections;
import java.util.HashMap;
import java.util.HashSet;
import java.util.LinkedHashMap;
import java.util.List;
import java.util.Locale;
import java.util.Map;
import java.util.Objects;
import java.util.Set;
import java.util.concurrent.Executor;
import java.util.function.BiConsumer;
import java.util.function.Function;
import java.util.function.Predicate;
import java.util.function.Supplier;
import java.util.function.UnaryOperator;
import java.util.stream.Collectors;
import java.util.stream.Stream;

import static java.security.AccessController.doPrivileged;
import static java.util.Collections.emptyList;
import static java.util.Collections.emptyMap;
import static java.util.Collections.singletonList;
import static org.elasticsearch.core.Strings.format;
import static org.elasticsearch.xpack.core.XPackSettings.API_KEY_SERVICE_ENABLED_SETTING;
import static org.elasticsearch.xpack.core.XPackSettings.HTTP_SSL_ENABLED;
import static org.elasticsearch.xpack.core.security.SecurityField.FIELD_LEVEL_SECURITY_FEATURE;
import static org.elasticsearch.xpack.core.security.authz.AuthorizationServiceField.INDICES_PERMISSIONS_VALUE;
import static org.elasticsearch.xpack.core.security.authz.store.ReservedRolesStore.INCLUDED_RESERVED_ROLES_SETTING;
import static org.elasticsearch.xpack.security.operator.OperatorPrivileges.OPERATOR_PRIVILEGES_ENABLED;
import static org.elasticsearch.xpack.security.support.QueryableBuiltInRolesSynchronizer.QUERYABLE_BUILT_IN_ROLES_ENABLED;
import static org.elasticsearch.xpack.security.transport.SSLEngineUtils.extractClientCertificates;

public class Security extends Plugin
    implements
        SystemIndexPlugin,
        IngestPlugin,
        NetworkPlugin,
        ClusterPlugin,
        ClusterCoordinationPlugin,
        MapperPlugin,
        ExtensiblePlugin,
        SearchPlugin,
        RestServerActionPlugin,
        ReloadablePlugin,
        PersistentTaskPlugin {

    public static final String SECURITY_CRYPTO_THREAD_POOL_NAME = XPackField.SECURITY + "-crypto";

    // TODO: ip filtering does not actually track license usage yet
    public static final LicensedFeature.Momentary IP_FILTERING_FEATURE = LicensedFeature.momentaryLenient(
        null,
        "security-ip-filtering",
        License.OperationMode.GOLD
    );
    public static final LicensedFeature.Momentary AUDITING_FEATURE = LicensedFeature.momentary(
        null,
        "security-auditing",
        License.OperationMode.GOLD
    );
    public static final LicensedFeature.Momentary TOKEN_SERVICE_FEATURE = LicensedFeature.momentary(
        null,
        "security-token-service",
        License.OperationMode.STANDARD
    );

    private static final String REALMS_FEATURE_FAMILY = "security-realms";
    // Builtin realms (file/native) realms are Basic licensed, so don't need to be checked or tracked
    // Some realms (LDAP, AD, PKI) are Gold+
    public static final LicensedFeature.Persistent LDAP_REALM_FEATURE = LicensedFeature.persistent(
        REALMS_FEATURE_FAMILY,
        "ldap",
        License.OperationMode.GOLD
    );
    public static final LicensedFeature.Persistent AD_REALM_FEATURE = LicensedFeature.persistent(
        REALMS_FEATURE_FAMILY,
        "active-directory",
        License.OperationMode.GOLD
    );
    public static final LicensedFeature.Persistent PKI_REALM_FEATURE = LicensedFeature.persistent(
        REALMS_FEATURE_FAMILY,
        "pki",
        License.OperationMode.GOLD
    );
    // SSO realms are Platinum+
    public static final LicensedFeature.Persistent SAML_REALM_FEATURE = LicensedFeature.persistent(
        REALMS_FEATURE_FAMILY,
        "saml",
        License.OperationMode.PLATINUM
    );
    public static final LicensedFeature.Persistent OIDC_REALM_FEATURE = LicensedFeature.persistent(
        REALMS_FEATURE_FAMILY,
        "oidc",
        License.OperationMode.PLATINUM
    );
    public static final LicensedFeature.Persistent JWT_REALM_FEATURE = LicensedFeature.persistent(
        REALMS_FEATURE_FAMILY,
        "jwt",
        License.OperationMode.PLATINUM
    );
    public static final LicensedFeature.Persistent KERBEROS_REALM_FEATURE = LicensedFeature.persistent(
        REALMS_FEATURE_FAMILY,
        "kerberos",
        License.OperationMode.PLATINUM
    );
    // Custom realms are Platinum+
    public static final LicensedFeature.Persistent CUSTOM_REALMS_FEATURE = LicensedFeature.persistent(
        REALMS_FEATURE_FAMILY,
        "custom",
        License.OperationMode.PLATINUM
    );

    public static final LicensedFeature.Momentary DELEGATED_AUTHORIZATION_FEATURE = LicensedFeature.momentary(
        null,
        "security-delegated-authorization",
        License.OperationMode.PLATINUM
    );
    public static final LicensedFeature.Momentary AUTHORIZATION_ENGINE_FEATURE = LicensedFeature.momentary(
        null,
        "security-authorization-engine",
        License.OperationMode.PLATINUM
    );

    // Custom role providers are Platinum+
    public static final LicensedFeature.Persistent CUSTOM_ROLE_PROVIDERS_FEATURE = LicensedFeature.persistent(
        null,
        "security-roles-provider",
        License.OperationMode.PLATINUM
    );

    public static final LicensedFeature.Momentary OPERATOR_PRIVILEGES_FEATURE = LicensedFeature.momentary(
        null,
        "operator-privileges",
        License.OperationMode.ENTERPRISE
    );

    public static final LicensedFeature.Momentary USER_PROFILE_COLLABORATION_FEATURE = LicensedFeature.momentary(
        null,
        "user-profile-collaboration",
        License.OperationMode.STANDARD
    );

    /**
     * Configurable cross cluster access is Enterprise feature.
     */
    public static final LicensedFeature.Momentary ADVANCED_REMOTE_CLUSTER_SECURITY_FEATURE = LicensedFeature.momentary(
        null,
        "advanced-remote-cluster-security",
        License.OperationMode.ENTERPRISE
    );

    private static final Logger logger = LogManager.getLogger(Security.class);

    private Settings settings;
    private final boolean enabled;
    private final SetOnce<Boolean> dlsFlsEnabled = new SetOnce<>();
    private final SecuritySystemIndices systemIndices;
    private final ListenableFuture<Void> nodeStartedListenable;

    /* what a PITA that we need an extra indirection to initialize this. Yet, once we got rid of guice we can thing about how
     * to fix this or make it simpler. Today we need several service that are created in createComponents but we need to register
     * an instance of TransportInterceptor way earlier before createComponents is called. */
    private final SetOnce<TransportInterceptor> securityInterceptor = new SetOnce<>();
    private final SetOnce<IPFilter> ipFilter = new SetOnce<>();
    private final SetOnce<AuthenticationService> authcService = new SetOnce<>();
    private final SetOnce<SecondaryAuthenticator> secondayAuthc = new SetOnce<>();
    private final SetOnce<AuditTrailService> auditTrailService = new SetOnce<>();
    private final SetOnce<SecurityContext> securityContext = new SetOnce<>();
    private final SetOnce<ThreadContext> threadContext = new SetOnce<>();
    private final SetOnce<TokenService> tokenService = new SetOnce<>();
    private final SetOnce<SecurityActionFilter> securityActionFilter = new SetOnce<>();
    private final SetOnce<CrossClusterAccessAuthenticationService> crossClusterAccessAuthcService = new SetOnce<>();
    private final SetOnce<SharedGroupFactory> sharedGroupFactory = new SetOnce<>();
    private final SetOnce<DocumentSubsetBitsetCache> dlsBitsetCache = new SetOnce<>();
    private final SetOnce<List<BootstrapCheck>> bootstrapChecks = new SetOnce<>();
    private final List<SecurityExtension> securityExtensions = new ArrayList<>();
    private final SetOnce<Transport> transportReference = new SetOnce<>();
    private final SetOnce<ScriptService> scriptServiceReference = new SetOnce<>();
    private final SetOnce<OperatorOnlyRegistry> operatorOnlyRegistry = new SetOnce<>();
    private final SetOnce<PutRoleRequestBuilderFactory> putRoleRequestBuilderFactory = new SetOnce<>();
    private final SetOnce<BulkPutRoleRequestBuilderFactory> bulkPutRoleRequestBuilderFactory = new SetOnce<>();
    private final SetOnce<CreateApiKeyRequestBuilderFactory> createApiKeyRequestBuilderFactory = new SetOnce<>();
    private final SetOnce<UpdateApiKeyRequestTranslator> updateApiKeyRequestTranslator = new SetOnce<>();
    private final SetOnce<BulkUpdateApiKeyRequestTranslator> bulkUpdateApiKeyRequestTranslator = new SetOnce<>();
    private final SetOnce<RestGrantApiKeyAction.RequestTranslator> grantApiKeyRequestTranslator = new SetOnce<>();
    private final SetOnce<GetBuiltinPrivilegesResponseTranslator> getBuiltinPrivilegesResponseTranslator = new SetOnce<>();
    private final SetOnce<HasPrivilegesRequestBuilderFactory> hasPrivilegesRequestBuilderFactory = new SetOnce<>();

    private final SetOnce<FileRolesStore> fileRolesStore = new SetOnce<>();
    private final SetOnce<OperatorPrivileges.OperatorPrivilegesService> operatorPrivilegesService = new SetOnce<>();
    private final SetOnce<ReservedRoleMappingAction> reservedRoleMappingAction = new SetOnce<>();
    private final SetOnce<Realms> realms = new SetOnce<>();
    private final SetOnce<Client> client = new SetOnce<>();
    private final SetOnce<List<ReloadableSecurityComponent>> reloadableComponents = new SetOnce<>();
    private final SetOnce<AuthorizationDenialMessages> authorizationDenialMessages = new SetOnce<>();
    private final SetOnce<ReservedRoleNameChecker.Factory> reservedRoleNameCheckerFactory = new SetOnce<>();
    private final SetOnce<FileRoleValidator> fileRoleValidator = new SetOnce<>();
    private final SetOnce<SecondaryAuthActions> secondaryAuthActions = new SetOnce<>();
    private final SetOnce<QueryableBuiltInRolesProviderFactory> queryableRolesProviderFactory = new SetOnce<>();
    private final SetOnce<SamlAuthenticateResponseHandler.Factory> samlAuthenticateResponseHandlerFactory = new SetOnce<>();

    private final SetOnce<SecurityMigrations.Manager> migrationManager = new SetOnce<>();
    private final SetOnce<List<Closeable>> closableComponents = new SetOnce<>();

    public Security(Settings settings) {
        this(settings, Collections.emptyList());
    }

    Security(Settings settings, List<SecurityExtension> extensions) {
        // Note: The settings that are passed in here might not be the final values - things like Plugin.additionalSettings()
        // will be called after the plugins are constructed, and may introduce new setting values.
        // Accordingly we should avoid using this settings object for very much and mostly rely on Environment.setting() as provided
        // to createComponents.
        this.settings = settings;
        // TODO this is wrong, we should only use the environment that is provided to createComponents
        this.enabled = XPackSettings.SECURITY_ENABLED.get(settings);
        this.systemIndices = new SecuritySystemIndices(settings);
        this.nodeStartedListenable = new ListenableFuture<>();
        if (enabled) {
            runStartupChecks(settings);
            Automatons.updateConfiguration(settings);
        } else {
            ensureNoRemoteClusterCredentialsOnDisabledSecurity(settings);
            this.bootstrapChecks.set(Collections.emptyList());
        }
        this.securityExtensions.addAll(extensions);
    }

    private void ensureNoRemoteClusterCredentialsOnDisabledSecurity(Settings settings) {
        assert false == enabled;
        final List<String> remoteClusterCredentialsSettingKeys = RemoteClusterSettings.REMOTE_CLUSTER_CREDENTIALS.getAllConcreteSettings(
            settings
        ).map(Setting::getKey).sorted().toList();
        if (false == remoteClusterCredentialsSettingKeys.isEmpty()) {
            throw new IllegalArgumentException(
                format(
                    "Found [%s] remote clusters with credentials [%s]. Security [%s] must be enabled to connect to them. "
                        + "Please either enable security or remove these settings from the keystore.",
                    remoteClusterCredentialsSettingKeys.size(),
                    Strings.collectionToCommaDelimitedString(remoteClusterCredentialsSettingKeys),
                    XPackSettings.SECURITY_ENABLED.getKey()
                )
            );
        }
    }

    private static void runStartupChecks(Settings settings) {
        validateRealmSettings(settings);
        if (XPackSettings.FIPS_MODE_ENABLED.get(settings)) {
            validateForFips(settings);
        }
    }

    // overridable by tests
    protected Clock getClock() {
        return Clock.systemUTC();
    }

    protected SSLService getSslService() {
        return XPackPlugin.getSharedSslService();
    }

    protected LicenseService getLicenseService() {
        return XPackPlugin.getSharedLicenseService();
    }

    protected XPackLicenseState getLicenseState() {
        return XPackPlugin.getSharedLicenseState();
    }

    protected Client getClient() {
        return client.get();
    }

    protected List<ReloadableSecurityComponent> getReloadableSecurityComponents() {
        return this.reloadableComponents.get();
    }

    /*
     * Copied from XPackPlugin.resolveConfigFile so we don't go to a different codesource
     * and so fail the secured file permission check on the users file.
     * If there's a secured permission granted on this file (which there should be),
     * ES has already checked the file is actually in the config directory
     */
    public static Path resolveSecuredConfigFile(Environment env, String file) {
        Path config = env.configDir().resolve(file);
        if (doPrivileged((PrivilegedAction<Boolean>) () -> Files.exists(config)) == false) {
            Path legacyConfig = env.configDir().resolve("x-pack").resolve(file);
            if (doPrivileged((PrivilegedAction<Boolean>) () -> Files.exists(legacyConfig))) {
                DeprecationLogger.getLogger(XPackPlugin.class)
                    .warn(
                        DeprecationCategory.OTHER,
                        "config_file_path",
                        "Config file [" + file + "] is in a deprecated location. Move from " + legacyConfig + " to " + config
                    );
                return legacyConfig;
            }
        }
        return config;
    }

    @Override
    public Collection<?> createComponents(PluginServices services) {
        try {
            return createComponents(
                services.client(),
                services.threadPool(),
                services.clusterService(),
                services.featureService(),
                services.resourceWatcherService(),
                services.scriptService(),
                services.xContentRegistry(),
                services.environment(),
                services.indexNameExpressionResolver(),
                services.telemetryProvider(),
                new PersistentTasksService(services.clusterService(), services.threadPool(), services.client()),
                services.linkedProjectConfigService(),
                services.projectResolver()
            );
        } catch (final Exception e) {
            throw new IllegalStateException("security initialization failed", e);
        }
    }

    // pkg private for testing - tests want to pass in their set of extensions hence we are not using the extension service directly
    Collection<Object> createComponents(
        Client client,
        ThreadPool threadPool,
        ClusterService clusterService,
        FeatureService featureService,
        ResourceWatcherService resourceWatcherService,
        ScriptService scriptService,
        NamedXContentRegistry xContentRegistry,
        Environment environment,
        IndexNameExpressionResolver expressionResolver,
        TelemetryProvider telemetryProvider,
        PersistentTasksService persistentTasksService,
        LinkedProjectConfigService linkedProjectConfigService,
        ProjectResolver projectResolver
    ) throws Exception {
        logger.info("Security is {}", enabled ? "enabled" : "disabled");
        if (enabled == false) {
            return Collections.singletonList(new SecurityUsageServices(null, null, null, null, null, null));
        }

        this.client.set(client);

        // The settings in `environment` may have additional values over what was provided during construction
        // See Plugin#additionalSettings()
        this.settings = environment.settings();

        systemIndices.init(client, featureService, clusterService, projectResolver);

        this.migrationManager.set(new SecurityMigrations.Manager(clusterService, persistentTasksService, systemIndices));

        scriptServiceReference.set(scriptService);
        // We need to construct the checks here while the secure settings are still available.
        // If we wait until #getBoostrapChecks the secure settings will have been cleared/closed.
        final List<BootstrapCheck> checks = new ArrayList<>();
        Collections.addAll(
            checks,
            new TokenSSLBootstrapCheck(),
            new PkiRealmBootstrapCheck(getSslService()),
            new TransportTLSBootstrapCheck()
        );
        checks.addAll(InternalRealms.getBootstrapChecks(settings, environment));
        this.bootstrapChecks.set(Collections.unmodifiableList(checks));

        threadContext.set(threadPool.getThreadContext());
        List<Object> components = new ArrayList<>();
        securityContext.set(new SecurityContext(settings, threadPool.getThreadContext()));
        components.add(securityContext.get());

        final RestrictedIndices restrictedIndices = new RestrictedIndices(expressionResolver);

        // audit trail service construction
        final AuditTrail auditTrail = XPackSettings.AUDIT_ENABLED.get(settings)
            ? new LoggingAuditTrail(settings, clusterService, threadPool)
            : null;
        final AuditTrailService auditTrailService = new AuditTrailService(auditTrail, getLicenseState());
        components.add(auditTrailService);
        this.auditTrailService.set(auditTrailService);

        final TokenService tokenService = new TokenService(
            settings,
            Clock.systemUTC(),
            client,
            getLicenseState(),
            securityContext.get(),
            systemIndices.getMainIndexManager(),
            systemIndices.getTokenIndexManager(),
            clusterService
        );
        this.tokenService.set(tokenService);
        components.add(tokenService);

        // realms construction
        final NativeUsersStore nativeUsersStore = new NativeUsersStore(settings, client, systemIndices.getMainIndexManager());
        final NativeRoleMappingStore nativeRoleMappingStore = new NativeRoleMappingStore(
            settings,
            client,
            systemIndices.getMainIndexManager(),
            scriptService
        );
        final ProjectStateRoleMapper projectStateRoleMapper = new ProjectStateRoleMapper(
            settings,
            scriptService,
            clusterService,
            projectResolver
        );
        final UserRoleMapper userRoleMapper = new CompositeRoleMapper(nativeRoleMappingStore, projectStateRoleMapper);
        final AnonymousUser anonymousUser = new AnonymousUser(settings);
        components.add(anonymousUser);
        final ReservedRealm reservedRealm = new ReservedRealm(environment, settings, nativeUsersStore, anonymousUser, threadPool);
        final SecurityExtension.SecurityComponents extensionComponents = new ExtensionComponents(
            environment,
            client,
            clusterService,
            resourceWatcherService,
            userRoleMapper,
            projectResolver
        );
        Map<String, Realm.Factory> realmFactories = new HashMap<>(
            InternalRealms.getFactories(
                threadPool,
                settings,
                resourceWatcherService,
                getSslService(),
                nativeUsersStore,
                userRoleMapper,
                systemIndices.getMainIndexManager()
            )
        );
        for (SecurityExtension extension : securityExtensions) {
            Map<String, Realm.Factory> newRealms = extension.getRealms(extensionComponents);
            for (Map.Entry<String, Realm.Factory> entry : newRealms.entrySet()) {
                if (realmFactories.put(entry.getKey(), entry.getValue()) != null) {
                    throw new IllegalArgumentException("Realm type [" + entry.getKey() + "] is already registered");
                }
            }
        }
        final Realms realms = new Realms(
            settings,
            environment,
            realmFactories,
            getLicenseState(),
            threadPool.getThreadContext(),
            reservedRealm
        );
        components.add(nativeUsersStore);
        components.add(new PluginComponentBinding<>(NativeRoleMappingStore.class, nativeRoleMappingStore));
        components.add(new PluginComponentBinding<>(UserRoleMapper.class, userRoleMapper));
        components.add(projectStateRoleMapper);
        components.add(reservedRealm);
        components.add(realms);
        this.realms.set(realms);

        systemIndices.getMainIndexManager().addStateListener(nativeRoleMappingStore::onSecurityIndexStateChange);
        final CacheInvalidatorRegistry cacheInvalidatorRegistry = new CacheInvalidatorRegistry();
        components.add(cacheInvalidatorRegistry);

        ServiceAccountService serviceAccountService = createServiceAccountService(
            components,
            cacheInvalidatorRegistry,
            extensionComponents,
            () -> new IndexServiceAccountTokenStore(
                settings,
                threadPool,
                getClock(),
                client,
                systemIndices.getMainIndexManager(),
                clusterService,
                cacheInvalidatorRegistry
            ),
            () -> new FileServiceAccountTokenStore(
                environment,
                resourceWatcherService,
                threadPool,
                clusterService,
                cacheInvalidatorRegistry
            )
        );

        components.add(serviceAccountService);

        systemIndices.getMainIndexManager().addStateListener(cacheInvalidatorRegistry::onSecurityIndexStateChange);
        final NativePrivilegeStore privilegeStore = new NativePrivilegeStore(
            settings,
            client,
            systemIndices.getMainIndexManager(),
            cacheInvalidatorRegistry,
            clusterService
        );
        components.add(privilegeStore);

        final ReservedRolesStore reservedRolesStore = new ReservedRolesStore(Set.copyOf(INCLUDED_RESERVED_ROLES_SETTING.get(settings)));
        dlsBitsetCache.set(new DocumentSubsetBitsetCache(settings));
        final FieldPermissionsCache fieldPermissionsCache = new FieldPermissionsCache(settings);

        RoleDescriptor.setFieldPermissionsCache(fieldPermissionsCache);
        // Need to set to default if it wasn't set by an extension
        if (putRoleRequestBuilderFactory.get() == null) {
            putRoleRequestBuilderFactory.set(new PutRoleRequestBuilderFactory.Default());
        }
        if (bulkPutRoleRequestBuilderFactory.get() == null) {
            bulkPutRoleRequestBuilderFactory.set(new BulkPutRoleRequestBuilderFactory.Default());
        }
        if (createApiKeyRequestBuilderFactory.get() == null) {
            createApiKeyRequestBuilderFactory.set(new CreateApiKeyRequestBuilderFactory.Default());
        }
        if (getBuiltinPrivilegesResponseTranslator.get() == null) {
            getBuiltinPrivilegesResponseTranslator.set(new GetBuiltinPrivilegesResponseTranslator.Default());
        }
        if (updateApiKeyRequestTranslator.get() == null) {
            updateApiKeyRequestTranslator.set(new UpdateApiKeyRequestTranslator.Default());
        }
        if (bulkUpdateApiKeyRequestTranslator.get() == null) {
            bulkUpdateApiKeyRequestTranslator.set(new BulkUpdateApiKeyRequestTranslator.Default());
        }
        if (grantApiKeyRequestTranslator.get() == null) {
            grantApiKeyRequestTranslator.set(new RestGrantApiKeyAction.RequestTranslator.Default());
        }
        if (hasPrivilegesRequestBuilderFactory.get() == null) {
            hasPrivilegesRequestBuilderFactory.trySet(new HasPrivilegesRequestBuilderFactory.Default());
        }
        if (reservedRoleNameCheckerFactory.get() == null) {
            reservedRoleNameCheckerFactory.set(new ReservedRoleNameChecker.Factory.Default());
        }
        if (fileRoleValidator.get() == null) {
            fileRoleValidator.set(new FileRoleValidator.Default());
        }
        if (samlAuthenticateResponseHandlerFactory.get() == null) {
            samlAuthenticateResponseHandlerFactory.set(new SamlAuthenticateResponseHandler.DefaultFactory());
        }
        components.add(
            new PluginComponentBinding<>(
                SamlAuthenticateResponseHandler.class,
                samlAuthenticateResponseHandlerFactory.get().create(settings, tokenService, getClock())
            )
        );
        this.fileRolesStore.set(
            new FileRolesStore(settings, environment, resourceWatcherService, getLicenseState(), xContentRegistry, fileRoleValidator.get())
        );
        ReservedRoleNameChecker reservedRoleNameChecker = reservedRoleNameCheckerFactory.get()
            .create(clusterService, projectResolver, fileRolesStore.get()::exists);
        components.add(new PluginComponentBinding<>(ReservedRoleNameChecker.class, reservedRoleNameChecker));

        final Map<String, List<BiConsumer<Set<String>, ActionListener<RoleRetrievalResult>>>> customRoleProviders = new LinkedHashMap<>();
        for (SecurityExtension extension : securityExtensions) {
            final List<BiConsumer<Set<String>, ActionListener<RoleRetrievalResult>>> providers = extension.getRolesProviders(
                extensionComponents
            );
            if (providers != null && providers.isEmpty() == false) {
                customRoleProviders.put(extension.extensionName(), providers);
            }
        }

        final NativeRolesStore nativeRolesStore = new NativeRolesStore(
            settings,
            client,
            getLicenseState(),
            systemIndices.getMainIndexManager(),
            clusterService,
            reservedRoleNameChecker,
            xContentRegistry
        );

        final ApiKeyService apiKeyService = new ApiKeyService(
            settings,
            Clock.systemUTC(),
            client,
            systemIndices.getMainIndexManager(),
            clusterService,
            cacheInvalidatorRegistry,
            threadPool,
            telemetryProvider.getMeterRegistry()
        );
        components.add(apiKeyService);

        final RoleProviders roleProviders = new RoleProviders(
            reservedRolesStore,
            fileRolesStore.get(),
            nativeRolesStore,
            customRoleProviders,
            getLicenseState()
        );
        final CompositeRolesStore allRolesStore = new CompositeRolesStore(
            settings,
            clusterService,
            roleProviders,
            privilegeStore,
            threadPool.getThreadContext(),
            getLicenseState(),
            fieldPermissionsCache,
            apiKeyService,
            serviceAccountService,
            projectResolver,
            dlsBitsetCache.get(),
            restrictedIndices,
            buildRoleBuildingExecutor(threadPool, settings),
            new DeprecationRoleDescriptorConsumer(clusterService, projectResolver, threadPool)
        );
        systemIndices.getMainIndexManager().addStateListener(allRolesStore::onSecurityIndexStateChange);

        final ProfileService profileService = new ProfileService(
            settings,
            getClock(),
            client,
            systemIndices.getProfileIndexManager(),
            realms
        );
        components.add(profileService);

        // We use the value of the {@code ENROLLMENT_ENABLED} setting to determine if the node is starting up with auto-generated
        // certificates (which have been generated by pre-startup scripts). In this case, and further if the node forms a new cluster by
        // itself, rather than joining an existing one, we complete the auto-configuration by generating and printing credentials and
        // enrollment tokens (when the .security index becomes available).
        // The generated information is output on node's standard out (if
        InitialNodeSecurityAutoConfiguration.maybeGenerateEnrollmentTokensAndElasticCredentialsOnNodeStartup(
            nativeUsersStore,
            systemIndices.getMainIndexManager(),
            getSslService(),
            client,
            environment,
            (runnable -> nodeStartedListenable.addListener(ActionListener.running(runnable))),
            threadPool
        );

        // to keep things simple, just invalidate all cached entries on license change. this happens so rarely that the impact should be
        // minimal
        getLicenseState().addListener(allRolesStore::invalidateAll);

        final AuthenticationFailureHandler failureHandler = createAuthenticationFailureHandler(realms, extensionComponents);

        final boolean operatorPrivilegesEnabled = OPERATOR_PRIVILEGES_ENABLED.get(settings);

        if (operatorPrivilegesEnabled) {
            logger.info("operator privileges are enabled");
            if (operatorOnlyRegistry.get() == null) {
                operatorOnlyRegistry.set(new DefaultOperatorOnlyRegistry(clusterService.getClusterSettings()));
            }
            operatorPrivilegesService.set(
                new OperatorPrivileges.DefaultOperatorPrivilegesService(
                    getLicenseState(),
                    new FileOperatorUsersStore(environment, resourceWatcherService),
                    operatorOnlyRegistry.get()
                )
            );
        } else {
            operatorPrivilegesService.set(OperatorPrivileges.NOOP_OPERATOR_PRIVILEGES_SERVICE);
        }

        final List<CustomAuthenticator> customAuthenticators = getCustomAuthenticatorFromExtensions(extensionComponents);
        components.addAll(customAuthenticators);

        authcService.set(
            new AuthenticationService(
                settings,
                realms,
                auditTrailService,
                failureHandler,
                threadPool,
                anonymousUser,
                tokenService,
                apiKeyService,
                serviceAccountService,
                operatorPrivilegesService.get(),
                customAuthenticators,
                telemetryProvider.getMeterRegistry()
            )
        );
        components.add(authcService.get());
        systemIndices.getMainIndexManager().addStateListener(authcService.get()::onSecurityIndexStateChange);
        dlsFlsEnabled.set(XPackSettings.DLS_FLS_ENABLED.get(settings));
        Set<RequestInterceptor> requestInterceptors = Sets.newHashSet(
            new ResizeRequestInterceptor(threadPool, getLicenseState(), auditTrailService, dlsFlsEnabled.get()),
            new IndicesAliasesRequestInterceptor(threadPool.getThreadContext(), getLicenseState(), auditTrailService, dlsFlsEnabled.get())
        );

        if (dlsFlsEnabled.get()) {
            requestInterceptors.addAll(
                Arrays.asList(
                    new SearchRequestInterceptor(threadPool, getLicenseState()),
                    new ShardSearchRequestInterceptor(threadPool, getLicenseState()),
                    new UpdateRequestInterceptor(threadPool, getLicenseState()),
                    new BulkShardRequestInterceptor(threadPool, getLicenseState()),
                    new DlsFlsLicenseRequestInterceptor(threadPool.getThreadContext(), getLicenseState()),
                    new SearchRequestCacheDisablingInterceptor(threadPool, getLicenseState()),
                    new ValidateRequestInterceptor(threadPool, getLicenseState())
                )
            );
        }
        requestInterceptors = Collections.unmodifiableSet(requestInterceptors);

        if (authorizationDenialMessages.get() == null) {
            authorizationDenialMessages.set(new AuthorizationDenialMessages.Default());
        }

        AuthorizedProjectsSupplier authorizedProjectsSupplier = createCrossProjectTargetResolver(extensionComponents);
        final AuthorizationService authzService = new AuthorizationService(
            settings,
            allRolesStore,
            fieldPermissionsCache,
            clusterService,
            auditTrailService,
            failureHandler,
            threadPool,
            anonymousUser,
            getAuthorizationEngine(),
            requestInterceptors,
            getLicenseState(),
            expressionResolver,
            operatorPrivilegesService.get(),
            restrictedIndices,
            authorizationDenialMessages.get(),
<<<<<<< HEAD
            projectResolver,
            authorizedProjectsSupplier
=======
            linkedProjectConfigService,
            projectResolver
>>>>>>> 1a0f0921
        );

        components.add(nativeRolesStore); // used by roles actions
        components.add(reservedRolesStore); // used by roles actions
        components.add(allRolesStore); // for SecurityInfoTransportAction and clear roles cache
        components.add(authzService);

        final SecondaryAuthenticator secondaryAuthenticator = new SecondaryAuthenticator(
            securityContext.get(),
            authcService.get(),
            auditTrailService
        );
        this.secondayAuthc.set(secondaryAuthenticator);
        components.add(secondaryAuthenticator);

        ipFilter.set(new IPFilter(settings, auditTrailService, clusterService.getClusterSettings(), getLicenseState()));
        components.add(ipFilter.get());

        CrossProjectRemoteServerTransportInterceptor crossProjectRemoteServerTransportInterceptor =
            createCustomRemoteServerTransportInterceptor(extensionComponents);
        DestructiveOperations destructiveOperations = new DestructiveOperations(settings, clusterService.getClusterSettings());
        crossClusterAccessAuthcService.set(
            new CrossClusterAccessAuthenticationService(
                clusterService,
                apiKeyService,
                authcService.get(),
                crossProjectRemoteServerTransportInterceptor.enabled()
            )
        );
        components.add(crossClusterAccessAuthcService.get());

        RemoteClusterTransportInterceptor remoteClusterTransportInterceptor = new CrossClusterAccessTransportInterceptor(
            settings,
            threadPool,
            authcService.get(),
            authzService,
            securityContext.get(),
            crossClusterAccessAuthcService.get(),
            getLicenseState()
        );
        securityInterceptor.set(
            new SecurityServerTransportInterceptor(
                settings,
                threadPool,
                getSslService(),
                securityContext.get(),
                destructiveOperations,
<<<<<<< HEAD
                crossClusterAccessAuthcService.get(),
                crossProjectRemoteServerTransportInterceptor,
                getLicenseState()
=======
                remoteClusterTransportInterceptor
>>>>>>> 1a0f0921
            )
        );

        securityActionFilter.set(
            new SecurityActionFilter(
                authcService.get(),
                authzService,
                auditTrailService,
                getLicenseState(),
                threadPool,
                securityContext.get(),
                destructiveOperations,
                secondaryAuthActions.get() == null ? Set::of : secondaryAuthActions.get()
            )
        );

        components.add(
            new SecurityUsageServices(realms, allRolesStore, nativeRoleMappingStore, ipFilter.get(), profileService, apiKeyService)
        );

        reservedRoleMappingAction.set(new ReservedRoleMappingAction());

        if (QUERYABLE_BUILT_IN_ROLES_ENABLED) {
            if (queryableRolesProviderFactory.get() == null) {
                queryableRolesProviderFactory.set(new QueryableBuiltInRolesProviderFactory.Default());
            }
            components.add(
                new QueryableBuiltInRolesSynchronizer(
                    clusterService,
                    featureService,
                    queryableRolesProviderFactory.get(),
                    nativeRolesStore,
                    reservedRolesStore,
                    fileRolesStore.get(),
                    threadPool
                )
            );
        }

        cacheInvalidatorRegistry.validate();

        final List<ReloadableSecurityComponent> reloadableComponents = new ArrayList<>();
        final List<Closeable> closableComponents = new ArrayList<>();
        for (Object component : components) {
            if (component instanceof ReloadableSecurityComponent reloadable) {
                reloadableComponents.add(reloadable);
            }
            if (component instanceof Closeable closeable) {
                closableComponents.add(closeable);
            }
        }

        this.reloadableComponents.set(List.copyOf(reloadableComponents));
        this.closableComponents.set(List.copyOf(closableComponents));
        return components;
    }

<<<<<<< HEAD
    private CrossProjectRemoteServerTransportInterceptor createCustomRemoteServerTransportInterceptor(
        SecurityExtension.SecurityComponents extensionComponents
    ) {
        final Map<String, CrossProjectRemoteServerTransportInterceptor> customByExtension = new HashMap<>();
        for (final SecurityExtension extension : securityExtensions) {
            final CrossProjectRemoteServerTransportInterceptor custom = extension.getCustomRemoteServerTransportInterceptor(
                extensionComponents
            );
            if (custom != null) {
                if (false == isInternalExtension(extension)) {
                    throw new IllegalStateException(
                        "The ["
                            + extension.extensionName()
                            + "] extension tried to install a custom CustomIndicesRequestRewriter. "
                            + "This functionality is not available to external extensions."
                    );
                }
                customByExtension.put(extension.extensionName(), custom);
            }
        }

        if (customByExtension.isEmpty()) {
            logger.debug(
                "No custom implementation for [{}]. Falling-back to default implementation.",
                CrossProjectRemoteServerTransportInterceptor.class.getCanonicalName()
            );
            return new CrossProjectRemoteServerTransportInterceptor.Default();
        } else if (customByExtension.size() > 1) {
            throw new IllegalStateException(
                "Multiple extensions tried to install a custom CustomRemoteServerTransportInterceptor: " + customByExtension.keySet()
            );
        } else {
            final var byExtensionEntry = customByExtension.entrySet().iterator().next();
            final CrossProjectRemoteServerTransportInterceptor custom = byExtensionEntry.getValue();
            final String extensionName = byExtensionEntry.getKey();
            logger.debug(
                "CustomRemoteServerTransportInterceptor implementation [{}] provided by extension [{}]",
                custom.getClass().getCanonicalName(),
                extensionName
            );
            return custom;
        }
    }

    private AuthorizedProjectsSupplier createCrossProjectTargetResolver(SecurityExtension.SecurityComponents extensionComponents) {
        final Map<String, AuthorizedProjectsSupplier> customByExtension = new HashMap<>();
        for (final SecurityExtension extension : securityExtensions) {
            final AuthorizedProjectsSupplier custom = extension.getCrossProjectTargetResolver(extensionComponents);
            if (custom != null) {
                if (false == isInternalExtension(extension)) {
                    throw new IllegalStateException(
                        "The ["
                            + extension.extensionName()
                            + "] extension tried to install a custom CrossProjectTargetResolver. "
                            + "This functionality is not available to external extensions."
                    );
                }
                customByExtension.put(extension.extensionName(), custom);
            }
        }

        if (customByExtension.isEmpty()) {
            logger.debug(
                "No custom implementation for [{}]. Falling-back to default implementation.",
                AuthorizedProjectsSupplier.class.getCanonicalName()
            );
            return new AuthorizedProjectsSupplier.Default();
        } else if (customByExtension.size() > 1) {
            throw new IllegalStateException(
                "Multiple extensions tried to install a custom CrossProjectTargetResolver: " + customByExtension.keySet()
            );
        } else {
            final var byExtensionEntry = customByExtension.entrySet().iterator().next();
            final AuthorizedProjectsSupplier custom = byExtensionEntry.getValue();
            final String extensionName = byExtensionEntry.getKey();
            logger.debug(
                "CrossProjectTargetResolver implementation [{}] provided by extension [{}]",
                custom.getClass().getCanonicalName(),
                extensionName
            );
            return custom;
        }
    }

    private CustomApiKeyAuthenticator createCustomApiKeyAuthenticator(SecurityExtension.SecurityComponents extensionComponents) {
        final Map<String, CustomApiKeyAuthenticator> customApiKeyAuthenticatorByExtension = new HashMap<>();
        for (final SecurityExtension extension : securityExtensions) {
            final CustomApiKeyAuthenticator customApiKeyAuthenticator = extension.getCustomApiKeyAuthenticator(extensionComponents);
            if (customApiKeyAuthenticator != null) {
                if (false == isInternalExtension(extension)) {
=======
    private List<CustomAuthenticator> getCustomAuthenticatorFromExtensions(SecurityExtension.SecurityComponents extensionComponents) {
        final Map<String, List<CustomAuthenticator>> customAuthenticatorsByExtension = new HashMap<>();
        for (final SecurityExtension securityExtension : securityExtensions) {
            final List<CustomAuthenticator> customAuthenticators = securityExtension.getCustomAuthenticators(extensionComponents);
            if (customAuthenticators != null) {
                if (false == isInternalExtension(securityExtension)) {
>>>>>>> 1a0f0921
                    throw new IllegalStateException(
                        "The ["
                            + securityExtension.extensionName()
                            + "] extension tried to install a  "
                            + CustomAuthenticator.class.getSimpleName()
                            + ". "
                            + "This functionality is not available to external extensions."
                    );
                }
                customAuthenticatorsByExtension.put(securityExtension.extensionName(), customAuthenticators);
            }
        }

        if (customAuthenticatorsByExtension.isEmpty()) {
            logger.debug(
                "No custom implementations for [{}] provided by security extensions.",
                CustomAuthenticator.class.getCanonicalName()
            );
            return List.of();
        } else if (customAuthenticatorsByExtension.size() > 1) {
            throw new IllegalStateException(
                "Multiple extensions tried to install custom authenticators: " + customAuthenticatorsByExtension.keySet()
            );
        } else {
            final var authenticatorByExtensionEntry = customAuthenticatorsByExtension.entrySet().iterator().next();
            final List<CustomAuthenticator> customAuthenticators = authenticatorByExtensionEntry.getValue();
            final String extensionName = authenticatorByExtensionEntry.getKey();
            for (CustomAuthenticator authenticator : customAuthenticators) {
                logger.debug(
                    "{} implementation [{}] provided by extension [{}]",
                    CustomAuthenticator.class.getSimpleName(),
                    authenticator.getClass().getCanonicalName(),
                    extensionName
                );
            }
            return customAuthenticators;
        }
    }

    private ServiceAccountService createServiceAccountService(
        List<Object> components,
        CacheInvalidatorRegistry cacheInvalidatorRegistry,
        SecurityExtension.SecurityComponents extensionComponents,
        Supplier<IndexServiceAccountTokenStore> indexServiceAccountTokenStoreSupplier,
        Supplier<FileServiceAccountTokenStore> fileServiceAccountTokenStoreSupplier
    ) {
        Map<String, ServiceAccountTokenStore> accountTokenStoreByExtension = new HashMap<>();

        for (var extension : securityExtensions) {
            var serviceAccountTokenStore = extension.getServiceAccountTokenStore(extensionComponents);
            if (serviceAccountTokenStore != null) {
                if (isInternalExtension(extension) == false) {
                    throw new IllegalStateException(
                        "The ["
                            + extension.getClass().getName()
                            + "] extension tried to install a custom ServiceAccountTokenStore. This functionality is not available to "
                            + "external extensions."
                    );
                }
                accountTokenStoreByExtension.put(extension.extensionName(), serviceAccountTokenStore);
            }
        }

        if (accountTokenStoreByExtension.size() > 1) {
            throw new IllegalStateException(
                "More than one extension provided a ServiceAccountTokenStore override: " + accountTokenStoreByExtension.keySet()
            );
        }

        if (accountTokenStoreByExtension.isEmpty()) {
            var fileServiceAccountTokenStore = fileServiceAccountTokenStoreSupplier.get();
            var indexServiceAccountTokenStore = indexServiceAccountTokenStoreSupplier.get();

            components.add(new PluginComponentBinding<>(NodeLocalServiceAccountTokenStore.class, fileServiceAccountTokenStore));
            components.add(fileServiceAccountTokenStore);
            components.add(indexServiceAccountTokenStore);
            cacheInvalidatorRegistry.registerAlias("service", Set.of("file_service_account_token", "index_service_account_token"));

            return new ServiceAccountService(
                client.get(),
                new CompositeServiceAccountTokenStore(
                    List.of(fileServiceAccountTokenStore, indexServiceAccountTokenStore),
                    client.get().threadPool().getThreadContext()
                ),
                indexServiceAccountTokenStore
            );
        }
        // Completely handover service account token management to the extension if provided,
        // this will disable the index managed
        // service account tokens managed through the service account token API
        var extensionStore = accountTokenStoreByExtension.values().stream().findFirst();
        components.add(new PluginComponentBinding<>(NodeLocalServiceAccountTokenStore.class, (token, listener) -> {
            throw new IllegalStateException("Node local config not supported by [" + extensionStore.get().getClass() + "]");
        }));
        components.add(extensionStore);
        logger.debug("Service account authentication handled by extension, disabling file and index token stores");
        return new ServiceAccountService(client.get(), extensionStore.get());
    }

    private static boolean isInternalExtension(SecurityExtension extension) {
        final String canonicalName = extension.getClass().getCanonicalName();
        if (canonicalName == null) {
            return false;
        }
        return canonicalName.startsWith("org.elasticsearch.xpack.") || canonicalName.startsWith("co.elastic.elasticsearch.");
    }

    private static Executor buildRoleBuildingExecutor(ThreadPool threadPool, Settings settings) {
        final int allocatedProcessors = EsExecutors.allocatedProcessors(settings);
        final ThrottledTaskRunner throttledTaskRunner = new ThrottledTaskRunner("build_roles", allocatedProcessors, threadPool.generic());
        return r -> throttledTaskRunner.enqueueTask(new ActionListener<>() {
            @Override
            public void onResponse(Releasable releasable) {
                try (releasable) {
                    r.run();
                }
            }

            @Override
            public void onFailure(Exception e) {
                if (r instanceof AbstractRunnable abstractRunnable) {
                    abstractRunnable.onFailure(e);
                }
                // should be impossible, GENERIC pool doesn't reject anything
                logger.error("unexpected failure running " + r, e);
                assert false : new AssertionError("unexpected failure running " + r, e);
            }
        });
    }

    private AuthorizationEngine getAuthorizationEngine() {
        return findValueFromExtensions("authorization engine", extension -> extension.getAuthorizationEngine(settings));
    }

    private AuthenticationFailureHandler createAuthenticationFailureHandler(
        final Realms realms,
        final SecurityExtension.SecurityComponents components
    ) {
        AuthenticationFailureHandler failureHandler = findValueFromExtensions(
            "authentication failure handler",
            extension -> extension.getAuthenticationFailureHandler(components)
        );
        if (failureHandler == null) {
            logger.debug("Using default authentication failure handler");
            Supplier<Map<String, List<String>>> headersSupplier = () -> {
                final Map<String, List<String>> defaultFailureResponseHeaders = new HashMap<>();
                realms.getActiveRealms().forEach((realm) -> {
                    Map<String, List<String>> realmFailureHeaders = realm.getAuthenticationFailureHeaders();
                    realmFailureHeaders.forEach(
                        (key, value) -> value.stream()
                            .filter(v -> defaultFailureResponseHeaders.computeIfAbsent(key, x -> new ArrayList<>()).contains(v) == false)
                            .forEach(v -> defaultFailureResponseHeaders.get(key).add(v))
                    );
                });

                if (TokenService.isTokenServiceEnabled(settings)) {
                    String bearerScheme = "Bearer realm=\"" + XPackField.SECURITY + "\"";
                    if (defaultFailureResponseHeaders.computeIfAbsent("WWW-Authenticate", x -> new ArrayList<>())
                        .contains(bearerScheme) == false) {
                        defaultFailureResponseHeaders.get("WWW-Authenticate").add(bearerScheme);
                    }
                }
                if (API_KEY_SERVICE_ENABLED_SETTING.get(settings)) {
                    final String apiKeyScheme = "ApiKey";
                    if (defaultFailureResponseHeaders.computeIfAbsent("WWW-Authenticate", x -> new ArrayList<>())
                        .contains(apiKeyScheme) == false) {
                        defaultFailureResponseHeaders.get("WWW-Authenticate").add(apiKeyScheme);
                    }
                }
                return defaultFailureResponseHeaders;
            };
            DefaultAuthenticationFailureHandler finalDefaultFailureHandler = new DefaultAuthenticationFailureHandler(headersSupplier.get());
            failureHandler = finalDefaultFailureHandler;
            getLicenseState().addListener(() -> { finalDefaultFailureHandler.setHeaders(headersSupplier.get()); });
        }
        return failureHandler;
    }

    /**
     * Calls the provided function for each configured extension and return the value that was generated by the extensions.
     * If multiple extensions provide a value, throws {@link IllegalStateException}.
     * If no extensions provide a value (or if there are no extensions) returns {@code null}.
     */
    @Nullable
    private <T> T findValueFromExtensions(String valueType, Function<SecurityExtension, T> method) {
        T foundValue = null;
        String fromExtension = null;
        for (SecurityExtension extension : securityExtensions) {
            final T extensionValue = method.apply(extension);
            if (extensionValue == null) {
                continue;
            }
            if (foundValue == null) {
                foundValue = extensionValue;
                fromExtension = extension.extensionName();
            } else {
                throw new IllegalStateException(
                    "Extensions ["
                        + fromExtension
                        + "] and ["
                        + extension.extensionName()
                        + "] "
                        + " both attempted to provide a value for ["
                        + valueType
                        + "]"
                );
            }
        }
        if (foundValue == null) {
            return null;
        } else {
            logger.debug("Using [{}] [{}] from extension [{}]", valueType, foundValue, fromExtension);
            return foundValue;
        }
    }

    @Override
    public Settings additionalSettings() {
        return additionalSettings(settings, enabled);
    }

    // visible for tests
    static Settings additionalSettings(final Settings settings, final boolean enabled) {
        if (enabled) {
            final Settings.Builder builder = Settings.builder();

            builder.put(SecuritySettings.addTransportSettings(settings));

            if (NetworkModule.HTTP_TYPE_SETTING.exists(settings)) {
                final String httpType = NetworkModule.HTTP_TYPE_SETTING.get(settings);
                if (httpType.equals(SecurityField.NAME4)) {
                    SecurityHttpSettings.overrideSettings(builder, settings);
                } else {
                    final String message = String.format(
                        Locale.ROOT,
                        "http type setting [%s] must be [%s] but is [%s]",
                        NetworkModule.HTTP_TYPE_KEY,
                        SecurityField.NAME4,
                        httpType
                    );
                    throw new IllegalArgumentException(message);
                }
            } else {
                // default to security4
                builder.put(NetworkModule.HTTP_TYPE_KEY, SecurityField.NAME4);
                SecurityHttpSettings.overrideSettings(builder, settings);
            }
            builder.put(SecuritySettings.addUserSettings(settings));
            return builder.build();
        } else {
            return Settings.EMPTY;
        }
    }

    @Override
    public List<Setting<?>> getSettings() {
        return getSettings(securityExtensions);
    }

    /**
     * Get the {@link Setting setting configuration} for all security components, including those defined in extensions.
     */
    public static List<Setting<?>> getSettings(List<SecurityExtension> securityExtensions) {
        List<Setting<?>> settingsList = new ArrayList<>();

        // The following just apply in node mode
        settingsList.add(XPackSettings.FIPS_MODE_ENABLED);
        settingsList.add(XPackSettings.FIPS_REQUIRED_PROVIDERS);

        SSLService.registerSettings(settingsList);
        // IP Filter settings
        IPFilter.addSettings(settingsList);

        // audit settings
        LoggingAuditTrail.registerSettings(settingsList);

        // authentication and authorization settings
        AnonymousUser.addSettings(settingsList);
        settingsList.addAll(InternalRealmsSettings.getSettings());
        ReservedRealm.addSettings(settingsList);
        AuthenticationService.addSettings(settingsList);
        AuthorizationService.addSettings(settingsList);
        Automatons.addSettings(settingsList);
        settingsList.addAll(CompositeRolesStore.getSettings());
        settingsList.addAll(DocumentSubsetBitsetCache.getSettings());
        settingsList.add(FieldPermissionsCache.CACHE_SIZE_SETTING);
        settingsList.add(TokenService.TOKEN_EXPIRATION);
        settingsList.add(TokenService.DELETE_INTERVAL);
        settingsList.add(TokenService.DELETE_TIMEOUT);
        settingsList.addAll(SSLConfigurationSettings.getProfileSettings());
        settingsList.add(ApiKeyService.STORED_HASH_ALGO_SETTING);
        settingsList.add(ApiKeyService.DELETE_TIMEOUT);
        settingsList.add(ApiKeyService.DELETE_INTERVAL);
        settingsList.add(ApiKeyService.DELETE_RETENTION_PERIOD);
        settingsList.add(ApiKeyService.CACHE_HASH_ALGO_SETTING);
        settingsList.add(ApiKeyService.CACHE_MAX_KEYS_SETTING);
        settingsList.add(ApiKeyService.CACHE_TTL_SETTING);
        settingsList.add(ApiKeyService.DOC_CACHE_TTL_SETTING);
        settingsList.add(NativePrivilegeStore.CACHE_MAX_APPLICATIONS_SETTING);
        settingsList.add(NativePrivilegeStore.CACHE_TTL_SETTING);
        settingsList.add(OPERATOR_PRIVILEGES_ENABLED);
        settingsList.add(CachingServiceAccountTokenStore.CACHE_TTL_SETTING);
        settingsList.add(CachingServiceAccountTokenStore.CACHE_HASH_ALGO_SETTING);
        settingsList.add(CachingServiceAccountTokenStore.CACHE_MAX_TOKENS_SETTING);
        settingsList.add(SimpleRole.CACHE_SIZE_SETTING);
        settingsList.add(NativeRoleMappingStore.LAST_LOAD_CACHE_ENABLED_SETTING);

        // hide settings
        settingsList.add(Setting.stringListSetting(SecurityField.setting("hide_settings"), Property.NodeScope, Property.Filtered));
        return settingsList;
    }

    @Override
    public Collection<RestHeaderDefinition> getRestHeaders() {
        Set<RestHeaderDefinition> headers = new HashSet<>();
        headers.add(new RestHeaderDefinition(UsernamePasswordToken.BASIC_AUTH_HEADER, false));
        headers.add(new RestHeaderDefinition(SecondaryAuthenticator.SECONDARY_AUTH_HEADER_NAME, false));
        if (XPackSettings.AUDIT_ENABLED.get(settings)) {
            headers.add(new RestHeaderDefinition(AuditTrail.X_FORWARDED_FOR_HEADER, true));
        }
        if (AuthenticationServiceField.RUN_AS_ENABLED.get(settings)) {
            headers.add(new RestHeaderDefinition(AuthenticationServiceField.RUN_AS_USER_HEADER, false));
        }
        headers.add(new RestHeaderDefinition(JwtRealm.HEADER_CLIENT_AUTHENTICATION, false));
        return headers;
    }

    @Override
    public List<String> getSettingsFilter() {
        List<String> asArray = settings.getAsList(SecurityField.setting("hide_settings"));
        ArrayList<String> settingsFilter = new ArrayList<>(asArray);
        // hide settings where we don't define them - they are part of a group...
        settingsFilter.add("transport.profiles.*." + SecurityField.setting("*"));
        return settingsFilter;
    }

    @Override
    public List<BootstrapCheck> getBootstrapChecks() {
        return bootstrapChecks.get();
    }

    @Override
    public void onIndexModule(IndexModule module) {
        if (enabled) {
            assert getLicenseState() != null;
            if (XPackSettings.DLS_FLS_ENABLED.get(settings)) {
                assert dlsBitsetCache.get() != null;
                module.setReaderWrapper(
                    indexService -> new SecurityIndexReaderWrapper(
                        shardId -> indexService.newSearchExecutionContext(
                            shardId.id(),
                            0,
                            // we pass a null index reader, which is legal and will disable rewrite optimizations
                            // based on index statistics, which is probably safer...
                            null,
                            () -> {
                                throw new IllegalArgumentException("permission filters are not allowed to use the current timestamp");

                            },
                            null,
                            // Don't use runtime mappings in the security query
                            emptyMap()
                        ),
                        dlsBitsetCache.get(),
                        securityContext.get(),
                        getLicenseState(),
                        indexService.getScriptService()
                    )
                );
                /*
                 * We need to forcefully overwrite the query cache implementation to use security's opt-out query cache implementation. This
                 * implementation disables the query cache if field level security is used for a particular request. We have to forcefully
                 * overwrite the query cache implementation to prevent data leakage to unauthorized users.
                 */
                module.forceQueryCacheProvider(
                    (indexSettings, cache) -> new OptOutQueryCache(indexSettings.getIndex(), cache, threadContext.get())
                );
            }

            // in order to prevent scroll ids from being maliciously crafted and/or guessed, a listener is added that
            // attaches information to the scroll context so that we can validate the user that created the scroll against
            // the user that is executing a scroll operation
            module.addSearchOperationListener(new SecuritySearchOperationListener(securityContext.get(), auditTrailService.get()));
        }
    }

    @Override
    public List<ActionHandler> getActions() {
        var usageAction = new ActionHandler(XPackUsageFeatureAction.SECURITY, SecurityUsageTransportAction.class);
        var infoAction = new ActionHandler(XPackInfoFeatureAction.SECURITY, SecurityInfoTransportAction.class);
        if (enabled == false) {
            return Arrays.asList(usageAction, infoAction);
        }

        return Stream.of(
            new ActionHandler(ClearRealmCacheAction.INSTANCE, TransportClearRealmCacheAction.class),
            new ActionHandler(ClearRolesCacheAction.INSTANCE, TransportClearRolesCacheAction.class),
            new ActionHandler(ClearPrivilegesCacheAction.INSTANCE, TransportClearPrivilegesCacheAction.class),
            new ActionHandler(ClearSecurityCacheAction.INSTANCE, TransportClearSecurityCacheAction.class),
            new ActionHandler(GetUsersAction.INSTANCE, TransportGetUsersAction.class),
            new ActionHandler(ActionTypes.QUERY_USER_ACTION, TransportQueryUserAction.class),
            new ActionHandler(PutUserAction.INSTANCE, TransportPutUserAction.class),
            new ActionHandler(DeleteUserAction.INSTANCE, TransportDeleteUserAction.class),
            new ActionHandler(GetRolesAction.INSTANCE, TransportGetRolesAction.class),
            new ActionHandler(ActionTypes.QUERY_ROLE_ACTION, TransportQueryRoleAction.class),
            new ActionHandler(PutRoleAction.INSTANCE, TransportPutRoleAction.class),
            new ActionHandler(ActionTypes.BULK_PUT_ROLES, TransportBulkPutRolesAction.class),
            new ActionHandler(ActionTypes.BULK_DELETE_ROLES, TransportBulkDeleteRolesAction.class),
            new ActionHandler(DeleteRoleAction.INSTANCE, TransportDeleteRoleAction.class),
            new ActionHandler(TransportChangePasswordAction.TYPE, TransportChangePasswordAction.class),
            new ActionHandler(AuthenticateAction.INSTANCE, TransportAuthenticateAction.class),
            new ActionHandler(TransportSetEnabledAction.TYPE, TransportSetEnabledAction.class),
            new ActionHandler(HasPrivilegesAction.INSTANCE, TransportHasPrivilegesAction.class),
            new ActionHandler(GetUserPrivilegesAction.INSTANCE, TransportGetUserPrivilegesAction.class),
            new ActionHandler(GetRoleMappingsAction.INSTANCE, TransportGetRoleMappingsAction.class),
            new ActionHandler(PutRoleMappingAction.INSTANCE, TransportPutRoleMappingAction.class),
            new ActionHandler(DeleteRoleMappingAction.INSTANCE, TransportDeleteRoleMappingAction.class),
            new ActionHandler(CreateTokenAction.INSTANCE, TransportCreateTokenAction.class),
            new ActionHandler(InvalidateTokenAction.INSTANCE, TransportInvalidateTokenAction.class),
            new ActionHandler(GetCertificateInfoAction.INSTANCE, TransportGetCertificateInfoAction.class),
            new ActionHandler(RefreshTokenAction.INSTANCE, TransportRefreshTokenAction.class),
            new ActionHandler(SamlPrepareAuthenticationAction.INSTANCE, TransportSamlPrepareAuthenticationAction.class),
            new ActionHandler(SamlAuthenticateAction.INSTANCE, TransportSamlAuthenticateAction.class),
            new ActionHandler(SamlLogoutAction.INSTANCE, TransportSamlLogoutAction.class),
            new ActionHandler(SamlInvalidateSessionAction.INSTANCE, TransportSamlInvalidateSessionAction.class),
            new ActionHandler(TransportSamlCompleteLogoutAction.TYPE, TransportSamlCompleteLogoutAction.class),
            new ActionHandler(SamlSpMetadataAction.INSTANCE, TransportSamlSpMetadataAction.class),
            new ActionHandler(OpenIdConnectPrepareAuthenticationAction.INSTANCE, TransportOpenIdConnectPrepareAuthenticationAction.class),
            new ActionHandler(OpenIdConnectAuthenticateAction.INSTANCE, TransportOpenIdConnectAuthenticateAction.class),
            new ActionHandler(OpenIdConnectLogoutAction.INSTANCE, TransportOpenIdConnectLogoutAction.class),
            new ActionHandler(GetBuiltinPrivilegesAction.INSTANCE, TransportGetBuiltinPrivilegesAction.class),
            new ActionHandler(GetPrivilegesAction.INSTANCE, TransportGetPrivilegesAction.class),
            new ActionHandler(PutPrivilegesAction.INSTANCE, TransportPutPrivilegesAction.class),
            new ActionHandler(DeletePrivilegesAction.INSTANCE, TransportDeletePrivilegesAction.class),
            new ActionHandler(CreateApiKeyAction.INSTANCE, TransportCreateApiKeyAction.class),
            new ActionHandler(CreateCrossClusterApiKeyAction.INSTANCE, TransportCreateCrossClusterApiKeyAction.class),
            new ActionHandler(GrantApiKeyAction.INSTANCE, TransportGrantApiKeyAction.class),
            new ActionHandler(InvalidateApiKeyAction.INSTANCE, TransportInvalidateApiKeyAction.class),
            new ActionHandler(GetApiKeyAction.INSTANCE, TransportGetApiKeyAction.class),
            new ActionHandler(QueryApiKeyAction.INSTANCE, TransportQueryApiKeyAction.class),
            new ActionHandler(UpdateApiKeyAction.INSTANCE, TransportUpdateApiKeyAction.class),
            new ActionHandler(BulkUpdateApiKeyAction.INSTANCE, TransportBulkUpdateApiKeyAction.class),
            new ActionHandler(UpdateCrossClusterApiKeyAction.INSTANCE, TransportUpdateCrossClusterApiKeyAction.class),
            new ActionHandler(DelegatePkiAuthenticationAction.INSTANCE, TransportDelegatePkiAuthenticationAction.class),
            new ActionHandler(CreateServiceAccountTokenAction.INSTANCE, TransportCreateServiceAccountTokenAction.class),
            new ActionHandler(DeleteServiceAccountTokenAction.INSTANCE, TransportDeleteServiceAccountTokenAction.class),
            new ActionHandler(GetServiceAccountCredentialsAction.INSTANCE, TransportGetServiceAccountCredentialsAction.class),
            new ActionHandler(GetServiceAccountNodesCredentialsAction.INSTANCE, TransportGetServiceAccountNodesCredentialsAction.class),
            new ActionHandler(GetServiceAccountAction.INSTANCE, TransportGetServiceAccountAction.class),
            new ActionHandler(KibanaEnrollmentAction.INSTANCE, TransportKibanaEnrollmentAction.class),
            new ActionHandler(NodeEnrollmentAction.INSTANCE, TransportNodeEnrollmentAction.class),
            new ActionHandler(ProfileHasPrivilegesAction.INSTANCE, TransportProfileHasPrivilegesAction.class),
            new ActionHandler(GetProfilesAction.INSTANCE, TransportGetProfilesAction.class),
            new ActionHandler(ActivateProfileAction.INSTANCE, TransportActivateProfileAction.class),
            new ActionHandler(UpdateProfileDataAction.INSTANCE, TransportUpdateProfileDataAction.class),
            new ActionHandler(SuggestProfilesAction.INSTANCE, TransportSuggestProfilesAction.class),
            new ActionHandler(SetProfileEnabledAction.INSTANCE, TransportSetProfileEnabledAction.class),
            new ActionHandler(GetSecuritySettingsAction.INSTANCE, TransportGetSecuritySettingsAction.class),
            new ActionHandler(UpdateSecuritySettingsAction.INSTANCE, TransportUpdateSecuritySettingsAction.class),
            new ActionHandler(ActionTypes.RELOAD_REMOTE_CLUSTER_CREDENTIALS_ACTION, TransportReloadRemoteClusterCredentialsAction.class),
            new ActionHandler(UpdateIndexMigrationVersionAction.INSTANCE, UpdateIndexMigrationVersionAction.TransportAction.class),
            usageAction,
            infoAction
        ).filter(Objects::nonNull).toList();
    }

    @Override
    public List<ActionFilter> getActionFilters() {
        if (enabled == false) {
            return emptyList();
        }
        return singletonList(securityActionFilter.get());
    }

    @Override
    public List<RestHandler> getRestHandlers(
        Settings settings,
        NamedWriteableRegistry namedWriteableRegistry,
        RestController restController,
        ClusterSettings clusterSettings,
        IndexScopedSettings indexScopedSettings,
        SettingsFilter settingsFilter,
        IndexNameExpressionResolver indexNameExpressionResolver,
        Supplier<DiscoveryNodes> nodesInCluster,
        Predicate<NodeFeature> clusterSupportsFeature
    ) {
        if (enabled == false) {
            return emptyList();
        }
        return Stream.<RestHandler>of(
            new RestAuthenticateAction(settings, securityContext.get(), getLicenseState()),
            new RestClearRealmCacheAction(settings, getLicenseState()),
            new RestClearRolesCacheAction(settings, getLicenseState()),
            new RestClearPrivilegesCacheAction(settings, getLicenseState()),
            new RestClearApiKeyCacheAction(settings, getLicenseState()),
            new RestClearServiceAccountTokenStoreCacheAction(settings, getLicenseState()),
            new RestGetUsersAction(settings, getLicenseState()),
            new RestQueryUserAction(settings, getLicenseState()),
            new RestPutUserAction(settings, getLicenseState()),
            new RestDeleteUserAction(settings, getLicenseState()),
            new RestGetRolesAction(settings, getLicenseState()),
            new RestQueryRoleAction(settings, getLicenseState()),
            new RestBulkPutRolesAction(settings, getLicenseState(), bulkPutRoleRequestBuilderFactory.get()),
            new RestBulkDeleteRolesAction(settings, getLicenseState()),
            new RestPutRoleAction(settings, getLicenseState(), putRoleRequestBuilderFactory.get()),
            new RestDeleteRoleAction(settings, getLicenseState()),
            new RestChangePasswordAction(settings, securityContext.get(), getLicenseState()),
            new RestSetEnabledAction(settings, getLicenseState()),
            new RestHasPrivilegesAction(settings, securityContext.get(), getLicenseState(), hasPrivilegesRequestBuilderFactory.get()),
            new RestGetUserPrivilegesAction(settings, securityContext.get(), getLicenseState()),
            new RestGetRoleMappingsAction(settings, getLicenseState()),
            new RestPutRoleMappingAction(settings, getLicenseState()),
            new RestDeleteRoleMappingAction(settings, getLicenseState()),
            new RestGetTokenAction(settings, getLicenseState()),
            new RestInvalidateTokenAction(settings, getLicenseState()),
            new RestGetCertificateInfoAction(),
            new RestSamlPrepareAuthenticationAction(settings, getLicenseState()),
            new RestSamlAuthenticateAction(settings, getLicenseState()),
            new RestSamlLogoutAction(settings, getLicenseState()),
            new RestSamlInvalidateSessionAction(settings, getLicenseState()),
            new RestSamlCompleteLogoutAction(settings, getLicenseState()),
            new RestSamlSpMetadataAction(settings, getLicenseState()),
            new RestOpenIdConnectPrepareAuthenticationAction(settings, getLicenseState()),
            new RestOpenIdConnectAuthenticateAction(settings, getLicenseState()),
            new RestOpenIdConnectLogoutAction(settings, getLicenseState()),
            new RestGetBuiltinPrivilegesAction(settings, getLicenseState(), getBuiltinPrivilegesResponseTranslator.get()),
            new RestGetPrivilegesAction(settings, getLicenseState()),
            new RestPutPrivilegesAction(settings, getLicenseState()),
            new RestDeletePrivilegesAction(settings, getLicenseState()),
            new RestCreateApiKeyAction(settings, getLicenseState(), createApiKeyRequestBuilderFactory.get()),
            new RestCreateCrossClusterApiKeyAction(settings, getLicenseState()),
            new RestUpdateApiKeyAction(settings, getLicenseState(), updateApiKeyRequestTranslator.get()),
            new RestBulkUpdateApiKeyAction(settings, getLicenseState(), bulkUpdateApiKeyRequestTranslator.get()),
            new RestUpdateCrossClusterApiKeyAction(settings, getLicenseState()),
            new RestGrantApiKeyAction(settings, getLicenseState(), grantApiKeyRequestTranslator.get()),
            new RestInvalidateApiKeyAction(settings, getLicenseState()),
            new RestGetApiKeyAction(settings, getLicenseState()),
            new RestQueryApiKeyAction(settings, getLicenseState()),
            new RestDelegatePkiAuthenticationAction(settings, getLicenseState()),
            new RestCreateServiceAccountTokenAction(settings, getLicenseState()),
            new RestDeleteServiceAccountTokenAction(settings, getLicenseState()),
            new RestGetServiceAccountCredentialsAction(settings, getLicenseState()),
            new RestGetServiceAccountAction(settings, getLicenseState()),
            new RestKibanaEnrollAction(settings, getLicenseState()),
            new RestNodeEnrollmentAction(settings, getLicenseState()),
            new RestProfileHasPrivilegesAction(settings, getLicenseState()),
            new RestGetProfilesAction(settings, getLicenseState()),
            new RestActivateProfileAction(settings, getLicenseState()),
            new RestUpdateProfileDataAction(settings, getLicenseState()),
            new RestSuggestProfilesAction(settings, getLicenseState()),
            new RestEnableProfileAction(settings, getLicenseState()),
            new RestDisableProfileAction(settings, getLicenseState()),
            new RestGetSecuritySettingsAction(settings, getLicenseState()),
            new RestUpdateSecuritySettingsAction(settings, getLicenseState())
        ).filter(Objects::nonNull).toList();
    }

    @Override
    public Map<String, Processor.Factory> getProcessors(Processor.Parameters parameters) {
        return Map.of(SetSecurityUserProcessor.TYPE, new SetSecurityUserProcessor.Factory(securityContext::get, settings));
    }

    @Override
    public void onNodeStarted() {
        this.nodeStartedListenable.onResponse(null);
    }

    /**
     * Realm settings were changed in 7.0. This method validates that the settings in use on this node match the new style of setting.
     * In 6.x a realm config would be
     * <pre>
     *   xpack.security.authc.realms.file1.type: file
     *   xpack.security.authc.realms.file1.order: 0
     * </pre>
     * In 7.x this realm should be
     * <pre>
     *   xpack.security.authc.realms.file.file1.order: 0
     * </pre>
     * If confronted with an old style config, the ES Settings validation would simply fail with an error such as
     * <em>unknown setting [xpack.security.authc.realms.file1.order]</em>. This validation method provides an error that is easier to
     * understand and take action on.
     */
    static void validateRealmSettings(Settings settings) {
        final Set<String> badRealmSettings = settings.keySet().stream().filter(k -> k.startsWith(RealmSettings.PREFIX)).filter(key -> {
            final String suffix = key.substring(RealmSettings.PREFIX.length());
            // suffix-part, only contains a single '.'
            return suffix.indexOf('.') == suffix.lastIndexOf('.');
        }).collect(Collectors.toSet());
        if (badRealmSettings.isEmpty() == false) {
            String sampleRealmSetting = RealmSettings.realmSettingPrefix(new RealmConfig.RealmIdentifier("file", "my_file")) + "order";
            throw new IllegalArgumentException(
                "Incorrect realm settings found. "
                    + "Realm settings have been changed to include the type as part of the setting key.\n"
                    + "For example '"
                    + sampleRealmSetting
                    + "'\n"
                    + "Found invalid config: "
                    + Strings.collectionToDelimitedString(badRealmSettings, ", ")
                    + "\n"
                    + "Please see the breaking changes documentation."
            );
        }
    }

    static void validateForFips(Settings settings) {
        final List<String> validationErrors = new ArrayList<>();
        Settings keystoreTypeSettings = settings.filter(k -> k.endsWith("keystore.type"))
            .filter(k -> settings.get(k).equalsIgnoreCase("jks"));
        if (keystoreTypeSettings.isEmpty() == false) {
            validationErrors.add(
                "JKS Keystores cannot be used in a FIPS 140 compliant JVM. Please "
                    + "revisit ["
                    + keystoreTypeSettings.toDelimitedString(',')
                    + "] settings"
            );
        }
        Settings keystorePathSettings = settings.filter(k -> k.endsWith("keystore.path"))
            .filter(k -> settings.hasValue(k.replace(".path", ".type")) == false)
            .filter(k -> KeyStoreUtil.inferKeyStoreType(settings.get(k)).equals("jks"));
        if (keystorePathSettings.isEmpty() == false) {
            validationErrors.add(
                "JKS Keystores cannot be used in a FIPS 140 compliant JVM. Please "
                    + "revisit ["
                    + keystorePathSettings.toDelimitedString(',')
                    + "] settings"
            );
        }
        final String selectedAlgorithm = XPackSettings.PASSWORD_HASHING_ALGORITHM.get(settings);
        if (selectedAlgorithm.toLowerCase(Locale.ROOT).startsWith("pbkdf2") == false) {
            validationErrors.add(
                "Only PBKDF2 is allowed for stored credential hashing in a FIPS 140 JVM. Please set the "
                    + "appropriate value for [ "
                    + XPackSettings.PASSWORD_HASHING_ALGORITHM.getKey()
                    + " ] setting."
            );
        }

        final var serviceTokenStoredHashSettings = XPackSettings.SERVICE_TOKEN_HASHING_ALGORITHM;
        final var serviceTokenStoredHashAlgo = serviceTokenStoredHashSettings.get(settings);
        if (serviceTokenStoredHashAlgo.toLowerCase(Locale.ROOT).startsWith("pbkdf2") == false) {
            // log instead of validation error for backwards compatibility
            logger.warn(
                "Only PBKDF2 is allowed for stored credential hashing in a FIPS 140 JVM. "
                    + "Please set the appropriate value for [{}] setting.",
                serviceTokenStoredHashSettings.getKey()
            );
        }

        final var apiKeyStoredHashSettings = ApiKeyService.STORED_HASH_ALGO_SETTING;
        final var apiKeyStoredHashAlgo = apiKeyStoredHashSettings.get(settings);
        if (apiKeyStoredHashAlgo.toLowerCase(Locale.ROOT).startsWith("ssha256") == false
            && apiKeyStoredHashAlgo.toLowerCase(Locale.ROOT).startsWith("pbkdf2") == false) {
            // log instead of validation error for backwards compatibility
            logger.warn(
                "[{}] is not recommended for stored API key hashing in a FIPS 140 JVM. The recommended hasher for [{}] is SSHA256.",
                apiKeyStoredHashSettings,
                apiKeyStoredHashSettings.getKey()
            );
        }

        final var cacheHashAlgoSettings = settings.filter(k -> k.endsWith(".cache.hash_algo"));
        cacheHashAlgoSettings.keySet().forEach((key) -> {
            final var setting = cacheHashAlgoSettings.get(key);
            assert setting != null;
            final var hashAlgoName = setting.toLowerCase(Locale.ROOT);
            if (hashAlgoName.equals("ssha256") == false && hashAlgoName.startsWith("pbkdf2") == false) {
                logger.warn(
                    "[{}] is not recommended for in-memory credential hashing in a FIPS 140 JVM. "
                        + "The recommended hasher for [{}] is SSHA256.",
                    setting,
                    key
                );
            }
        });

        Set<String> foundProviders = new HashSet<>();
        for (Provider provider : java.security.Security.getProviders()) {
            foundProviders.add(provider.getName().toLowerCase(Locale.ROOT));
            if (logger.isTraceEnabled()) {
                logger.trace("Security Provider: " + provider.getName() + ", Version: " + provider.getVersionStr());
                provider.entrySet().forEach(entry -> { logger.trace("\t" + entry.getKey()); });
            }
        }

        final List<String> requiredProviders = XPackSettings.FIPS_REQUIRED_PROVIDERS.get(settings);
        logger.info("JVM Security Providers: " + foundProviders);
        if (requiredProviders != null && requiredProviders.isEmpty() == false) {
            List<String> unsatisfiedProviders = requiredProviders.stream()
                .map(s -> s.toLowerCase(Locale.ROOT))
                .filter(element -> foundProviders.contains(element) == false)
                .toList();

            if (unsatisfiedProviders.isEmpty() == false) {
                String errorMessage = "Could not find required FIPS security provider: " + unsatisfiedProviders;
                logger.error(errorMessage);
                validationErrors.add(errorMessage);
            }
        }

        if (validationErrors.isEmpty() == false) {
            final StringBuilder sb = new StringBuilder();
            sb.append("Validation for FIPS 140 mode failed: \n");
            int index = 0;
            for (String error : validationErrors) {
                sb.append(++index).append(": ").append(error).append(";\n");
            }
            throw new IllegalArgumentException(sb.toString());
        }
    }

    @Override
    public List<TransportInterceptor> getTransportInterceptors(NamedWriteableRegistry namedWriteableRegistry, ThreadContext threadContext) {
        if (enabled == false) { // don't register anything if we are not enabled
            return Collections.emptyList();
        }
        return Collections.singletonList(new TransportInterceptor() {
            @Override
            public <T extends TransportRequest> TransportRequestHandler<T> interceptHandler(
                String action,
                Executor executor,
                boolean forceExecution,
                TransportRequestHandler<T> actualHandler
            ) {
                assert securityInterceptor.get() != null;
                return securityInterceptor.get().interceptHandler(action, executor, forceExecution, actualHandler);
            }

            @Override
            public AsyncSender interceptSender(AsyncSender sender) {
                assert securityInterceptor.get() != null;
                return securityInterceptor.get().interceptSender(sender);
            }
        });
    }

    @Override
    public Map<String, Supplier<Transport>> getTransports(
        Settings settings,
        ThreadPool threadPool,
        PageCacheRecycler pageCacheRecycler,
        CircuitBreakerService circuitBreakerService,
        NamedWriteableRegistry namedWriteableRegistry,
        NetworkService networkService
    ) {
        if (enabled == false) { // don't register anything if we are not enabled
            return Collections.emptyMap();
        }

        IPFilter ipFilter = this.ipFilter.get();
        return Map.of(
            // security based on Netty 4
            SecurityField.NAME4,
            () -> {
                transportReference.set(
                    new SecurityNetty4ServerTransport(
                        settings,
                        TransportVersion.current(),
                        threadPool,
                        networkService,
                        pageCacheRecycler,
                        namedWriteableRegistry,
                        circuitBreakerService,
                        ipFilter,
                        getSslService(),
                        getNettySharedGroupFactory(settings),
                        crossClusterAccessAuthcService.get()
                    )
                );
                return transportReference.get();
            }
        );
    }

    @Override
    public Map<String, Supplier<HttpServerTransport>> getHttpTransports(
        Settings settings,
        ThreadPool threadPool,
        BigArrays bigArrays,
        PageCacheRecycler pageCacheRecycler,
        CircuitBreakerService circuitBreakerService,
        NamedXContentRegistry xContentRegistry,
        NetworkService networkService,
        HttpServerTransport.Dispatcher dispatcher,
        BiConsumer<HttpPreRequest, ThreadContext> perRequestThreadContext,
        ClusterSettings clusterSettings,
        TelemetryProvider telemetryProvider
    ) {
        if (enabled == false) { // don't register anything if we are not enabled
            return Collections.emptyMap();
        }

        final IPFilter ipFilter = this.ipFilter.get();
        final AcceptChannelHandler.AcceptPredicate acceptPredicate = new AcceptChannelHandler.AcceptPredicate() {
            @Override
            public void setBoundAddress(BoundTransportAddress boundHttpTransportAddress) {
                ipFilter.setBoundHttpTransportAddress(boundHttpTransportAddress);
            }

            @Override
            public boolean test(String profile, InetSocketAddress peerAddress) {
                return ipFilter.accept(profile, peerAddress);
            }
        };

        Map<String, Supplier<HttpServerTransport>> httpTransports = new HashMap<>();
        httpTransports.put(SecurityField.NAME4, () -> {
            final boolean ssl = HTTP_SSL_ENABLED.get(settings);
            final SSLService sslService = getSslService();
            final BiConsumer<Channel, ThreadContext> populateClientCertificate;
            final TLSConfig tlsConfig;
            if (ssl) {
                final SslProfile sslProfile = sslService.profile(XPackSettings.HTTP_SSL_PREFIX);
                final SslConfiguration sslConfiguration = sslProfile.configuration();
                if (SSLService.isConfigurationValidForServerUsage(sslConfiguration) == false) {
                    throw new IllegalArgumentException(
                        "a key must be provided to run as a server. the key should be configured using the "
                            + "[xpack.security.http.ssl.key] or [xpack.security.http.ssl.keystore.path] setting"
                    );
                }
                if (SSLService.isSSLClientAuthEnabled(sslConfiguration)) {
                    populateClientCertificate = (channel, threadContext) -> extractClientCertificates(logger, threadContext, channel);
                } else {
                    populateClientCertificate = (channel, threadContext) -> {};
                }
                tlsConfig = new TLSConfig(sslProfile::engine);
            } else {
                tlsConfig = TLSConfig.noTLS();
                populateClientCertificate = (channel, threadContext) -> {};
            }
            final AuthenticationService authenticationService = this.authcService.get();
            final ThreadContext threadContext = this.threadContext.get();
            return getHttpServerTransportWithHeadersValidator(
                settings,
                networkService,
                threadPool,
                xContentRegistry,
                dispatcher,
                clusterSettings,
                getNettySharedGroupFactory(settings),
                telemetryProvider,
                tlsConfig,
                acceptPredicate,
                (httpRequest, channel, listener) -> {
                    HttpPreRequest httpPreRequest = HttpHeadersAuthenticatorUtils.asHttpPreRequest(httpRequest);
                    // step 1: Populate the thread context with credentials and any other HTTP request header values (eg run-as) that the
                    // authentication process looks for while doing its duty.
                    perRequestThreadContext.accept(httpPreRequest, threadContext);
                    populateClientCertificate.accept(channel, threadContext);
                    RemoteHostHeader.process(channel, threadContext);
                    // step 2: Run authentication on the now properly prepared thread-context.
                    // This inspects and modifies the thread context.
                    authenticationService.authenticate(httpPreRequest, listener.delegateFailureAndWrap((l, ignored) -> l.onResponse(null)));
                },
                (httpRequest, channel, listener) -> {
                    // allow unauthenticated OPTIONS request through
                    // this includes CORS preflight, and regular OPTIONS that return permitted methods for a given path
                    // But still populate the thread context with the usual request headers (as for any other request that is dispatched)
                    HttpPreRequest httpPreRequest = HttpHeadersAuthenticatorUtils.asHttpPreRequest(httpRequest);
                    perRequestThreadContext.accept(httpPreRequest, threadContext);
                    populateClientCertificate.accept(channel, threadContext);
                    RemoteHostHeader.process(channel, threadContext);
                    listener.onResponse(null);
                }
            );
        });
        return httpTransports;
    }

    // "public" so it can be used in tests
    public static Netty4HttpServerTransport getHttpServerTransportWithHeadersValidator(
        Settings settings,
        NetworkService networkService,
        ThreadPool threadPool,
        NamedXContentRegistry xContentRegistry,
        HttpServerTransport.Dispatcher dispatcher,
        ClusterSettings clusterSettings,
        SharedGroupFactory sharedGroupFactory,
        TelemetryProvider telemetryProvider,
        TLSConfig tlsConfig,
        @Nullable AcceptChannelHandler.AcceptPredicate acceptPredicate,
        HttpValidator httpValidator,
        HttpValidator httpOptionsValidator
    ) {
        return getHttpServerTransportWithHeadersValidator(
            settings,
            networkService,
            threadPool,
            xContentRegistry,
            dispatcher,
            clusterSettings,
            sharedGroupFactory,
            telemetryProvider,
            tlsConfig,
            acceptPredicate,
            (httpRequest, channel, listener) -> {
                if (httpRequest.method() == HttpMethod.OPTIONS) {
                    if (HttpUtil.getContentLength(httpRequest, -1L) > 1 || HttpUtil.isTransferEncodingChunked(httpRequest)) {
                        // OPTIONS requests with a body are not supported
                        listener.onFailure(
                            new ElasticsearchStatusException(
                                "OPTIONS requests with a payload body are not supported",
                                RestStatus.BAD_REQUEST
                            )
                        );
                    } else {
                        httpOptionsValidator.validate(httpRequest, channel, listener);
                    }
                } else {
                    httpValidator.validate(httpRequest, channel, listener);
                }
            }
        );
    }

    // "public" so it can be used in tests
    public static Netty4HttpServerTransport getHttpServerTransportWithHeadersValidator(
        Settings settings,
        NetworkService networkService,
        ThreadPool threadPool,
        NamedXContentRegistry xContentRegistry,
        HttpServerTransport.Dispatcher dispatcher,
        ClusterSettings clusterSettings,
        SharedGroupFactory sharedGroupFactory,
        TelemetryProvider telemetryProvider,
        TLSConfig tlsConfig,
        @Nullable AcceptChannelHandler.AcceptPredicate acceptPredicate,
        HttpValidator httpValidator
    ) {
        return new Netty4HttpServerTransport(
            settings,
            networkService,
            threadPool,
            xContentRegistry,
            dispatcher,
            clusterSettings,
            sharedGroupFactory,
            telemetryProvider,
            tlsConfig,
            acceptPredicate,
            Objects.requireNonNull(httpValidator)
        ) {
            @Override
            protected void populatePerRequestThreadContext(RestRequest restRequest, ThreadContext threadContext) {
                ThreadContext.StoredContext authenticationThreadContext = HttpHeadersAuthenticatorUtils.extractAuthenticationContext(
                    restRequest.getHttpRequest()
                );
                if (authenticationThreadContext != null) {
                    authenticationThreadContext.restore();
                } else {
                    // this is an unexpected internal error condition where {@code Netty4HttpHeaderValidator} does not work correctly
                    throw new ElasticsearchSecurityException("Request is not authenticated");
                }
            }
        };
    }

    @Override
    public RestInterceptor getRestHandlerInterceptor(ThreadContext threadContext) {
        return new SecurityRestFilter(
            enabled,
            threadContext,
            secondayAuthc.get(),
            auditTrailService.get(),
            operatorPrivilegesService.get()
        );
    }

    @Override
    public List<ExecutorBuilder<?>> getExecutorBuilders(final Settings settings) {
        if (enabled) {
            final int allocatedProcessors = EsExecutors.allocatedProcessors(settings);
            return List.of(
                new FixedExecutorBuilder(
                    settings,
                    TokenService.THREAD_POOL_NAME,
                    1,
                    1000,
                    "xpack.security.authc.token.thread_pool",
                    EsExecutors.TaskTrackingConfig.DO_NOT_TRACK
                ),
                new FixedExecutorBuilder(
                    settings,
                    SECURITY_CRYPTO_THREAD_POOL_NAME,
                    (allocatedProcessors + 1) / 2,
                    1000,
                    "xpack.security.crypto.thread_pool",
                    EsExecutors.TaskTrackingConfig.DO_NOT_TRACK
                )
            );
        }
        return Collections.emptyList();
    }

    @Override
    public UnaryOperator<Map<String, IndexTemplateMetadata>> getIndexTemplateMetadataUpgrader() {
        return templates -> {
            // .security index is not managed by using templates anymore
            templates.remove("security_audit_log");
            // .security is a system index now. deleting another legacy template that's not used anymore
            templates.remove("security-index-template");
            return templates;
        };
    }

    @Override
    public Function<String, FieldPredicate> getFieldFilter() {
        if (enabled) {
            return index -> {
                XPackLicenseState licenseState = getLicenseState();
                IndicesAccessControl indicesAccessControl = INDICES_PERMISSIONS_VALUE.get(threadContext.get());
                if (dlsFlsEnabled.get() == false) {
                    return FieldPredicate.ACCEPT_ALL;
                }
                if (indicesAccessControl == null) {
                    return FieldPredicate.ACCEPT_ALL;
                }
                assert indicesAccessControl.isGranted();
                IndexNameExpressionResolver.assertExpressionHasNullOrDataSelector(index);
                IndicesAccessControl.IndexAccessControl indexPermissions = indicesAccessControl.getIndexPermissions(index);
                if (indexPermissions == null) {
                    return FieldPredicate.ACCEPT_ALL;
                }
                FieldPermissions fieldPermissions = indexPermissions.getFieldPermissions();
                if (fieldPermissions.hasFieldLevelSecurity() == false) {
                    return FieldPredicate.ACCEPT_ALL;
                }
                if (FIELD_LEVEL_SECURITY_FEATURE.checkWithoutTracking(licenseState) == false) {
                    // check license last, once we know FLS is actually used
                    return FieldPredicate.ACCEPT_ALL;
                }
                return fieldPermissions.fieldPredicate();
            };
        }
        return MapperPlugin.super.getFieldFilter();
    }

    @Override
    public BiConsumer<DiscoveryNode, ClusterState> getJoinValidator() {
        if (enabled) {
            return new ValidateLicenseForFIPS(XPackSettings.FIPS_MODE_ENABLED.get(settings), getLicenseService());
        }
        return null;
    }

    @Override
    public void reload(Settings settings) throws Exception {
        if (enabled) {
            final List<Exception> reloadExceptions = new ArrayList<>();
            try {
                reloadRemoteClusterCredentials(settings);
            } catch (Exception ex) {
                reloadExceptions.add(ex);
            }

            this.getReloadableSecurityComponents().forEach(component -> {
                try {
                    component.reload(settings);
                } catch (Exception ex) {
                    reloadExceptions.add(ex);
                }
            });

            if (false == reloadExceptions.isEmpty()) {
                final var combinedException = new ElasticsearchException(
                    "secure settings reload failed for one or more security components"
                );
                reloadExceptions.forEach(combinedException::addSuppressed);
                throw combinedException;
            }
        } else {
            ensureNoRemoteClusterCredentialsOnDisabledSecurity(settings);
        }
    }

    /**
     * This method uses a transport action internally to access classes that are injectable but not part of the plugin contract.
     * See {@link TransportReloadRemoteClusterCredentialsAction} for more context.
     */
    private void reloadRemoteClusterCredentials(Settings settingsWithKeystore) {
        // Using `settings` instead of `settingsWithKeystore` is deliberate: we are not interested in secure settings here
        if (DiscoveryNode.isStateless(settings)) {
            // Stateless does not support remote cluster operations. Skip.
            return;
        }

        final PlainActionFuture<ActionResponse.Empty> future = new UnsafePlainActionFuture<>(ThreadPool.Names.GENERIC);
        getClient().execute(
            ActionTypes.RELOAD_REMOTE_CLUSTER_CREDENTIALS_ACTION,
            new TransportReloadRemoteClusterCredentialsAction.Request(settingsWithKeystore),
            future
        );
        future.actionGet();
    }

    public Map<String, String> getAuthContextForSlowLog() {
        if (this.securityContext.get() != null && this.securityContext.get().getAuthentication() != null) {
            Authentication authentication = this.securityContext.get().getAuthentication();
            Map<String, String> authContext;

            if (authentication.isCrossClusterAccess()) {
                Authentication originalAuthentication = Authentication.getAuthenticationFromCrossClusterAccessMetadata(authentication);
                // For RCS 2.0, we log the user from the querying cluster
                authContext = createAuthContextMap(originalAuthentication);
            } else {
                authContext = createAuthContextMap(authentication);
            }
            return authContext;
        }
        return Map.of();
    }

    private Map<String, String> createAuthContextMap(Authentication auth) {
        Map<String, String> authContext = new HashMap<>();

        Subject authenticatingSubject = auth.getAuthenticatingSubject();
        Subject effectiveSubject = auth.getEffectiveSubject();

        // The primary user.name and user.realm fields should reflect the AUTHENTICATING user
        if (authenticatingSubject.getUser() != null) {
            authContext.put("user.name", authenticatingSubject.getUser().principal());
            authContext.put("user.realm", authenticatingSubject.getRealm().getName());
            if (authenticatingSubject.getUser().fullName() != null) {
                authContext.put("user.full_name", authenticatingSubject.getUser().fullName());
            }
        }

        // Only include effective user if different from authenticating user (run-as)
        if (auth.isRunAs()) {
            if (effectiveSubject.getUser() != null) {
                authContext.put("user.effective.name", effectiveSubject.getUser().principal());
                authContext.put("user.effective.realm", effectiveSubject.getRealm().getName());
                if (effectiveSubject.getUser().fullName() != null) {
                    authContext.put("user.effective.full_name", effectiveSubject.getUser().fullName());
                }
            }
        }

        authContext.put("auth.type", auth.getAuthenticationType().name());

        if (auth.isApiKey()) {
            authContext.put("apikey.id", Objects.toString(authenticatingSubject.getMetadata().get(AuthenticationField.API_KEY_ID_KEY)));

            Object apiKeyName = authenticatingSubject.getMetadata().get(AuthenticationField.API_KEY_NAME_KEY);
            if (apiKeyName != null) {
                authContext.put("apikey.name", apiKeyName.toString());
            }
        }
        return authContext;
    }

    static final class ValidateLicenseForFIPS implements BiConsumer<DiscoveryNode, ClusterState> {
        private final boolean inFipsMode;
        private final LicenseService licenseService;

        ValidateLicenseForFIPS(boolean inFipsMode, LicenseService licenseService) {
            this.inFipsMode = inFipsMode;
            this.licenseService = licenseService;
        }

        @Override
        public void accept(DiscoveryNode node, ClusterState state) {
            if (inFipsMode) {
                License license;
                if (licenseService instanceof ClusterStateLicenseService clusterStateLicenseService) {
                    license = clusterStateLicenseService.getLicense(state.metadata());
                } else {
                    license = licenseService.getLicense();
                }
                if (license != null && XPackLicenseState.isFipsAllowedForOperationMode(license.operationMode()) == false) {
                    throw new IllegalStateException(
                        "FIPS mode cannot be used with a ["
                            + license.operationMode()
                            + "] license. It is only allowed with a Platinum or Trial license."
                    );

                }
            }
        }
    }

    @Override
    public void loadExtensions(ExtensionLoader loader) {
        securityExtensions.addAll(loader.loadExtensions(SecurityExtension.class));
        loadSingletonExtensionAndSetOnce(loader, operatorOnlyRegistry, OperatorOnlyRegistry.class);
        loadSingletonExtensionAndSetOnce(loader, putRoleRequestBuilderFactory, PutRoleRequestBuilderFactory.class);
        // TODO add bulkPutRoleRequestBuilderFactory loading here when available
        loadSingletonExtensionAndSetOnce(loader, getBuiltinPrivilegesResponseTranslator, GetBuiltinPrivilegesResponseTranslator.class);
        loadSingletonExtensionAndSetOnce(loader, updateApiKeyRequestTranslator, UpdateApiKeyRequestTranslator.class);
        loadSingletonExtensionAndSetOnce(loader, bulkUpdateApiKeyRequestTranslator, BulkUpdateApiKeyRequestTranslator.class);
        loadSingletonExtensionAndSetOnce(loader, createApiKeyRequestBuilderFactory, CreateApiKeyRequestBuilderFactory.class);
        loadSingletonExtensionAndSetOnce(loader, hasPrivilegesRequestBuilderFactory, HasPrivilegesRequestBuilderFactory.class);
        loadSingletonExtensionAndSetOnce(loader, authorizationDenialMessages, AuthorizationDenialMessages.class);
        loadSingletonExtensionAndSetOnce(loader, reservedRoleNameCheckerFactory, ReservedRoleNameChecker.Factory.class);
        loadSingletonExtensionAndSetOnce(loader, grantApiKeyRequestTranslator, RestGrantApiKeyAction.RequestTranslator.class);
        loadSingletonExtensionAndSetOnce(loader, fileRoleValidator, FileRoleValidator.class);
        loadSingletonExtensionAndSetOnce(loader, secondaryAuthActions, SecondaryAuthActions.class);
        loadSingletonExtensionAndSetOnce(loader, queryableRolesProviderFactory, QueryableBuiltInRolesProviderFactory.class);
        loadSingletonExtensionAndSetOnce(loader, samlAuthenticateResponseHandlerFactory, SamlAuthenticateResponseHandler.Factory.class);
    }

    private <T> void loadSingletonExtensionAndSetOnce(ExtensionLoader loader, SetOnce<T> setOnce, Class<T> clazz) {
        final List<T> loaded = loader.loadExtensions(clazz);
        if (loaded.size() > 1) {
            throw new IllegalStateException(clazz + " may not have multiple implementations");
        } else if (loaded.size() == 1) {
            final T singleLoaded = loaded.get(0);
            setOnce.set(singleLoaded);
            logger.debug("Loaded implementation [{}] for interface [{}]", singleLoaded.getClass().getCanonicalName(), clazz);
        } else {
            logger.debug("Will fall back on default implementation for interface [{}]", clazz);
        }
    }

    private synchronized SharedGroupFactory getNettySharedGroupFactory(Settings settings) {
        if (sharedGroupFactory.get() != null) {
            assert sharedGroupFactory.get().getSettings().equals(settings) : "Different settings than originally provided";
            return sharedGroupFactory.get();
        } else {
            sharedGroupFactory.set(new SharedGroupFactory(settings));
            return sharedGroupFactory.get();
        }
    }

    @Override
    public Collection<SystemIndexDescriptor> getSystemIndexDescriptors(Settings settings) {
        return systemIndices.getSystemIndexDescriptors();
    }

    @Override
    public String getFeatureName() {
        return "security";
    }

    @Override
    public String getFeatureDescription() {
        return "Manages configuration for Security features, such as users and roles";
    }

    @Override
    public CheckedBiConsumer<ShardSearchRequest, StreamOutput, IOException> getRequestCacheKeyDifferentiator() {
        if (enabled == false) {
            return null;
        }
        return new DlsFlsRequestCacheDifferentiator(getLicenseState(), securityContext, scriptServiceReference);
    }

    @Override
    public List<PersistentTasksExecutor<?>> getPersistentTasksExecutor(
        ClusterService clusterService,
        ThreadPool threadPool,
        Client client,
        SettingsModule settingsModule,
        IndexNameExpressionResolver expressionResolver
    ) {
        final SecurityMigrations.Manager manager = this.migrationManager.get();
        return manager == null ? List.of() : List.of(manager.getPersistentTasksExecutor(client, threadPool));
    }

    List<ReservedProjectStateHandler<?>> reservedProjectStateHandlers() {
        // If security is disabled we never call the plugin createComponents
        if (enabled == false) {
            return Collections.emptyList();
        }
        return List.of(reservedRoleMappingAction.get());
    }

    // visible for testing
    OperatorPrivileges.OperatorPrivilegesService getOperatorPrivilegesService() {
        return operatorPrivilegesService.get();
    }

    @Override
    public void close() throws IOException {
        if (enabled) {
            if (closableComponents.get() != null) {
                IOUtils.close(closableComponents.get());
            }
        }
    }
}<|MERGE_RESOLUTION|>--- conflicted
+++ resolved
@@ -1151,13 +1151,8 @@
             operatorPrivilegesService.get(),
             restrictedIndices,
             authorizationDenialMessages.get(),
-<<<<<<< HEAD
             projectResolver,
             authorizedProjectsSupplier
-=======
-            linkedProjectConfigService,
-            projectResolver
->>>>>>> 1a0f0921
         );
 
         components.add(nativeRolesStore); // used by roles actions
@@ -1205,13 +1200,9 @@
                 getSslService(),
                 securityContext.get(),
                 destructiveOperations,
-<<<<<<< HEAD
                 crossClusterAccessAuthcService.get(),
                 crossProjectRemoteServerTransportInterceptor,
                 getLicenseState()
-=======
-                remoteClusterTransportInterceptor
->>>>>>> 1a0f0921
             )
         );
 
@@ -1269,7 +1260,6 @@
         return components;
     }
 
-<<<<<<< HEAD
     private CrossProjectRemoteServerTransportInterceptor createCustomRemoteServerTransportInterceptor(
         SecurityExtension.SecurityComponents extensionComponents
     ) {
@@ -1360,14 +1350,6 @@
             final CustomApiKeyAuthenticator customApiKeyAuthenticator = extension.getCustomApiKeyAuthenticator(extensionComponents);
             if (customApiKeyAuthenticator != null) {
                 if (false == isInternalExtension(extension)) {
-=======
-    private List<CustomAuthenticator> getCustomAuthenticatorFromExtensions(SecurityExtension.SecurityComponents extensionComponents) {
-        final Map<String, List<CustomAuthenticator>> customAuthenticatorsByExtension = new HashMap<>();
-        for (final SecurityExtension securityExtension : securityExtensions) {
-            final List<CustomAuthenticator> customAuthenticators = securityExtension.getCustomAuthenticators(extensionComponents);
-            if (customAuthenticators != null) {
-                if (false == isInternalExtension(securityExtension)) {
->>>>>>> 1a0f0921
                     throw new IllegalStateException(
                         "The ["
                             + securityExtension.extensionName()

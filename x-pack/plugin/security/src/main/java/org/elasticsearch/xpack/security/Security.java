/*
 * Copyright Elasticsearch B.V. and/or licensed to Elasticsearch B.V. under one
 * or more contributor license agreements. Licensed under the Elastic License;
 * you may not use this file except in compliance with the Elastic License.
 */
package org.elasticsearch.xpack.security;

import org.apache.logging.log4j.Logger;
import org.apache.lucene.util.SetOnce;
import org.elasticsearch.Version;
import org.elasticsearch.action.ActionListener;
import org.elasticsearch.action.ActionRequest;
import org.elasticsearch.action.ActionResponse;
import org.elasticsearch.action.support.ActionFilter;
import org.elasticsearch.action.support.DestructiveOperations;
import org.elasticsearch.bootstrap.BootstrapCheck;
import org.elasticsearch.client.Client;
import org.elasticsearch.cluster.ClusterState;
import org.elasticsearch.cluster.metadata.IndexMetaData;
import org.elasticsearch.cluster.metadata.IndexNameExpressionResolver;
import org.elasticsearch.cluster.metadata.IndexTemplateMetaData;
import org.elasticsearch.cluster.node.DiscoveryNode;
import org.elasticsearch.cluster.node.DiscoveryNodes;
import org.elasticsearch.cluster.service.ClusterService;
import org.elasticsearch.common.Booleans;
import org.elasticsearch.common.Strings;
import org.elasticsearch.common.inject.Module;
import org.elasticsearch.common.inject.util.Providers;
import org.elasticsearch.common.io.stream.NamedWriteableRegistry;
import org.elasticsearch.common.logging.LoggerMessageFormat;
import org.elasticsearch.common.logging.Loggers;
import org.elasticsearch.common.network.NetworkModule;
import org.elasticsearch.common.network.NetworkService;
import org.elasticsearch.common.regex.Regex;
import org.elasticsearch.common.settings.ClusterSettings;
import org.elasticsearch.common.settings.IndexScopedSettings;
import org.elasticsearch.common.settings.Setting;
import org.elasticsearch.common.settings.Setting.Property;
import org.elasticsearch.common.settings.Settings;
import org.elasticsearch.common.settings.SettingsFilter;
import org.elasticsearch.common.util.BigArrays;
import org.elasticsearch.common.util.PageCacheRecycler;
import org.elasticsearch.common.util.concurrent.ThreadContext;
import org.elasticsearch.common.util.set.Sets;
import org.elasticsearch.common.xcontent.LoggingDeprecationHandler;
import org.elasticsearch.common.xcontent.NamedXContentRegistry;
import org.elasticsearch.common.xcontent.XContent;
import org.elasticsearch.common.xcontent.XContentFactory;
import org.elasticsearch.common.xcontent.XContentParser;
import org.elasticsearch.common.xcontent.XContentType;
import org.elasticsearch.discovery.DiscoveryModule;
import org.elasticsearch.env.Environment;
import org.elasticsearch.env.NodeEnvironment;
import org.elasticsearch.http.HttpServerTransport;
import org.elasticsearch.index.IndexModule;
import org.elasticsearch.indices.breaker.CircuitBreakerService;
import org.elasticsearch.ingest.Processor;
import org.elasticsearch.license.License;
import org.elasticsearch.license.LicenseService;
import org.elasticsearch.license.XPackLicenseState;
import org.elasticsearch.plugins.ActionPlugin;
import org.elasticsearch.plugins.ClusterPlugin;
import org.elasticsearch.plugins.DiscoveryPlugin;
import org.elasticsearch.plugins.ExtensiblePlugin;
import org.elasticsearch.plugins.IngestPlugin;
import org.elasticsearch.plugins.MapperPlugin;
import org.elasticsearch.plugins.NetworkPlugin;
import org.elasticsearch.plugins.Plugin;
import org.elasticsearch.rest.RestController;
import org.elasticsearch.rest.RestHandler;
import org.elasticsearch.script.ScriptService;
import org.elasticsearch.threadpool.ExecutorBuilder;
import org.elasticsearch.threadpool.FixedExecutorBuilder;
import org.elasticsearch.threadpool.ThreadPool;
import org.elasticsearch.transport.Transport;
import org.elasticsearch.transport.TransportInterceptor;
import org.elasticsearch.transport.TransportRequest;
import org.elasticsearch.transport.TransportRequestHandler;
import org.elasticsearch.watcher.ResourceWatcherService;
import org.elasticsearch.xpack.core.XPackField;
import org.elasticsearch.xpack.core.XPackPlugin;
import org.elasticsearch.xpack.core.XPackSettings;
import org.elasticsearch.xpack.core.security.SecurityContext;
import org.elasticsearch.xpack.core.security.SecurityExtension;
import org.elasticsearch.xpack.core.security.SecurityField;
import org.elasticsearch.xpack.core.security.SecuritySettings;
import org.elasticsearch.xpack.core.security.action.privilege.DeletePrivilegesAction;
import org.elasticsearch.xpack.core.security.action.privilege.GetPrivilegesAction;
import org.elasticsearch.xpack.core.security.action.privilege.PutPrivilegesAction;
import org.elasticsearch.xpack.core.security.action.realm.ClearRealmCacheAction;
import org.elasticsearch.xpack.core.security.action.role.ClearRolesCacheAction;
import org.elasticsearch.xpack.core.security.action.role.DeleteRoleAction;
import org.elasticsearch.xpack.core.security.action.role.GetRolesAction;
import org.elasticsearch.xpack.core.security.action.role.PutRoleAction;
import org.elasticsearch.xpack.core.security.action.rolemapping.DeleteRoleMappingAction;
import org.elasticsearch.xpack.core.security.action.rolemapping.GetRoleMappingsAction;
import org.elasticsearch.xpack.core.security.action.rolemapping.PutRoleMappingAction;
import org.elasticsearch.xpack.core.security.action.saml.SamlAuthenticateAction;
import org.elasticsearch.xpack.core.security.action.saml.SamlInvalidateSessionAction;
import org.elasticsearch.xpack.core.security.action.saml.SamlLogoutAction;
import org.elasticsearch.xpack.core.security.action.saml.SamlPrepareAuthenticationAction;
import org.elasticsearch.xpack.core.security.action.token.CreateTokenAction;
import org.elasticsearch.xpack.core.security.action.token.InvalidateTokenAction;
import org.elasticsearch.xpack.core.security.action.token.RefreshTokenAction;
import org.elasticsearch.xpack.core.security.action.user.AuthenticateAction;
import org.elasticsearch.xpack.core.security.action.user.ChangePasswordAction;
import org.elasticsearch.xpack.core.security.action.user.DeleteUserAction;
import org.elasticsearch.xpack.core.security.action.user.GetUsersAction;
import org.elasticsearch.xpack.core.security.action.user.HasPrivilegesAction;
import org.elasticsearch.xpack.core.security.action.user.PutUserAction;
import org.elasticsearch.xpack.core.security.action.user.SetEnabledAction;
import org.elasticsearch.xpack.core.security.authc.AuthenticationFailureHandler;
import org.elasticsearch.xpack.core.security.authc.AuthenticationServiceField;
import org.elasticsearch.xpack.core.security.authc.DefaultAuthenticationFailureHandler;
import org.elasticsearch.xpack.core.security.authc.Realm;
import org.elasticsearch.xpack.core.security.authc.RealmSettings;
import org.elasticsearch.xpack.core.security.authc.support.UsernamePasswordToken;
import org.elasticsearch.xpack.core.security.authz.AuthorizationServiceField;
import org.elasticsearch.xpack.core.security.authz.RoleDescriptor;
import org.elasticsearch.xpack.core.security.authz.accesscontrol.IndicesAccessControl;
import org.elasticsearch.xpack.core.security.authz.accesscontrol.SecurityIndexSearcherWrapper;
import org.elasticsearch.xpack.core.security.authz.permission.FieldPermissions;
import org.elasticsearch.xpack.core.security.authz.permission.FieldPermissionsCache;
import org.elasticsearch.xpack.security.action.privilege.TransportDeletePrivilegesAction;
import org.elasticsearch.xpack.security.action.privilege.TransportGetPrivilegesAction;
import org.elasticsearch.xpack.security.action.privilege.TransportPutPrivilegesAction;
import org.elasticsearch.xpack.core.security.authz.store.ReservedRolesStore;
import org.elasticsearch.xpack.core.security.index.IndexAuditTrailField;
import org.elasticsearch.xpack.core.security.support.Automatons;
import org.elasticsearch.xpack.core.security.user.AnonymousUser;
import org.elasticsearch.xpack.core.ssl.SSLConfiguration;
import org.elasticsearch.xpack.core.ssl.SSLConfigurationSettings;
import org.elasticsearch.xpack.core.ssl.SSLService;
import org.elasticsearch.xpack.core.ssl.TLSLicenseBootstrapCheck;
import org.elasticsearch.xpack.core.ssl.action.GetCertificateInfoAction;
import org.elasticsearch.xpack.core.ssl.action.TransportGetCertificateInfoAction;
import org.elasticsearch.xpack.core.ssl.rest.RestGetCertificateInfoAction;
import org.elasticsearch.xpack.core.template.TemplateUtils;
import org.elasticsearch.xpack.security.action.filter.SecurityActionFilter;
import org.elasticsearch.xpack.security.action.interceptor.BulkShardRequestInterceptor;
import org.elasticsearch.xpack.security.action.interceptor.IndicesAliasesRequestInterceptor;
import org.elasticsearch.xpack.security.action.interceptor.RequestInterceptor;
import org.elasticsearch.xpack.security.action.interceptor.ResizeRequestInterceptor;
import org.elasticsearch.xpack.security.action.interceptor.SearchRequestInterceptor;
import org.elasticsearch.xpack.security.action.interceptor.UpdateRequestInterceptor;
import org.elasticsearch.xpack.security.action.realm.TransportClearRealmCacheAction;
import org.elasticsearch.xpack.security.action.role.TransportClearRolesCacheAction;
import org.elasticsearch.xpack.security.action.role.TransportDeleteRoleAction;
import org.elasticsearch.xpack.security.action.role.TransportGetRolesAction;
import org.elasticsearch.xpack.security.action.role.TransportPutRoleAction;
import org.elasticsearch.xpack.security.action.rolemapping.TransportDeleteRoleMappingAction;
import org.elasticsearch.xpack.security.action.rolemapping.TransportGetRoleMappingsAction;
import org.elasticsearch.xpack.security.action.rolemapping.TransportPutRoleMappingAction;
import org.elasticsearch.xpack.security.action.saml.TransportSamlAuthenticateAction;
import org.elasticsearch.xpack.security.action.saml.TransportSamlInvalidateSessionAction;
import org.elasticsearch.xpack.security.action.saml.TransportSamlLogoutAction;
import org.elasticsearch.xpack.security.action.saml.TransportSamlPrepareAuthenticationAction;
import org.elasticsearch.xpack.security.action.token.TransportCreateTokenAction;
import org.elasticsearch.xpack.security.action.token.TransportInvalidateTokenAction;
import org.elasticsearch.xpack.security.action.token.TransportRefreshTokenAction;
import org.elasticsearch.xpack.security.action.user.TransportAuthenticateAction;
import org.elasticsearch.xpack.security.action.user.TransportChangePasswordAction;
import org.elasticsearch.xpack.security.action.user.TransportDeleteUserAction;
import org.elasticsearch.xpack.security.action.user.TransportGetUsersAction;
import org.elasticsearch.xpack.security.action.user.TransportHasPrivilegesAction;
import org.elasticsearch.xpack.security.action.user.TransportPutUserAction;
import org.elasticsearch.xpack.security.action.user.TransportSetEnabledAction;
import org.elasticsearch.xpack.security.audit.AuditTrail;
import org.elasticsearch.xpack.security.audit.AuditTrailService;
import org.elasticsearch.xpack.security.audit.index.IndexAuditTrail;
import org.elasticsearch.xpack.security.audit.index.IndexNameResolver;
import org.elasticsearch.xpack.security.audit.logfile.LoggingAuditTrail;
import org.elasticsearch.xpack.security.authc.AuthenticationService;
import org.elasticsearch.xpack.security.authc.InternalRealms;
import org.elasticsearch.xpack.security.authc.Realms;
import org.elasticsearch.xpack.security.authc.TokenService;
import org.elasticsearch.xpack.security.authc.esnative.NativeUsersStore;
import org.elasticsearch.xpack.security.authc.esnative.ReservedRealm;
import org.elasticsearch.xpack.security.authc.support.mapper.NativeRoleMappingStore;
import org.elasticsearch.xpack.security.authz.AuthorizationService;
import org.elasticsearch.xpack.security.authz.SecuritySearchOperationListener;
import org.elasticsearch.xpack.security.authz.accesscontrol.OptOutQueryCache;
import org.elasticsearch.xpack.security.authz.store.CompositeRolesStore;
import org.elasticsearch.xpack.security.authz.store.NativePrivilegeStore;
import org.elasticsearch.xpack.security.authz.store.FileRolesStore;
import org.elasticsearch.xpack.security.authz.store.NativeRolesStore;
import org.elasticsearch.xpack.security.ingest.SetSecurityUserProcessor;
import org.elasticsearch.xpack.security.rest.SecurityRestFilter;
import org.elasticsearch.xpack.security.rest.action.RestAuthenticateAction;
import org.elasticsearch.xpack.security.rest.action.oauth2.RestGetTokenAction;
import org.elasticsearch.xpack.security.rest.action.oauth2.RestInvalidateTokenAction;
import org.elasticsearch.xpack.security.rest.action.privilege.RestDeletePrivilegesAction;
import org.elasticsearch.xpack.security.rest.action.privilege.RestGetPrivilegesAction;
import org.elasticsearch.xpack.security.rest.action.privilege.RestPutPrivilegesAction;
import org.elasticsearch.xpack.security.rest.action.realm.RestClearRealmCacheAction;
import org.elasticsearch.xpack.security.rest.action.role.RestClearRolesCacheAction;
import org.elasticsearch.xpack.security.rest.action.role.RestDeleteRoleAction;
import org.elasticsearch.xpack.security.rest.action.role.RestGetRolesAction;
import org.elasticsearch.xpack.security.rest.action.role.RestPutRoleAction;
import org.elasticsearch.xpack.security.rest.action.rolemapping.RestDeleteRoleMappingAction;
import org.elasticsearch.xpack.security.rest.action.rolemapping.RestGetRoleMappingsAction;
import org.elasticsearch.xpack.security.rest.action.rolemapping.RestPutRoleMappingAction;
import org.elasticsearch.xpack.security.rest.action.saml.RestSamlAuthenticateAction;
import org.elasticsearch.xpack.security.rest.action.saml.RestSamlInvalidateSessionAction;
import org.elasticsearch.xpack.security.rest.action.saml.RestSamlLogoutAction;
import org.elasticsearch.xpack.security.rest.action.saml.RestSamlPrepareAuthenticationAction;
import org.elasticsearch.xpack.security.rest.action.user.RestChangePasswordAction;
import org.elasticsearch.xpack.security.rest.action.user.RestDeleteUserAction;
import org.elasticsearch.xpack.security.rest.action.user.RestGetUsersAction;
import org.elasticsearch.xpack.security.rest.action.user.RestHasPrivilegesAction;
import org.elasticsearch.xpack.security.rest.action.user.RestPutUserAction;
import org.elasticsearch.xpack.security.rest.action.user.RestSetEnabledAction;
import org.elasticsearch.xpack.security.support.SecurityIndexManager;
import org.elasticsearch.xpack.security.transport.SecurityHttpSettings;
import org.elasticsearch.xpack.security.transport.SecurityServerTransportInterceptor;
import org.elasticsearch.xpack.security.transport.filter.IPFilter;
import org.elasticsearch.xpack.security.transport.netty4.SecurityNetty4HttpServerTransport;
import org.elasticsearch.xpack.security.transport.netty4.SecurityNetty4ServerTransport;
import org.elasticsearch.xpack.security.transport.nio.SecurityNioHttpServerTransport;
import org.elasticsearch.xpack.security.transport.nio.SecurityNioTransport;
import org.joda.time.DateTime;
import org.joda.time.DateTimeZone;

import java.io.IOException;
import java.nio.charset.StandardCharsets;
import java.nio.file.Path;
import java.time.Clock;
import java.util.ArrayList;
import java.util.Arrays;
import java.util.Collection;
import java.util.Collections;
import java.util.HashMap;
import java.util.HashSet;
import java.util.LinkedHashSet;
import java.util.List;
import java.util.Locale;
import java.util.Map;
import java.util.Set;
import java.util.function.BiConsumer;
import java.util.function.Function;
import java.util.function.Predicate;
import java.util.function.Supplier;
import java.util.function.UnaryOperator;

import static java.util.Collections.emptyList;
import static java.util.Collections.singletonList;
import static org.elasticsearch.cluster.metadata.IndexMetaData.INDEX_FORMAT_SETTING;
import static org.elasticsearch.xpack.core.XPackSettings.HTTP_SSL_ENABLED;
import static org.elasticsearch.xpack.security.support.SecurityIndexManager.INTERNAL_INDEX_FORMAT;
import static org.elasticsearch.xpack.security.support.SecurityIndexManager.SECURITY_INDEX_NAME;
import static org.elasticsearch.xpack.security.support.SecurityIndexManager.SECURITY_TEMPLATE_NAME;

public class Security extends Plugin implements ActionPlugin, IngestPlugin, NetworkPlugin, ClusterPlugin,
        DiscoveryPlugin, MapperPlugin, ExtensiblePlugin {

    private static final Logger logger = Loggers.getLogger(Security.class);

    static final Setting<List<String>> AUDIT_OUTPUTS_SETTING =
        Setting.listSetting(SecurityField.setting("audit.outputs"),
            s -> s.keySet().contains(SecurityField.setting("audit.outputs")) ?
                Collections.emptyList() : Collections.singletonList(LoggingAuditTrail.NAME),
            Function.identity(), Property.NodeScope);

    private final Settings settings;
    private final Environment env;
    private final boolean enabled;
    private final boolean transportClientMode;
    /* what a PITA that we need an extra indirection to initialize this. Yet, once we got rid of guice we can thing about how
     * to fix this or make it simpler. Today we need several service that are created in createComponents but we need to register
     * an instance of TransportInterceptor way earlier before createComponents is called. */
    private final SetOnce<TransportInterceptor> securityInterceptor = new SetOnce<>();
    private final SetOnce<IPFilter> ipFilter = new SetOnce<>();
    private final SetOnce<AuthenticationService> authcService = new SetOnce<>();
    private final SetOnce<AuditTrailService> auditTrailService = new SetOnce<>();
    private final SetOnce<SecurityContext> securityContext = new SetOnce<>();
    private final SetOnce<ThreadContext> threadContext = new SetOnce<>();
    private final SetOnce<TokenService> tokenService = new SetOnce<>();
    private final SetOnce<SecurityActionFilter> securityActionFilter = new SetOnce<>();
    private final SetOnce<SecurityIndexManager> securityIndex = new SetOnce<>();
    private final SetOnce<IndexAuditTrail> indexAuditTrail = new SetOnce<>();
    private final List<BootstrapCheck> bootstrapChecks;
    private final List<SecurityExtension> securityExtensions = new ArrayList<>();

    public Security(Settings settings, final Path configPath) {
        this(settings, configPath, Collections.emptyList());
    }

    Security(Settings settings, final Path configPath, List<SecurityExtension> extensions) {
        this.settings = settings;
        this.transportClientMode = XPackPlugin.transportClientMode(settings);
        this.env = transportClientMode ? null : new Environment(settings, configPath);
        this.enabled = XPackSettings.SECURITY_ENABLED.get(settings);
        if (enabled && transportClientMode == false) {
            validateAutoCreateIndex(settings);
            // we load them all here otherwise we can't access secure settings since they are closed once the checks are
            // fetched
            final List<BootstrapCheck> checks = new ArrayList<>();
            checks.addAll(Arrays.asList(
                new TokenSSLBootstrapCheck(),
                new PkiRealmBootstrapCheck(getSslService()),
                new TLSLicenseBootstrapCheck(),
                new FIPS140SecureSettingsBootstrapCheck(settings, env),
<<<<<<< HEAD
                new FIPS140JKSKeystoreBootstrapCheck(),
                new FIPS140PasswordHashingAlgorithmBootstrapCheck(),
                new FIPS140LicenseBootstrapCheck()));
=======
                new FIPS140JKSKeystoreBootstrapCheck(settings),
                new FIPS140PasswordHashingAlgorithmBootstrapCheck(settings),
                new FIPS140LicenseBootstrapCheck(XPackSettings.FIPS_MODE_ENABLED.get(settings))));
>>>>>>> e3aa68b0
            checks.addAll(InternalRealms.getBootstrapChecks(settings, env));
            this.bootstrapChecks = Collections.unmodifiableList(checks);
            Automatons.updateMaxDeterminizedStates(settings);
        } else {
            this.bootstrapChecks = Collections.emptyList();
        }
        this.securityExtensions.addAll(extensions);
    }

    @Override
    public Collection<Module> createGuiceModules() {
        List<Module> modules = new ArrayList<>();
        if (enabled == false || transportClientMode) {
            modules.add(b -> b.bind(IPFilter.class).toProvider(Providers.of(null)));
        }

        if (transportClientMode) {
            if (enabled == false) {
                return modules;
            }
            modules.add(b -> {
                // for transport client we still must inject these ssl classes with guice
                b.bind(SSLService.class).toInstance(getSslService());
            });

            return modules;
        }
        modules.add(b -> XPackPlugin.bindFeatureSet(b, SecurityFeatureSet.class));


        if (enabled == false) {
            modules.add(b -> {
                b.bind(Realms.class).toProvider(Providers.of(null)); // for SecurityFeatureSet
                b.bind(CompositeRolesStore.class).toProvider(Providers.of(null)); // for SecurityFeatureSet
                b.bind(NativeRoleMappingStore.class).toProvider(Providers.of(null)); // for SecurityFeatureSet
                b.bind(AuditTrailService.class)
                    .toInstance(new AuditTrailService(settings, Collections.emptyList(), getLicenseState()));
            });
            return modules;
        }

        // we can't load that at construction time since the license plugin might not have been loaded at that point
        // which might not be the case during Plugin class instantiation. Once nodeModules are pulled
        // everything should have been loaded
        modules.add(b -> {
            if (XPackSettings.AUDIT_ENABLED.get(settings)) {
                b.bind(AuditTrail.class).to(AuditTrailService.class); // interface used by some actions...
            }
        });
        return modules;
    }

    // overridable by tests
    protected Clock getClock() {
        return Clock.systemUTC();
    }
    protected SSLService getSslService() { return XPackPlugin.getSharedSslService(); }
    protected XPackLicenseState getLicenseState() { return XPackPlugin.getSharedLicenseState(); }

    @Override
    public Collection<Object> createComponents(Client client, ClusterService clusterService, ThreadPool threadPool,
                                               ResourceWatcherService resourceWatcherService, ScriptService scriptService,
                                               NamedXContentRegistry xContentRegistry, Environment environment,
                                               NodeEnvironment nodeEnvironment, NamedWriteableRegistry namedWriteableRegistry) {
        try {
            return createComponents(client, threadPool, clusterService, resourceWatcherService);
        } catch (final Exception e) {
            throw new IllegalStateException("security initialization failed", e);
        }
    }

    // pkg private for testing - tests want to pass in their set of extensions hence we are not using the extension service directly
    Collection<Object> createComponents(Client client, ThreadPool threadPool, ClusterService clusterService,
                                               ResourceWatcherService resourceWatcherService) throws Exception {
        if (enabled == false) {
            return Collections.emptyList();
        }

        threadContext.set(threadPool.getThreadContext());
        List<Object> components = new ArrayList<>();
        securityContext.set(new SecurityContext(settings, threadPool.getThreadContext()));
        components.add(securityContext.get());

        // audit trails construction
        Set<AuditTrail> auditTrails = new LinkedHashSet<>();
        if (XPackSettings.AUDIT_ENABLED.get(settings)) {
            List<String> outputs = AUDIT_OUTPUTS_SETTING.get(settings);
            if (outputs.isEmpty()) {
                throw new IllegalArgumentException("Audit logging is enabled but there are zero output types in "
                    + XPackSettings.AUDIT_ENABLED.getKey());
            }

            for (String output : outputs) {
                switch (output) {
                    case LoggingAuditTrail.NAME:
                        auditTrails.add(new LoggingAuditTrail(settings, clusterService, threadPool));
                        break;
                    case IndexAuditTrail.NAME:
                        indexAuditTrail.set(new IndexAuditTrail(settings, client, threadPool, clusterService));
                        auditTrails.add(indexAuditTrail.get());
                        break;
                    default:
                        throw new IllegalArgumentException("Unknown audit trail output [" + output + "]");
                }
            }
        }
        final AuditTrailService auditTrailService =
                new AuditTrailService(settings, new ArrayList<>(auditTrails), getLicenseState());
        components.add(auditTrailService);
        this.auditTrailService.set(auditTrailService);

        securityIndex.set(new SecurityIndexManager(settings, client, SecurityIndexManager.SECURITY_INDEX_NAME, clusterService));

        final TokenService tokenService = new TokenService(settings, Clock.systemUTC(), client, securityIndex.get(), clusterService);
        this.tokenService.set(tokenService);
        components.add(tokenService);

        // realms construction
        final NativeUsersStore nativeUsersStore = new NativeUsersStore(settings, client, securityIndex.get());
        final NativeRoleMappingStore nativeRoleMappingStore = new NativeRoleMappingStore(settings, client, securityIndex.get());
        final AnonymousUser anonymousUser = new AnonymousUser(settings);
        final ReservedRealm reservedRealm = new ReservedRealm(env, settings, nativeUsersStore,
                anonymousUser, securityIndex.get(), threadPool);
        Map<String, Realm.Factory> realmFactories = new HashMap<>(InternalRealms.getFactories(threadPool, resourceWatcherService,
                getSslService(), nativeUsersStore, nativeRoleMappingStore, securityIndex.get()));
        for (SecurityExtension extension : securityExtensions) {
            Map<String, Realm.Factory> newRealms = extension.getRealms(resourceWatcherService);
            for (Map.Entry<String, Realm.Factory> entry : newRealms.entrySet()) {
                if (realmFactories.put(entry.getKey(), entry.getValue()) != null) {
                    throw new IllegalArgumentException("Realm type [" + entry.getKey() + "] is already registered");
                }
            }
        }
        final Realms realms = new Realms(settings, env, realmFactories, getLicenseState(), threadPool.getThreadContext(), reservedRealm);
        components.add(nativeUsersStore);
        components.add(nativeRoleMappingStore);
        components.add(realms);
        components.add(reservedRealm);

        securityIndex.get().addIndexStateListener(nativeRoleMappingStore::onSecurityIndexStateChange);

        final AuthenticationFailureHandler failureHandler = createAuthenticationFailureHandler(realms);

        authcService.set(new AuthenticationService(settings, realms, auditTrailService, failureHandler, threadPool,
                anonymousUser, tokenService));
        components.add(authcService.get());

        final NativePrivilegeStore privilegeStore = new NativePrivilegeStore(settings, client, securityIndex.get());
        components.add(privilegeStore);

        final FileRolesStore fileRolesStore = new FileRolesStore(settings, env, resourceWatcherService, getLicenseState());
        final NativeRolesStore nativeRolesStore = new NativeRolesStore(settings, client, getLicenseState(), securityIndex.get());
        final ReservedRolesStore reservedRolesStore = new ReservedRolesStore();
        List<BiConsumer<Set<String>, ActionListener<Set<RoleDescriptor>>>> rolesProviders = new ArrayList<>();
        for (SecurityExtension extension : securityExtensions) {
            rolesProviders.addAll(extension.getRolesProviders(settings, resourceWatcherService));
        }
        final CompositeRolesStore allRolesStore = new CompositeRolesStore(settings, fileRolesStore, nativeRolesStore,
            reservedRolesStore, privilegeStore, rolesProviders, threadPool.getThreadContext(), getLicenseState());
        securityIndex.get().addIndexStateListener(allRolesStore::onSecurityIndexStateChange);
        // to keep things simple, just invalidate all cached entries on license change. this happens so rarely that the impact should be
        // minimal
        getLicenseState().addListener(allRolesStore::invalidateAll);
        final AuthorizationService authzService = new AuthorizationService(settings, allRolesStore, clusterService,
            auditTrailService, failureHandler, threadPool, anonymousUser);
        components.add(nativeRolesStore); // used by roles actions
        components.add(reservedRolesStore); // used by roles actions
        components.add(allRolesStore); // for SecurityFeatureSet and clear roles cache
        components.add(authzService);

        ipFilter.set(new IPFilter(settings, auditTrailService, clusterService.getClusterSettings(), getLicenseState()));
        components.add(ipFilter.get());
        DestructiveOperations destructiveOperations = new DestructiveOperations(settings, clusterService.getClusterSettings());
        securityInterceptor.set(new SecurityServerTransportInterceptor(settings, threadPool, authcService.get(),
                authzService, getLicenseState(), getSslService(), securityContext.get(), destructiveOperations, clusterService));

        final Set<RequestInterceptor> requestInterceptors;
        if (XPackSettings.DLS_FLS_ENABLED.get(settings)) {
            requestInterceptors = Collections.unmodifiableSet(Sets.newHashSet(
                    new SearchRequestInterceptor(settings, threadPool, getLicenseState()),
                    new UpdateRequestInterceptor(settings, threadPool, getLicenseState()),
                    new BulkShardRequestInterceptor(settings, threadPool, getLicenseState()),
                    new ResizeRequestInterceptor(settings, threadPool, getLicenseState(), auditTrailService),
                    new IndicesAliasesRequestInterceptor(threadPool.getThreadContext(), getLicenseState(), auditTrailService)));
        } else {
            requestInterceptors = Collections.emptySet();
        }

        securityActionFilter.set(new SecurityActionFilter(settings, authcService.get(), authzService, getLicenseState(),
                requestInterceptors, threadPool, securityContext.get(), destructiveOperations));

        return components;
    }

    private AuthenticationFailureHandler createAuthenticationFailureHandler(final Realms realms) {
        AuthenticationFailureHandler failureHandler = null;
        String extensionName = null;
        for (SecurityExtension extension : securityExtensions) {
            AuthenticationFailureHandler extensionFailureHandler = extension.getAuthenticationFailureHandler();
            if (extensionFailureHandler != null && failureHandler != null) {
                throw new IllegalStateException("Extensions [" + extensionName + "] and [" + extension.toString() + "] "
                        + "both set an authentication failure handler");
            }
            failureHandler = extensionFailureHandler;
            extensionName = extension.toString();
        }
        if (failureHandler == null) {
            logger.debug("Using default authentication failure handler");
            final Map<String, List<String>> defaultFailureResponseHeaders = new HashMap<>();
            realms.asList().stream().forEach((realm) -> {
                Map<String, List<String>> realmFailureHeaders = realm.getAuthenticationFailureHeaders();
                realmFailureHeaders.entrySet().stream().forEach((e) -> {
                    String key = e.getKey();
                    e.getValue().stream()
                            .filter(v -> defaultFailureResponseHeaders.computeIfAbsent(key, x -> new ArrayList<>()).contains(v) == false)
                            .forEach(v -> defaultFailureResponseHeaders.get(key).add(v));
                });
            });

            if (TokenService.isTokenServiceEnabled(settings)) {
                String bearerScheme = "Bearer realm=\"" + XPackField.SECURITY + "\"";
                if (defaultFailureResponseHeaders.computeIfAbsent("WWW-Authenticate", x -> new ArrayList<>())
                        .contains(bearerScheme) == false) {
                    defaultFailureResponseHeaders.get("WWW-Authenticate").add(bearerScheme);
                }
            }
            failureHandler = new DefaultAuthenticationFailureHandler(defaultFailureResponseHeaders);
        } else {
            logger.debug("Using authentication failure handler from extension [" + extensionName + "]");
        }
        return failureHandler;
    }

    @Override
    public Settings additionalSettings() {
        return additionalSettings(settings, enabled, transportClientMode);
    }

    // visible for tests
    static Settings additionalSettings(final Settings settings, final boolean enabled, final boolean transportClientMode) {
        if (enabled && transportClientMode == false) {
            final Settings.Builder builder = Settings.builder();

            builder.put(SecuritySettings.addTransportSettings(settings));

            if (NetworkModule.HTTP_TYPE_SETTING.exists(settings)) {
                final String httpType = NetworkModule.HTTP_TYPE_SETTING.get(settings);
                if (httpType.equals(SecurityField.NAME4) || httpType.equals(SecurityField.NIO)) {
                    SecurityHttpSettings.overrideSettings(builder, settings);
                } else {
                    final String message = String.format(
                            Locale.ROOT,
                            "http type setting [%s] must be [%s] or [%s] but is [%s]",
                            NetworkModule.HTTP_TYPE_KEY,
                            SecurityField.NAME4,
                            SecurityField.NIO,
                            httpType);
                    throw new IllegalArgumentException(message);
                }
            } else {
                // default to security4
                builder.put(NetworkModule.HTTP_TYPE_KEY, SecurityField.NAME4);
                SecurityHttpSettings.overrideSettings(builder, settings);
            }
            builder.put(SecuritySettings.addUserSettings(settings));
            return builder.build();
        } else {
            return Settings.EMPTY;
        }
    }

    @Override
    public List<Setting<?>> getSettings() {
        return getSettings(transportClientMode, securityExtensions);
    }

        /**
         * Get the {@link Setting setting configuration} for all security components, including those defined in extensions.
         */
    public static List<Setting<?>> getSettings(boolean transportClientMode, List<SecurityExtension> securityExtensions) {
        List<Setting<?>> settingsList = new ArrayList<>();

        if (transportClientMode) {
            return settingsList;
        }

        // The following just apply in node mode
        settingsList.add(XPackSettings.FIPS_MODE_ENABLED);

        // IP Filter settings
        IPFilter.addSettings(settingsList);

        // audit settings
        settingsList.add(AUDIT_OUTPUTS_SETTING);
        LoggingAuditTrail.registerSettings(settingsList);
        IndexAuditTrail.registerSettings(settingsList);

        // authentication and authorization settings
        AnonymousUser.addSettings(settingsList);
        RealmSettings.addSettings(settingsList, securityExtensions);
        NativeRolesStore.addSettings(settingsList);
        ReservedRealm.addSettings(settingsList);
        AuthenticationService.addSettings(settingsList);
        AuthorizationService.addSettings(settingsList);
        settingsList.add(Automatons.MAX_DETERMINIZED_STATES_SETTING);
        settingsList.add(CompositeRolesStore.CACHE_SIZE_SETTING);
        settingsList.add(FieldPermissionsCache.CACHE_SIZE_SETTING);
        settingsList.add(TokenService.TOKEN_EXPIRATION);
        settingsList.add(TokenService.DELETE_INTERVAL);
        settingsList.add(TokenService.DELETE_TIMEOUT);
        settingsList.add(SecurityServerTransportInterceptor.TRANSPORT_TYPE_PROFILE_SETTING);
        settingsList.addAll(SSLConfigurationSettings.getProfileSettings());

        // hide settings
        settingsList.add(Setting.listSetting(SecurityField.setting("hide_settings"), Collections.emptyList(), Function.identity(),
                Property.NodeScope, Property.Filtered));
        return settingsList;
    }

    @Override
    public Collection<String> getRestHeaders() {
        if (transportClientMode) {
            return Collections.emptyList();
        }
        Set<String> headers = new HashSet<>();
        headers.add(UsernamePasswordToken.BASIC_AUTH_HEADER);
        if (AuthenticationServiceField.RUN_AS_ENABLED.get(settings)) {
            headers.add(AuthenticationServiceField.RUN_AS_USER_HEADER);
        }
        return headers;
    }

    @Override
    public List<String> getSettingsFilter() {
        List<String> asArray = settings.getAsList(SecurityField.setting("hide_settings"));
        ArrayList<String> settingsFilter = new ArrayList<>(asArray);
        settingsFilter.addAll(RealmSettings.getSettingsFilter(securityExtensions));
        // hide settings where we don't define them - they are part of a group...
        settingsFilter.add("transport.profiles.*." + SecurityField.setting("*"));
        return settingsFilter;
    }

    @Override
    public List<BootstrapCheck> getBootstrapChecks() {
       return bootstrapChecks;
    }

    @Override
    public void onIndexModule(IndexModule module) {
        if (enabled) {
            assert getLicenseState() != null;
            if (XPackSettings.DLS_FLS_ENABLED.get(settings)) {
                module.setSearcherWrapper(indexService ->
                        new SecurityIndexSearcherWrapper(indexService.getIndexSettings(),
                                shardId -> indexService.newQueryShardContext(shardId.id(),
                                // we pass a null index reader, which is legal and will disable rewrite optimizations
                                // based on index statistics, which is probably safer...
                                null,
                                () -> {
                                    throw new IllegalArgumentException("permission filters are not allowed to use the current timestamp");

                                }, null),
                                indexService.cache().bitsetFilterCache(),
                                indexService.getThreadPool().getThreadContext(), getLicenseState(),
                                indexService.getScriptService()));
                /*  We need to forcefully overwrite the query cache implementation to use security's opt out query cache implementation.
                *  This impl. disabled the query cache if field level security is used for a particular request. If we wouldn't do
                *  forcefully overwrite the query cache implementation then we leave the system vulnerable to leakages of data to
                *  unauthorized users. */
                module.forceQueryCacheProvider((settings, cache) -> new OptOutQueryCache(settings, cache, threadContext.get()));
            }

            // in order to prevent scroll ids from being maliciously crafted and/or guessed, a listener is added that
            // attaches information to the scroll context so that we can validate the user that created the scroll against
            // the user that is executing a scroll operation
            module.addSearchOperationListener(
                    new SecuritySearchOperationListener(threadContext.get(), getLicenseState(), auditTrailService.get()));
        }
    }

    @Override
    public List<ActionHandler<? extends ActionRequest, ? extends ActionResponse>> getActions() {
        if (enabled == false) {
            return emptyList();
        }
        return Arrays.asList(
                new ActionHandler<>(ClearRealmCacheAction.INSTANCE, TransportClearRealmCacheAction.class),
                new ActionHandler<>(ClearRolesCacheAction.INSTANCE, TransportClearRolesCacheAction.class),
                new ActionHandler<>(GetUsersAction.INSTANCE, TransportGetUsersAction.class),
                new ActionHandler<>(PutUserAction.INSTANCE, TransportPutUserAction.class),
                new ActionHandler<>(DeleteUserAction.INSTANCE, TransportDeleteUserAction.class),
                new ActionHandler<>(GetRolesAction.INSTANCE, TransportGetRolesAction.class),
                new ActionHandler<>(PutRoleAction.INSTANCE, TransportPutRoleAction.class),
                new ActionHandler<>(DeleteRoleAction.INSTANCE, TransportDeleteRoleAction.class),
                new ActionHandler<>(ChangePasswordAction.INSTANCE, TransportChangePasswordAction.class),
                new ActionHandler<>(AuthenticateAction.INSTANCE, TransportAuthenticateAction.class),
                new ActionHandler<>(SetEnabledAction.INSTANCE, TransportSetEnabledAction.class),
                new ActionHandler<>(HasPrivilegesAction.INSTANCE, TransportHasPrivilegesAction.class),
                new ActionHandler<>(GetRoleMappingsAction.INSTANCE, TransportGetRoleMappingsAction.class),
                new ActionHandler<>(PutRoleMappingAction.INSTANCE, TransportPutRoleMappingAction.class),
                new ActionHandler<>(DeleteRoleMappingAction.INSTANCE, TransportDeleteRoleMappingAction.class),
                new ActionHandler<>(CreateTokenAction.INSTANCE, TransportCreateTokenAction.class),
                new ActionHandler<>(InvalidateTokenAction.INSTANCE, TransportInvalidateTokenAction.class),
                new ActionHandler<>(GetCertificateInfoAction.INSTANCE, TransportGetCertificateInfoAction.class),
                new ActionHandler<>(RefreshTokenAction.INSTANCE, TransportRefreshTokenAction.class),
                new ActionHandler<>(SamlPrepareAuthenticationAction.INSTANCE, TransportSamlPrepareAuthenticationAction.class),
                new ActionHandler<>(SamlAuthenticateAction.INSTANCE, TransportSamlAuthenticateAction.class),
                new ActionHandler<>(SamlLogoutAction.INSTANCE, TransportSamlLogoutAction.class),
                new ActionHandler<>(SamlInvalidateSessionAction.INSTANCE, TransportSamlInvalidateSessionAction.class),
                new ActionHandler<>(GetPrivilegesAction.INSTANCE, TransportGetPrivilegesAction.class),
                new ActionHandler<>(PutPrivilegesAction.INSTANCE, TransportPutPrivilegesAction.class),
                new ActionHandler<>(DeletePrivilegesAction.INSTANCE, TransportDeletePrivilegesAction.class)
        );
    }

    @Override
    public List<ActionFilter> getActionFilters() {
        if (enabled == false) {
            return emptyList();
        }
        // registering the security filter only for nodes
        if (transportClientMode == false) {
            return singletonList(securityActionFilter.get());
        }
        return emptyList();
    }

    @Override
    public List<RestHandler> getRestHandlers(Settings settings, RestController restController, ClusterSettings clusterSettings,
            IndexScopedSettings indexScopedSettings, SettingsFilter settingsFilter, IndexNameExpressionResolver indexNameExpressionResolver,
            Supplier<DiscoveryNodes> nodesInCluster) {
        if (enabled == false) {
            return emptyList();
        }
        return Arrays.asList(
                new RestAuthenticateAction(settings, restController, securityContext.get(), getLicenseState()),
                new RestClearRealmCacheAction(settings, restController, getLicenseState()),
                new RestClearRolesCacheAction(settings, restController, getLicenseState()),
                new RestGetUsersAction(settings, restController, getLicenseState()),
                new RestPutUserAction(settings, restController, getLicenseState()),
                new RestDeleteUserAction(settings, restController, getLicenseState()),
                new RestGetRolesAction(settings, restController, getLicenseState()),
                new RestPutRoleAction(settings, restController, getLicenseState()),
                new RestDeleteRoleAction(settings, restController, getLicenseState()),
                new RestChangePasswordAction(settings, restController, securityContext.get(), getLicenseState()),
                new RestSetEnabledAction(settings, restController, getLicenseState()),
                new RestHasPrivilegesAction(settings, restController, securityContext.get(), getLicenseState()),
                new RestGetRoleMappingsAction(settings, restController, getLicenseState()),
                new RestPutRoleMappingAction(settings, restController, getLicenseState()),
                new RestDeleteRoleMappingAction(settings, restController, getLicenseState()),
                new RestGetTokenAction(settings, restController, getLicenseState()),
                new RestInvalidateTokenAction(settings, restController, getLicenseState()),
                new RestGetCertificateInfoAction(settings, restController),
                new RestSamlPrepareAuthenticationAction(settings, restController, getLicenseState()),
                new RestSamlAuthenticateAction(settings, restController, getLicenseState()),
                new RestSamlLogoutAction(settings, restController, getLicenseState()),
                new RestSamlInvalidateSessionAction(settings, restController, getLicenseState()),
                new RestGetPrivilegesAction(settings, restController, getLicenseState()),
                new RestPutPrivilegesAction(settings, restController, getLicenseState()),
                new RestDeletePrivilegesAction(settings, restController, getLicenseState())
        );
    }

    @Override
    public Map<String, Processor.Factory> getProcessors(Processor.Parameters parameters) {
        return Collections.singletonMap(SetSecurityUserProcessor.TYPE, new SetSecurityUserProcessor.Factory(parameters.threadContext));
    }


    static boolean indexAuditLoggingEnabled(Settings settings) {
        if (XPackSettings.AUDIT_ENABLED.get(settings)) {
            List<String> outputs = AUDIT_OUTPUTS_SETTING.get(settings);
            for (String output : outputs) {
                if (output.equals(IndexAuditTrail.NAME)) {
                    return true;
                }
            }
        }
        return false;
    }

    static void validateAutoCreateIndex(Settings settings) {
        String value = settings.get("action.auto_create_index");
        if (value == null) {
            return;
        }

        final boolean indexAuditingEnabled = Security.indexAuditLoggingEnabled(settings);
        if (indexAuditingEnabled) {
            String auditIndex = IndexAuditTrailField.INDEX_NAME_PREFIX + "*";
            String errorMessage = LoggerMessageFormat.format(
                    "the [action.auto_create_index] setting value [{}] is too" +
                            " restrictive. disable [action.auto_create_index] or set it to include " +
                            "[{}]", (Object) value, auditIndex);
            if (Booleans.isFalse(value)) {
                throw new IllegalArgumentException(errorMessage);
            }

            if (Booleans.isTrue(value)) {
                return;
            }

            String[] matches = Strings.commaDelimitedListToStringArray(value);
            List<String> indices = new ArrayList<>();
            DateTime now = new DateTime(DateTimeZone.UTC);
            // just use daily rollover

            indices.add(IndexNameResolver.resolve(IndexAuditTrailField.INDEX_NAME_PREFIX, now, IndexNameResolver.Rollover.DAILY));
            indices.add(IndexNameResolver.resolve(IndexAuditTrailField.INDEX_NAME_PREFIX, now.plusDays(1),
                    IndexNameResolver.Rollover.DAILY));
            indices.add(IndexNameResolver.resolve(IndexAuditTrailField.INDEX_NAME_PREFIX, now.plusMonths(1),
                    IndexNameResolver.Rollover.DAILY));
            indices.add(IndexNameResolver.resolve(IndexAuditTrailField.INDEX_NAME_PREFIX, now.plusMonths(2),
                    IndexNameResolver.Rollover.DAILY));
            indices.add(IndexNameResolver.resolve(IndexAuditTrailField.INDEX_NAME_PREFIX, now.plusMonths(3),
                    IndexNameResolver.Rollover.DAILY));
            indices.add(IndexNameResolver.resolve(IndexAuditTrailField.INDEX_NAME_PREFIX, now.plusMonths(4),
                    IndexNameResolver.Rollover.DAILY));
            indices.add(IndexNameResolver.resolve(IndexAuditTrailField.INDEX_NAME_PREFIX, now.plusMonths(5),
                    IndexNameResolver.Rollover.DAILY));
            indices.add(IndexNameResolver.resolve(IndexAuditTrailField.INDEX_NAME_PREFIX, now.plusMonths(6),
                    IndexNameResolver.Rollover.DAILY));

            for (String index : indices) {
                boolean matched = false;
                for (String match : matches) {
                    char c = match.charAt(0);
                    if (c == '-') {
                        if (Regex.simpleMatch(match.substring(1), index)) {
                            throw new IllegalArgumentException(errorMessage);
                        }
                    } else if (c == '+') {
                        if (Regex.simpleMatch(match.substring(1), index)) {
                            matched = true;
                            break;
                        }
                    } else {
                        if (Regex.simpleMatch(match, index)) {
                            matched = true;
                            break;
                        }
                    }
                }
                if (!matched) {
                    throw new IllegalArgumentException(errorMessage);
                }
            }

            logger.warn("the [action.auto_create_index] setting is configured to be restrictive [{}]. " +
                    " for the next 6 months audit indices are allowed to be created, but please make sure" +
                    " that any future history indices after 6 months with the pattern " +
                    "[.security_audit_log*] are allowed to be created", value);
        }
    }

    @Override
    public List<TransportInterceptor> getTransportInterceptors(NamedWriteableRegistry namedWriteableRegistry, ThreadContext threadContext) {
        if (transportClientMode || enabled == false) { // don't register anything if we are not enabled
            // interceptors are not installed if we are running on the transport client
            return Collections.emptyList();
        }
       return Collections.singletonList(new TransportInterceptor() {
            @Override
            public <T extends TransportRequest> TransportRequestHandler<T> interceptHandler(String action, String executor,
                                                                                            boolean forceExecution,
                                                                                            TransportRequestHandler<T> actualHandler) {
                assert securityInterceptor.get() != null;
                return securityInterceptor.get().interceptHandler(action, executor, forceExecution, actualHandler);
            }

            @Override
            public AsyncSender interceptSender(AsyncSender sender) {
                assert securityInterceptor.get() != null;
                return securityInterceptor.get().interceptSender(sender);
            }
        });
    }

    @Override
    public Map<String, Supplier<Transport>> getTransports(Settings settings, ThreadPool threadPool, BigArrays bigArrays,
                                                          PageCacheRecycler pageCacheRecycler,
                                                          CircuitBreakerService circuitBreakerService,
                                                          NamedWriteableRegistry namedWriteableRegistry,
                                                          NetworkService networkService) {
        if (transportClientMode || enabled == false) { // don't register anything if we are not enabled, or in transport client mode
            return Collections.emptyMap();
        }

        Map<String, Supplier<Transport>> transports = new HashMap<>();
        transports.put(SecurityField.NAME4, () -> new SecurityNetty4ServerTransport(settings, threadPool,
            networkService, bigArrays, namedWriteableRegistry, circuitBreakerService, ipFilter.get(), getSslService()));
        transports.put(SecurityField.NIO, () -> new SecurityNioTransport(settings, threadPool,
            networkService, bigArrays, pageCacheRecycler, namedWriteableRegistry, circuitBreakerService, ipFilter.get(), getSslService()));

        return Collections.unmodifiableMap(transports);
    }

    @Override
    public Map<String, Supplier<HttpServerTransport>> getHttpTransports(Settings settings, ThreadPool threadPool, BigArrays bigArrays,
                                                                        PageCacheRecycler pageCacheRecycler,
                                                                        CircuitBreakerService circuitBreakerService,
                                                                        NamedXContentRegistry xContentRegistry,
                                                                        NetworkService networkService,
                                                                        HttpServerTransport.Dispatcher dispatcher) {
        if (enabled == false) { // don't register anything if we are not enabled
            return Collections.emptyMap();
        }

        Map<String, Supplier<HttpServerTransport>> httpTransports = new HashMap<>();
        httpTransports.put(SecurityField.NAME4, () -> new SecurityNetty4HttpServerTransport(settings, networkService, bigArrays,
            ipFilter.get(), getSslService(), threadPool, xContentRegistry, dispatcher));
        httpTransports.put(SecurityField.NIO, () -> new SecurityNioHttpServerTransport(settings, networkService, bigArrays,
            pageCacheRecycler, threadPool, xContentRegistry, dispatcher, ipFilter.get(), getSslService()));

        return httpTransports;
    }

    @Override
    public UnaryOperator<RestHandler> getRestHandlerWrapper(ThreadContext threadContext) {
        if (enabled == false || transportClientMode) {
            return null;
        }
        final boolean ssl = HTTP_SSL_ENABLED.get(settings);
        final SSLConfiguration httpSSLConfig = getSslService().getHttpTransportSSLConfiguration();
        boolean extractClientCertificate = ssl && getSslService().isSSLClientAuthEnabled(httpSSLConfig);
        return handler -> new SecurityRestFilter(getLicenseState(), threadContext, authcService.get(), handler, extractClientCertificate);
    }

    @Override
    public List<ExecutorBuilder<?>> getExecutorBuilders(final Settings settings) {
        if (enabled && transportClientMode == false) {
            return Collections.singletonList(
                    new FixedExecutorBuilder(settings, TokenService.THREAD_POOL_NAME, 1, 1000, "xpack.security.authc.token.thread_pool"));
        }
        return Collections.emptyList();
    }

    @Override
    public UnaryOperator<Map<String, IndexTemplateMetaData>> getIndexTemplateMetaDataUpgrader() {
        return templates -> {
            templates.remove(SECURITY_TEMPLATE_NAME);
            final XContent xContent = XContentFactory.xContent(XContentType.JSON);
            final byte[] auditTemplate = TemplateUtils.loadTemplate("/" + IndexAuditTrail.INDEX_TEMPLATE_NAME + ".json",
                    Version.CURRENT.toString(), SecurityIndexManager.TEMPLATE_VERSION_PATTERN).getBytes(StandardCharsets.UTF_8);

            try (XContentParser parser = xContent
                    .createParser(NamedXContentRegistry.EMPTY, LoggingDeprecationHandler.INSTANCE, auditTemplate)) {
                IndexTemplateMetaData auditMetadata = new IndexTemplateMetaData.Builder(
                        IndexTemplateMetaData.Builder.fromXContent(parser, IndexAuditTrail.INDEX_TEMPLATE_NAME))
                        .settings(IndexAuditTrail.customAuditIndexSettings(settings, logger))
                        .build();
                templates.put(IndexAuditTrail.INDEX_TEMPLATE_NAME, auditMetadata);
            } catch (IOException e) {
                // TODO: should we handle this with a thrown exception?
                logger.error("Error loading template [{}] as part of metadata upgrading", IndexAuditTrail.INDEX_TEMPLATE_NAME);
            }

            return templates;
        };
    }

    @Override
    public Function<String, Predicate<String>> getFieldFilter() {
        if (enabled) {
            return index -> {
                if (getLicenseState().isSecurityEnabled() == false || getLicenseState().isDocumentAndFieldLevelSecurityAllowed() == false) {
                    return MapperPlugin.NOOP_FIELD_PREDICATE;
                }
                IndicesAccessControl indicesAccessControl = threadContext.get().getTransient(
                        AuthorizationServiceField.INDICES_PERMISSIONS_KEY);
                IndicesAccessControl.IndexAccessControl indexPermissions = indicesAccessControl.getIndexPermissions(index);
                if (indexPermissions == null) {
                    return MapperPlugin.NOOP_FIELD_PREDICATE;
                }
                if (indexPermissions.isGranted() == false) {
                    throw new IllegalStateException("unexpected call to getFieldFilter for index [" + index + "] which is not granted");
                }
                FieldPermissions fieldPermissions = indexPermissions.getFieldPermissions();
                if (fieldPermissions == null) {
                    return MapperPlugin.NOOP_FIELD_PREDICATE;
                }
                return fieldPermissions::grantsAccessTo;
            };
        }
        return MapperPlugin.super.getFieldFilter();
    }

    @Override
    public BiConsumer<DiscoveryNode, ClusterState> getJoinValidator() {
        if (enabled) {
            return new ValidateTLSOnJoin(XPackSettings.TRANSPORT_SSL_ENABLED.get(settings),
                    DiscoveryModule.DISCOVERY_TYPE_SETTING.get(settings))
                .andThen(new ValidateUpgradedSecurityIndex())
                .andThen(new ValidateLicenseCanBeDeserialized())
                .andThen(new ValidateLicenseForFIPS(XPackSettings.FIPS_MODE_ENABLED.get(settings)));
        }
        return null;
    }

    static final class ValidateTLSOnJoin implements BiConsumer<DiscoveryNode, ClusterState> {
        private final boolean isTLSEnabled;
        private final String discoveryType;

        ValidateTLSOnJoin(boolean isTLSEnabled, String discoveryType) {
            this.isTLSEnabled = isTLSEnabled;
            this.discoveryType = discoveryType;
        }

        @Override
        public void accept(DiscoveryNode node, ClusterState state) {
            License license = LicenseService.getLicense(state.metaData());
            if (license != null && license.isProductionLicense() &&
                    isTLSEnabled == false && "single-node".equals(discoveryType) == false) {
                throw new IllegalStateException("TLS setup is required for license type [" + license.operationMode().name() + "]");
            }
        }
    }

    static final class ValidateUpgradedSecurityIndex implements BiConsumer<DiscoveryNode, ClusterState> {
        @Override
        public void accept(DiscoveryNode node, ClusterState state) {
            if (state.getNodes().getMinNodeVersion().before(Version.V_7_0_0_alpha1)) {
                IndexMetaData indexMetaData = state.getMetaData().getIndices().get(SECURITY_INDEX_NAME);
                if (indexMetaData != null && INDEX_FORMAT_SETTING.get(indexMetaData.getSettings()) < INTERNAL_INDEX_FORMAT) {
                    throw new IllegalStateException("Security index is not on the current version [" + INTERNAL_INDEX_FORMAT + "] - " +
                        "The Upgrade API must be run for 7.x nodes to join the cluster");
                }
            }
        }
    }

    static final class ValidateLicenseCanBeDeserialized implements BiConsumer<DiscoveryNode, ClusterState> {
        @Override
        public void accept(DiscoveryNode node, ClusterState state) {
            License license = LicenseService.getLicense(state.metaData());
            if (license != null && license.version() >= License.VERSION_CRYPTO_ALGORITHMS && node.getVersion().before(Version.V_6_4_0)) {
                throw new IllegalStateException("node " + node + " is on version [" + node.getVersion() +
                    "] that cannot deserialize the license format [" + license.version() + "], upgrade node to at least 6.4.0");
            }
        }
    }

    static final class ValidateLicenseForFIPS implements BiConsumer<DiscoveryNode, ClusterState> {
        private final boolean inFipsMode;

        ValidateLicenseForFIPS(boolean inFipsMode) {
            this.inFipsMode = inFipsMode;
        }

        @Override
        public void accept(DiscoveryNode node, ClusterState state) {
            if (inFipsMode) {
                License license = LicenseService.getLicense(state.metaData());
                if (license != null &&
                    FIPS140LicenseBootstrapCheck.ALLOWED_LICENSE_OPERATION_MODES.contains(license.operationMode()) == false) {
                    throw new IllegalStateException("FIPS mode cannot be used with a [" + license.operationMode() +
                        "] license. It is only allowed with a Platinum or Trial license.");

                }
            }
        }
    }

    @Override
    public void reloadSPI(ClassLoader loader) {
        securityExtensions.addAll(SecurityExtension.loadExtensions(loader));
    }
}<|MERGE_RESOLUTION|>--- conflicted
+++ resolved
@@ -300,15 +300,9 @@
                 new PkiRealmBootstrapCheck(getSslService()),
                 new TLSLicenseBootstrapCheck(),
                 new FIPS140SecureSettingsBootstrapCheck(settings, env),
-<<<<<<< HEAD
                 new FIPS140JKSKeystoreBootstrapCheck(),
                 new FIPS140PasswordHashingAlgorithmBootstrapCheck(),
                 new FIPS140LicenseBootstrapCheck()));
-=======
-                new FIPS140JKSKeystoreBootstrapCheck(settings),
-                new FIPS140PasswordHashingAlgorithmBootstrapCheck(settings),
-                new FIPS140LicenseBootstrapCheck(XPackSettings.FIPS_MODE_ENABLED.get(settings))));
->>>>>>> e3aa68b0
             checks.addAll(InternalRealms.getBootstrapChecks(settings, env));
             this.bootstrapChecks = Collections.unmodifiableList(checks);
             Automatons.updateMaxDeterminizedStates(settings);

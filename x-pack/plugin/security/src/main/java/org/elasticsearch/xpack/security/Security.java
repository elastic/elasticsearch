--- conflicted
+++ resolved
@@ -1230,6 +1230,7 @@
             new ActionHandler<>(GetServiceAccountAction.INSTANCE, TransportGetServiceAccountAction.class),
             new ActionHandler<>(KibanaEnrollmentAction.INSTANCE, TransportKibanaEnrollmentAction.class),
             new ActionHandler<>(NodeEnrollmentAction.INSTANCE, TransportNodeEnrollmentAction.class),
+            new ActionHandler<>(ProfileHasPrivilegesAction.INSTANCE, TransportProfileHasPrivilegesAction.class),
             new ActionHandler<>(GetProfileAction.INSTANCE, TransportGetProfileAction.class),
             new ActionHandler<>(ActivateProfileAction.INSTANCE, TransportActivateProfileAction.class),
             new ActionHandler<>(UpdateProfileDataAction.INSTANCE, TransportUpdateProfileDataAction.class),
@@ -1238,25 +1239,6 @@
             usageAction,
             infoAction
         );
-<<<<<<< HEAD
-=======
-
-        if (XPackSettings.USER_PROFILE_FEATURE_FLAG_ENABLED) {
-            return Stream.concat(
-                actionHandlers.stream(),
-                Stream.of(
-                    new ActionHandler<>(ProfileHasPrivilegesAction.INSTANCE, TransportProfileHasPrivilegesAction.class),
-                    new ActionHandler<>(GetProfileAction.INSTANCE, TransportGetProfileAction.class),
-                    new ActionHandler<>(ActivateProfileAction.INSTANCE, TransportActivateProfileAction.class),
-                    new ActionHandler<>(UpdateProfileDataAction.INSTANCE, TransportUpdateProfileDataAction.class),
-                    new ActionHandler<>(SuggestProfilesAction.INSTANCE, TransportSuggestProfilesAction.class),
-                    new ActionHandler<>(SetProfileEnabledAction.INSTANCE, TransportSetProfileEnabledAction.class)
-                )
-            ).toList();
-        } else {
-            return actionHandlers;
-        }
->>>>>>> f4b720e1
     }
 
     @Override
@@ -1328,6 +1310,7 @@
             new RestGetServiceAccountAction(settings, getLicenseState()),
             new RestKibanaEnrollAction(settings, getLicenseState()),
             new RestNodeEnrollmentAction(settings, getLicenseState()),
+            new RestProfileHasPrivilegesAction(settings, securityContext.get(), getLicenseState()),
             new RestGetProfileAction(settings, getLicenseState()),
             new RestActivateProfileAction(settings, getLicenseState()),
             new RestUpdateProfileDataAction(settings, getLicenseState()),
@@ -1335,26 +1318,6 @@
             new RestEnableProfileAction(settings, getLicenseState()),
             new RestDisableProfileAction(settings, getLicenseState())
         );
-<<<<<<< HEAD
-=======
-
-        if (XPackSettings.USER_PROFILE_FEATURE_FLAG_ENABLED) {
-            return Stream.concat(
-                restHandlers.stream(),
-                Stream.of(
-                    new RestProfileHasPrivilegesAction(settings, securityContext.get(), getLicenseState()),
-                    new RestGetProfileAction(settings, getLicenseState()),
-                    new RestActivateProfileAction(settings, getLicenseState()),
-                    new RestUpdateProfileDataAction(settings, getLicenseState()),
-                    new RestSuggestProfilesAction(settings, getLicenseState()),
-                    new RestEnableProfileAction(settings, getLicenseState()),
-                    new RestDisableProfileAction(settings, getLicenseState())
-                )
-            ).toList();
-        } else {
-            return restHandlers;
-        }
->>>>>>> f4b720e1
     }
 
     @Override

--- conflicted
+++ resolved
@@ -21,10 +21,6 @@
 
     @Override
     public Set<NodeFeature> getFeatures() {
-<<<<<<< HEAD
-        return Set.of(QUERYABLE_BUILT_IN_ROLES_FEATURE, CERTIFICATE_IDENTITY_FIELD_FEATURE);
-=======
-        return Set.of(QUERYABLE_BUILT_IN_ROLES_FEATURE, SECURITY_STATS_ENDPOINT);
->>>>>>> 43f7c0dc
+        return Set.of(QUERYABLE_BUILT_IN_ROLES_FEATURE, CERTIFICATE_IDENTITY_FIELD_FEATURE, SECURITY_STATS_ENDPOINT);
     }
 }
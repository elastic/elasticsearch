/*
 * Copyright Elasticsearch B.V. and/or licensed to Elasticsearch B.V. under one
 * or more contributor license agreements. Licensed under the Elastic License
 * 2.0; you may not use this file except in compliance with the Elastic License
 * 2.0.
 */

package org.elasticsearch.xpack.security.authc;

import org.apache.logging.log4j.LogManager;
import org.apache.logging.log4j.Logger;
import org.elasticsearch.ElasticsearchException;
import org.elasticsearch.ElasticsearchSecurityException;
import org.elasticsearch.ExceptionsHelper;
import org.elasticsearch.ResourceNotFoundException;
import org.elasticsearch.Version;
import org.elasticsearch.action.ActionListener;
import org.elasticsearch.action.ActionRunnable;
import org.elasticsearch.action.DocWriteRequest;
import org.elasticsearch.action.DocWriteResponse;
import org.elasticsearch.action.bulk.BulkAction;
import org.elasticsearch.action.bulk.BulkItemResponse;
import org.elasticsearch.action.bulk.BulkRequest;
import org.elasticsearch.action.bulk.BulkRequestBuilder;
import org.elasticsearch.action.bulk.BulkResponse;
import org.elasticsearch.action.bulk.TransportSingleItemBulkWriteAction;
import org.elasticsearch.action.get.GetRequest;
import org.elasticsearch.action.get.GetResponse;
import org.elasticsearch.action.index.IndexRequest;
import org.elasticsearch.action.index.IndexResponse;
import org.elasticsearch.action.search.SearchAction;
import org.elasticsearch.action.search.SearchRequest;
import org.elasticsearch.action.support.ContextPreservingActionListener;
import org.elasticsearch.action.support.WriteRequest.RefreshPolicy;
import org.elasticsearch.action.update.UpdateRequest;
import org.elasticsearch.action.update.UpdateResponse;
import org.elasticsearch.client.internal.Client;
import org.elasticsearch.cluster.service.ClusterService;
import org.elasticsearch.common.Strings;
import org.elasticsearch.common.UUIDs;
import org.elasticsearch.common.bytes.BytesArray;
import org.elasticsearch.common.bytes.BytesReference;
import org.elasticsearch.common.cache.Cache;
import org.elasticsearch.common.cache.CacheBuilder;
import org.elasticsearch.common.cache.RemovalListener;
import org.elasticsearch.common.cache.RemovalNotification.RemovalReason;
import org.elasticsearch.common.hash.MessageDigests;
import org.elasticsearch.common.logging.DeprecationCategory;
import org.elasticsearch.common.logging.DeprecationLogger;
import org.elasticsearch.common.settings.SecureString;
import org.elasticsearch.common.settings.Setting;
import org.elasticsearch.common.settings.Setting.Property;
import org.elasticsearch.common.settings.Settings;
import org.elasticsearch.common.util.concurrent.EsRejectedExecutionException;
import org.elasticsearch.common.util.concurrent.FutureUtils;
import org.elasticsearch.common.util.concurrent.ListenableFuture;
import org.elasticsearch.common.util.concurrent.ThreadContext;
import org.elasticsearch.common.xcontent.LoggingDeprecationHandler;
import org.elasticsearch.common.xcontent.ObjectParserHelper;
import org.elasticsearch.common.xcontent.XContentHelper;
import org.elasticsearch.core.CharArrays;
import org.elasticsearch.core.Nullable;
import org.elasticsearch.core.TimeValue;
import org.elasticsearch.core.Tuple;
import org.elasticsearch.index.query.BoolQueryBuilder;
import org.elasticsearch.index.query.QueryBuilder;
import org.elasticsearch.index.query.QueryBuilders;
import org.elasticsearch.search.SearchHit;
import org.elasticsearch.threadpool.ThreadPool;
import org.elasticsearch.xcontent.DeprecationHandler;
import org.elasticsearch.xcontent.InstantiatingObjectParser;
import org.elasticsearch.xcontent.NamedXContentRegistry;
import org.elasticsearch.xcontent.ParseField;
import org.elasticsearch.xcontent.XContentBuilder;
import org.elasticsearch.xcontent.XContentFactory;
import org.elasticsearch.xcontent.XContentLocation;
import org.elasticsearch.xcontent.XContentParser;
import org.elasticsearch.xcontent.XContentParserConfiguration;
import org.elasticsearch.xcontent.XContentType;
import org.elasticsearch.xpack.core.XPackSettings;
import org.elasticsearch.xpack.core.security.ScrollHelper;
import org.elasticsearch.xpack.core.security.action.ClearSecurityCacheAction;
import org.elasticsearch.xpack.core.security.action.ClearSecurityCacheRequest;
import org.elasticsearch.xpack.core.security.action.ClearSecurityCacheResponse;
import org.elasticsearch.xpack.core.security.action.apikey.ApiKey;
import org.elasticsearch.xpack.core.security.action.apikey.CreateApiKeyRequest;
import org.elasticsearch.xpack.core.security.action.apikey.CreateApiKeyResponse;
import org.elasticsearch.xpack.core.security.action.apikey.GetApiKeyResponse;
import org.elasticsearch.xpack.core.security.action.apikey.InvalidateApiKeyResponse;
import org.elasticsearch.xpack.core.security.action.apikey.QueryApiKeyResponse;
import org.elasticsearch.xpack.core.security.action.apikey.UpdateApiKeyRequest;
import org.elasticsearch.xpack.core.security.action.apikey.UpdateApiKeyResponse;
import org.elasticsearch.xpack.core.security.authc.Authentication;
import org.elasticsearch.xpack.core.security.authc.AuthenticationField;
import org.elasticsearch.xpack.core.security.authc.AuthenticationResult;
import org.elasticsearch.xpack.core.security.authc.AuthenticationToken;
import org.elasticsearch.xpack.core.security.authc.RealmDomain;
import org.elasticsearch.xpack.core.security.authc.support.Hasher;
import org.elasticsearch.xpack.core.security.authz.RoleDescriptor;
import org.elasticsearch.xpack.core.security.authz.store.ReservedRolesStore;
import org.elasticsearch.xpack.core.security.authz.store.RoleReference;
import org.elasticsearch.xpack.core.security.support.MetadataUtils;
import org.elasticsearch.xpack.core.security.user.User;
import org.elasticsearch.xpack.security.support.CacheInvalidatorRegistry;
import org.elasticsearch.xpack.security.support.FeatureNotEnabledException;
import org.elasticsearch.xpack.security.support.FeatureNotEnabledException.Feature;
import org.elasticsearch.xpack.security.support.LockingAtomicCounter;
import org.elasticsearch.xpack.security.support.SecurityIndexManager;

import java.io.Closeable;
import java.io.IOException;
import java.io.UncheckedIOException;
import java.security.MessageDigest;
import java.time.Clock;
import java.time.Instant;
import java.util.ArrayList;
import java.util.Arrays;
import java.util.Base64;
import java.util.Collection;
import java.util.Collections;
import java.util.HashMap;
import java.util.List;
import java.util.Map;
import java.util.Objects;
import java.util.Set;
import java.util.concurrent.ExecutionException;
import java.util.concurrent.TimeUnit;
import java.util.concurrent.atomic.AtomicBoolean;
import java.util.concurrent.atomic.AtomicLong;
import java.util.concurrent.atomic.LongAdder;
import java.util.function.Consumer;
import java.util.function.Function;
import java.util.function.Supplier;
import java.util.stream.Collectors;

import static org.elasticsearch.action.bulk.TransportSingleItemBulkWriteAction.toSingleItemBulkRequest;
import static org.elasticsearch.core.Strings.format;
import static org.elasticsearch.search.SearchService.DEFAULT_KEEPALIVE_SETTING;
import static org.elasticsearch.xcontent.ConstructingObjectParser.constructorArg;
import static org.elasticsearch.xcontent.ConstructingObjectParser.optionalConstructorArg;
import static org.elasticsearch.xpack.core.ClientHelper.SECURITY_ORIGIN;
import static org.elasticsearch.xpack.core.ClientHelper.executeAsyncWithOrigin;
import static org.elasticsearch.xpack.security.Security.SECURITY_CRYPTO_THREAD_POOL_NAME;
import static org.elasticsearch.xpack.security.support.SecuritySystemIndices.SECURITY_MAIN_ALIAS;

public class ApiKeyService {

    private static final Logger logger = LogManager.getLogger(ApiKeyService.class);
    private static final DeprecationLogger deprecationLogger = DeprecationLogger.getLogger(ApiKeyService.class);

    public static final Setting<String> PASSWORD_HASHING_ALGORITHM = XPackSettings.defaultStoredHashAlgorithmSetting(
        "xpack.security.authc.api_key.hashing.algorithm",
        (s) -> Hasher.PBKDF2.name()
    );
    public static final Setting<TimeValue> DELETE_TIMEOUT = Setting.timeSetting(
        "xpack.security.authc.api_key.delete.timeout",
        TimeValue.MINUS_ONE,
        Property.NodeScope
    );
    public static final Setting<TimeValue> DELETE_INTERVAL = Setting.timeSetting(
        "xpack.security.authc.api_key.delete.interval",
        TimeValue.timeValueHours(24L),
        Property.NodeScope
    );
    public static final Setting<String> CACHE_HASH_ALGO_SETTING = Setting.simpleString(
        "xpack.security.authc.api_key.cache.hash_algo",
        "ssha256",
        Setting.Property.NodeScope
    );
    public static final Setting<TimeValue> CACHE_TTL_SETTING = Setting.timeSetting(
        "xpack.security.authc.api_key.cache.ttl",
        TimeValue.timeValueHours(24L),
        Property.NodeScope
    );
    public static final Setting<Integer> CACHE_MAX_KEYS_SETTING = Setting.intSetting(
        "xpack.security.authc.api_key.cache.max_keys",
        25000,
        Property.NodeScope
    );
    public static final Setting<TimeValue> DOC_CACHE_TTL_SETTING = Setting.timeSetting(
        "xpack.security.authc.api_key.doc_cache.ttl",
        TimeValue.timeValueMinutes(5),
        TimeValue.timeValueMinutes(0),
        TimeValue.timeValueMinutes(15),
        Property.NodeScope
    );

    private final Clock clock;
    private final Client client;
    private final SecurityIndexManager securityIndex;
    private final ClusterService clusterService;
    private final Hasher hasher;
    private final boolean enabled;
    private final Settings settings;
    private final ExpiredApiKeysRemover expiredApiKeysRemover;
    private final TimeValue deleteInterval;
    private final Cache<String, ListenableFuture<CachedApiKeyHashResult>> apiKeyAuthCache;
    private final Hasher cacheHasher;
    private final ThreadPool threadPool;
    private final ApiKeyDocCache apiKeyDocCache;

    private volatile long lastExpirationRunMs;

    private static final long EVICTION_MONITOR_INTERVAL_SECONDS = 300L; // 5 minutes
    private static final long EVICTION_MONITOR_INTERVAL_NANOS = EVICTION_MONITOR_INTERVAL_SECONDS * 1_000_000_000L;
    private static final long EVICTION_WARNING_THRESHOLD = 15L * EVICTION_MONITOR_INTERVAL_SECONDS; // 15 eviction per sec = 4500 in 5 min
    private final AtomicLong lastEvictionCheckedAt = new AtomicLong(0);
    private final LongAdder evictionCounter = new LongAdder();

    public ApiKeyService(
        Settings settings,
        Clock clock,
        Client client,
        SecurityIndexManager securityIndex,
        ClusterService clusterService,
        CacheInvalidatorRegistry cacheInvalidatorRegistry,
        ThreadPool threadPool
    ) {
        this.clock = clock;
        this.client = client;
        this.securityIndex = securityIndex;
        this.clusterService = clusterService;
        this.enabled = XPackSettings.API_KEY_SERVICE_ENABLED_SETTING.get(settings);
        this.hasher = Hasher.resolve(PASSWORD_HASHING_ALGORITHM.get(settings));
        this.settings = settings;
        this.deleteInterval = DELETE_INTERVAL.get(settings);
        this.expiredApiKeysRemover = new ExpiredApiKeysRemover(settings, client);
        this.threadPool = threadPool;
        this.cacheHasher = Hasher.resolve(CACHE_HASH_ALGO_SETTING.get(settings));
        final TimeValue ttl = CACHE_TTL_SETTING.get(settings);
        final int maximumWeight = CACHE_MAX_KEYS_SETTING.get(settings);
        if (ttl.getNanos() > 0) {
            this.apiKeyAuthCache = CacheBuilder.<String, ListenableFuture<CachedApiKeyHashResult>>builder()
                .setExpireAfterAccess(ttl)
                .setMaximumWeight(maximumWeight)
                .removalListener(getAuthCacheRemovalListener(maximumWeight))
                .build();
            final TimeValue doc_ttl = DOC_CACHE_TTL_SETTING.get(settings);
            this.apiKeyDocCache = doc_ttl.getNanos() == 0 ? null : new ApiKeyDocCache(doc_ttl, maximumWeight);
            cacheInvalidatorRegistry.registerCacheInvalidator("api_key", new CacheInvalidatorRegistry.CacheInvalidator() {
                @Override
                public void invalidate(Collection<String> keys) {
                    if (apiKeyDocCache != null) {
                        apiKeyDocCache.invalidate(keys);
                    }
                    keys.forEach(apiKeyAuthCache::invalidate);
                }

                @Override
                public void invalidateAll() {
                    if (apiKeyDocCache != null) {
                        apiKeyDocCache.invalidateAll();
                    }
                    apiKeyAuthCache.invalidateAll();
                }
            });
            cacheInvalidatorRegistry.registerCacheInvalidator("api_key_doc", new CacheInvalidatorRegistry.CacheInvalidator() {
                @Override
                public void invalidate(Collection<String> keys) {
                    if (apiKeyDocCache != null) {
                        apiKeyDocCache.invalidate(keys);
                    }
                }

                @Override
                public void invalidateAll() {
                    if (apiKeyDocCache != null) {
                        apiKeyDocCache.invalidateAll();
                    }
                }
            });
        } else {
            this.apiKeyAuthCache = null;
            this.apiKeyDocCache = null;
        }
    }

    /**
     * Asynchronously creates a new API key based off of the request and authentication
     * @param authentication the authentication that this api key should be based off of
     * @param request the request to create the api key included any permission restrictions
     * @param userRoles the user's actual roles that we always enforce
     * @param listener the listener that will be used to notify of completion
     */
    public void createApiKey(
        Authentication authentication,
        CreateApiKeyRequest request,
        Set<RoleDescriptor> userRoles,
        ActionListener<CreateApiKeyResponse> listener
    ) {
        ensureEnabled();
        if (authentication == null) {
            listener.onFailure(new IllegalArgumentException("authentication must be provided"));
        } else {
            createApiKeyAndIndexIt(authentication, request, userRoles, listener);
        }
    }

    private void createApiKeyAndIndexIt(
        Authentication authentication,
        CreateApiKeyRequest request,
        Set<RoleDescriptor> roleDescriptorSet,
        ActionListener<CreateApiKeyResponse> listener
    ) {
        final Instant created = clock.instant();
        final Instant expiration = getApiKeyExpiration(created, request);
        final SecureString apiKey = UUIDs.randomBase64UUIDSecureString();
        final Version version = clusterService.state().nodes().getMinNodeVersion();

        computeHashForApiKey(apiKey, listener.delegateFailure((l, apiKeyHashChars) -> {
            try (
                XContentBuilder builder = newDocument(
                    apiKeyHashChars,
                    request.getName(),
                    authentication,
                    roleDescriptorSet,
                    created,
                    expiration,
                    request.getRoleDescriptors(),
                    version,
                    request.getMetadata()
                )
            ) {

                final IndexRequest indexRequest = client.prepareIndex(SECURITY_MAIN_ALIAS)
                    .setSource(builder)
                    .setId(request.getId())
                    .setRefreshPolicy(request.getRefreshPolicy())
                    .request();
                final BulkRequest bulkRequest = toSingleItemBulkRequest(indexRequest);

                securityIndex.prepareIndexIfNeededThenExecute(
                    listener::onFailure,
                    () -> executeAsyncWithOrigin(
                        client,
                        SECURITY_ORIGIN,
                        BulkAction.INSTANCE,
                        bulkRequest,
                        TransportSingleItemBulkWriteAction.<IndexResponse>wrapBulkResponse(ActionListener.wrap(indexResponse -> {
                            assert request.getId().equals(indexResponse.getId());
                            final ListenableFuture<CachedApiKeyHashResult> listenableFuture = new ListenableFuture<>();
                            listenableFuture.onResponse(new CachedApiKeyHashResult(true, apiKey));
                            apiKeyAuthCache.put(request.getId(), listenableFuture);
                            listener.onResponse(new CreateApiKeyResponse(request.getName(), request.getId(), apiKey, expiration));
                        }, listener::onFailure))
                    )
                );
            } catch (IOException e) {
                listener.onFailure(e);
            } finally {
                Arrays.fill(apiKeyHashChars, (char) 0);
            }
        }));
    }

    public void updateApiKey(
        final Authentication authentication,
        final UpdateApiKeyRequest request,
        final Set<RoleDescriptor> userRoles,
        final ActionListener<UpdateApiKeyResponse> listener
    ) {
        ensureEnabled();

        if (authentication == null) {
            listener.onFailure(new IllegalArgumentException("authentication must be provided"));
            return;
        } else if (authentication.isApiKey()) {
            listener.onFailure(
                new IllegalArgumentException("authentication via API key not supported: only the owner user can update an API key")
            );
            return;
        }

        logger.debug("Updating API key [{}]", request.getId());

        findVersionedApiKeyDocsForSubject(authentication, new String[] { request.getId() }, ActionListener.wrap((versionedDocs) -> {
            final var apiKeyId = request.getId();

            if (versionedDocs.isEmpty()) {
                throw new ResourceNotFoundException("no API key owned by requesting user found for ID [" + apiKeyId + "]");
            }

<<<<<<< HEAD
            final VersionedApiKeyDocWithSource versionedDoc = singleDoc(apiKeyId, versionedDocs);

            validateCurrentApiKeyDocForUpdate(apiKeyId, authentication, versionedDoc.doc());

            doUpdateApiKey(authentication, request, userRoles, versionedDoc, listener);
=======
            final VersionedApiKeyDoc versionedDoc = singleDoc(apiKeyId, versionedDocs);

            validateCurrentApiKeyDocForUpdate(apiKeyId, authentication, versionedDoc.doc());

            executeBulkRequest(
                buildBulkRequestForUpdate(versionedDoc, authentication, request, userRoles),
                ActionListener.wrap(bulkResponse -> translateResponseAndClearCache(apiKeyId, bulkResponse, listener), listener::onFailure)
            );
>>>>>>> 12bf4510
        }, listener::onFailure));
    }

    // package-private for testing
    void validateCurrentApiKeyDocForUpdate(String apiKeyId, Authentication authentication, ApiKeyDoc apiKeyDoc) {
        assert authentication.getEffectiveSubject().getUser().principal().equals(apiKeyDoc.creator.get("principal"));

        if (apiKeyDoc.invalidated) {
            throw new IllegalArgumentException("cannot update invalidated API key [" + apiKeyId + "]");
        }

        boolean expired = apiKeyDoc.expirationTime != -1 && clock.instant().isAfter(Instant.ofEpochMilli(apiKeyDoc.expirationTime));
        if (expired) {
            throw new IllegalArgumentException("cannot update expired API key [" + apiKeyId + "]");
        }

        if (Strings.isNullOrEmpty(apiKeyDoc.name)) {
            throw new IllegalArgumentException("cannot update legacy API key [" + apiKeyId + "] without name");
        }
    }

    /**
     * package-private for testing
     */
    static XContentBuilder newDocument(
        char[] apiKeyHashChars,
        String name,
        Authentication authentication,
        Set<RoleDescriptor> userRoles,
        Instant created,
        Instant expiration,
        List<RoleDescriptor> keyRoles,
        Version version,
        @Nullable Map<String, Object> metadata
    ) throws IOException {
        final XContentBuilder builder = XContentFactory.jsonBuilder();
        builder.startObject()
            .field("doc_type", "api_key")
            .field("creation_time", created.toEpochMilli())
            .field("expiration_time", expiration == null ? null : expiration.toEpochMilli())
            .field("api_key_invalidated", false);

        addApiKeyHash(builder, apiKeyHashChars);
        addRoleDescriptors(builder, keyRoles);
        addLimitedByRoleDescriptors(builder, userRoles);

        builder.field("name", name).field("version", version.id).field("metadata_flattened", metadata);
        addCreator(builder, authentication);

        return builder.endObject();
    }

    static XContentBuilder buildUpdatedDocument(
        final ApiKeyDoc currentApiKeyDoc,
        final Authentication authentication,
        final Set<RoleDescriptor> userRoles,
        final List<RoleDescriptor> keyRoles,
        final Version version,
        final Map<String, Object> metadata
    ) throws IOException {
        final XContentBuilder builder = XContentFactory.jsonBuilder();
        builder.startObject()
            .field("doc_type", "api_key")
            .field("creation_time", currentApiKeyDoc.creationTime)
            .field("expiration_time", currentApiKeyDoc.expirationTime == -1 ? null : currentApiKeyDoc.expirationTime)
            .field("api_key_invalidated", false);

        addApiKeyHash(builder, currentApiKeyDoc.hash.toCharArray());

        if (keyRoles != null) {
            logger.trace(() -> format("Building API key doc with updated role descriptors [{}]", keyRoles));
            addRoleDescriptors(builder, keyRoles);
        } else {
            assert currentApiKeyDoc.roleDescriptorsBytes != null;
            builder.rawField("role_descriptors", currentApiKeyDoc.roleDescriptorsBytes.streamInput(), XContentType.JSON);
        }

        addLimitedByRoleDescriptors(builder, userRoles);

        builder.field("name", currentApiKeyDoc.name).field("version", version.id);

        assert currentApiKeyDoc.metadataFlattened == null
            || MetadataUtils.containsReservedMetadata(
                XContentHelper.convertToMap(currentApiKeyDoc.metadataFlattened, false, XContentType.JSON).v2()
            ) == false : "API key doc to be updated contains reserved metadata";
        if (metadata != null) {
            logger.trace(() -> format("Building API key doc with updated metadata [{}]", metadata));
            builder.field("metadata_flattened", metadata);
        } else {
            builder.rawField(
                "metadata_flattened",
                currentApiKeyDoc.metadataFlattened == null
                    ? ApiKeyDoc.NULL_BYTES.streamInput()
                    : currentApiKeyDoc.metadataFlattened.streamInput(),
                XContentType.JSON
            );
        }

        addCreator(builder, authentication);

        return builder.endObject();
    }

    void tryAuthenticate(ThreadContext ctx, ApiKeyCredentials credentials, ActionListener<AuthenticationResult<User>> listener) {
        if (false == isEnabled()) {
            listener.onResponse(AuthenticationResult.notHandled());
        }
        assert credentials != null : "api key credentials must not be null";
        loadApiKeyAndValidateCredentials(ctx, credentials, ActionListener.wrap(response -> {
            credentials.close();
            listener.onResponse(response);
        }, e -> {
            credentials.close();
            listener.onFailure(e);
        }));
    }

    void loadApiKeyAndValidateCredentials(
        ThreadContext ctx,
        ApiKeyCredentials credentials,
        ActionListener<AuthenticationResult<User>> listener
    ) {
        final String docId = credentials.getId();

        Consumer<ApiKeyDoc> validator = apiKeyDoc -> validateApiKeyCredentials(
            docId,
            apiKeyDoc,
            credentials,
            clock,
            listener.delegateResponse((l, e) -> {
                if (ExceptionsHelper.unwrapCause(e) instanceof EsRejectedExecutionException) {
                    l.onResponse(AuthenticationResult.terminate("server is too busy to respond", e));
                } else {
                    l.onFailure(e);
                }
            })
        );

        final long invalidationCount;
        if (apiKeyDocCache != null) {
            ApiKeyDoc existing = apiKeyDocCache.get(docId);
            if (existing != null) {
                validator.accept(existing);
                return;
            }
            // API key doc not found in cache, take a record of the current invalidation count to prepare for caching
            invalidationCount = apiKeyDocCache.getInvalidationCount();
        } else {
            invalidationCount = -1;
        }

        final GetRequest getRequest = client.prepareGet(SECURITY_MAIN_ALIAS, docId).setFetchSource(true).request();
        executeAsyncWithOrigin(ctx, SECURITY_ORIGIN, getRequest, ActionListener.<GetResponse>wrap(response -> {
            if (response.isExists()) {
                final ApiKeyDoc apiKeyDoc;
                try (
                    XContentParser parser = XContentHelper.createParser(
                        NamedXContentRegistry.EMPTY,
                        LoggingDeprecationHandler.INSTANCE,
                        response.getSourceAsBytesRef(),
                        XContentType.JSON
                    )
                ) {
                    apiKeyDoc = ApiKeyDoc.fromXContent(parser);
                }
                if (invalidationCount != -1) {
                    apiKeyDocCache.putIfNoInvalidationSince(docId, apiKeyDoc, invalidationCount);
                }
                validator.accept(apiKeyDoc);
            } else {
                if (apiKeyAuthCache != null) {
                    apiKeyAuthCache.invalidate(docId);
                }
                listener.onResponse(AuthenticationResult.unsuccessful("unable to find apikey with id " + credentials.getId(), null));
            }
        }, e -> {
            if (ExceptionsHelper.unwrapCause(e) instanceof EsRejectedExecutionException) {
                listener.onResponse(AuthenticationResult.terminate("server is too busy to respond", e));
            } else {
                listener.onResponse(
                    AuthenticationResult.unsuccessful("apikey authentication for id " + credentials.getId() + " encountered a failure", e)
                );
            }
        }), client::get);
    }

    public List<RoleDescriptor> parseRoleDescriptors(
        final String apiKeyId,
        final Map<String, Object> roleDescriptorsMap,
        RoleReference.ApiKeyRoleType roleType
    ) {
        if (roleDescriptorsMap == null) {
            return null;
        }
        final List<RoleDescriptor> roleDescriptors = roleDescriptorsMap.entrySet().stream().map(entry -> {
            final String name = entry.getKey();
            @SuppressWarnings("unchecked")
            final Map<String, Object> rdMap = (Map<String, Object>) entry.getValue();
            try (XContentBuilder builder = XContentBuilder.builder(XContentType.JSON.xContent())) {
                builder.map(rdMap);
                try (
                    XContentParser parser = XContentType.JSON.xContent()
                        .createParser(
                            NamedXContentRegistry.EMPTY,
                            new ApiKeyLoggingDeprecationHandler(deprecationLogger, apiKeyId),
                            BytesReference.bytes(builder).streamInput()
                        )
                ) {
                    return RoleDescriptor.parse(name, parser, false);
                }
            } catch (IOException e) {
                throw new UncheckedIOException(e);
            }
        }).toList();
        return roleType == RoleReference.ApiKeyRoleType.LIMITED_BY
            ? maybeReplaceSuperuserRoleDescriptor(apiKeyId, roleDescriptors)
            : roleDescriptors;
    }

    public List<RoleDescriptor> parseRoleDescriptorsBytes(
        final String apiKeyId,
        BytesReference bytesReference,
        RoleReference.ApiKeyRoleType roleType
    ) {
        if (bytesReference == null) {
            return Collections.emptyList();
        }

        List<RoleDescriptor> roleDescriptors = new ArrayList<>();
        try (
            XContentParser parser = XContentHelper.createParser(
                NamedXContentRegistry.EMPTY,
                new ApiKeyLoggingDeprecationHandler(deprecationLogger, apiKeyId),
                bytesReference,
                XContentType.JSON
            )
        ) {
            parser.nextToken(); // skip outer start object
            while (parser.nextToken() != XContentParser.Token.END_OBJECT) {
                parser.nextToken(); // role name
                String roleName = parser.currentName();
                roleDescriptors.add(RoleDescriptor.parse(roleName, parser, false));
            }
        } catch (IOException e) {
            throw new UncheckedIOException(e);
        }
        return roleType == RoleReference.ApiKeyRoleType.LIMITED_BY
            ? maybeReplaceSuperuserRoleDescriptor(apiKeyId, roleDescriptors)
            : roleDescriptors;
    }

    // package private for tests
    static final RoleDescriptor LEGACY_SUPERUSER_ROLE_DESCRIPTOR = new RoleDescriptor(
        "superuser",
        new String[] { "all" },
        new RoleDescriptor.IndicesPrivileges[] {
            RoleDescriptor.IndicesPrivileges.builder().indices("*").privileges("all").allowRestrictedIndices(true).build() },
        new RoleDescriptor.ApplicationResourcePrivileges[] {
            RoleDescriptor.ApplicationResourcePrivileges.builder().application("*").privileges("*").resources("*").build() },
        null,
        new String[] { "*" },
        MetadataUtils.DEFAULT_RESERVED_METADATA,
        Collections.emptyMap()
    );

    // This method should only be called to replace the superuser role descriptor for the limited-by roles of an API Key.
    // We do not replace assigned roles because they are created explicitly by users.
    // Before #82049, it is possible to specify a role descriptor for API keys that is identical to the builtin superuser role
    // (including the _reserved metadata field).
    private static List<RoleDescriptor> maybeReplaceSuperuserRoleDescriptor(String apiKeyId, List<RoleDescriptor> roleDescriptors) {
        // Scan through all the roles because superuser can be one of the roles that a user has. Unlike building the Role object,
        // capturing role descriptors does not preempt for superuser.
        return roleDescriptors.stream().map(rd -> {
            // Since we are only replacing limited-by roles and all limited-by roles are looked up with role providers,
            // it is technically possible to just check the name of superuser and the _reserved metadata field.
            // But the gain is not much since role resolving is cached and comparing the whole role descriptor is still safer.
            if (rd.equals(LEGACY_SUPERUSER_ROLE_DESCRIPTOR)) {
                logger.debug("replacing superuser role for API key [{}]", apiKeyId);
                return ReservedRolesStore.SUPERUSER_ROLE_DESCRIPTOR;
            }
            return rd;
        }).toList();
    }

    /**
     * Validates the ApiKey using the source map
     * @param docId the identifier of the document that was retrieved from the security index
     * @param apiKeyDoc the partially deserialized API key document
     * @param credentials the credentials provided by the user
     * @param listener the listener to notify after verification
     */
    void validateApiKeyCredentials(
        String docId,
        ApiKeyDoc apiKeyDoc,
        ApiKeyCredentials credentials,
        Clock clock,
        ActionListener<AuthenticationResult<User>> listener
    ) {
        if ("api_key".equals(apiKeyDoc.docType) == false) {
            listener.onResponse(
                AuthenticationResult.unsuccessful("document [" + docId + "] is [" + apiKeyDoc.docType + "] not an api key", null)
            );
        } else if (apiKeyDoc.invalidated == null) {
            listener.onResponse(AuthenticationResult.unsuccessful("api key document is missing invalidated field", null));
        } else if (apiKeyDoc.invalidated) {
            if (apiKeyAuthCache != null) {
                apiKeyAuthCache.invalidate(docId);
            }
            listener.onResponse(AuthenticationResult.unsuccessful("api key has been invalidated", null));
        } else {
            if (apiKeyDoc.hash == null) {
                throw new IllegalStateException("api key hash is missing");
            }

            if (apiKeyAuthCache != null) {
                final AtomicBoolean valueAlreadyInCache = new AtomicBoolean(true);
                final ListenableFuture<CachedApiKeyHashResult> listenableCacheEntry;
                try {
                    listenableCacheEntry = apiKeyAuthCache.computeIfAbsent(credentials.getId(), k -> {
                        valueAlreadyInCache.set(false);
                        return new ListenableFuture<>();
                    });
                } catch (ExecutionException e) {
                    listener.onFailure(e);
                    return;
                }

                if (valueAlreadyInCache.get()) {
                    listenableCacheEntry.addListener(ActionListener.wrap(result -> {
                        if (result.success) {
                            if (result.verify(credentials.getKey())) {
                                // move on
                                validateApiKeyExpiration(apiKeyDoc, credentials, clock, listener);
                            } else {
                                listener.onResponse(AuthenticationResult.unsuccessful("invalid credentials", null));
                            }
                        } else if (result.verify(credentials.getKey())) { // same key, pass the same result
                            listener.onResponse(AuthenticationResult.unsuccessful("invalid credentials", null));
                        } else {
                            apiKeyAuthCache.invalidate(credentials.getId(), listenableCacheEntry);
                            validateApiKeyCredentials(docId, apiKeyDoc, credentials, clock, listener);
                        }
                    }, listener::onFailure), threadPool.generic(), threadPool.getThreadContext());
                } else {
                    verifyKeyAgainstHash(apiKeyDoc.hash, credentials, ActionListener.wrap(verified -> {
                        listenableCacheEntry.onResponse(new CachedApiKeyHashResult(verified, credentials.getKey()));
                        if (verified) {
                            // move on
                            validateApiKeyExpiration(apiKeyDoc, credentials, clock, listener);
                        } else {
                            listener.onResponse(AuthenticationResult.unsuccessful("invalid credentials", null));
                        }
                    }, listener::onFailure));
                }
            } else {
                verifyKeyAgainstHash(apiKeyDoc.hash, credentials, ActionListener.wrap(verified -> {
                    if (verified) {
                        // move on
                        validateApiKeyExpiration(apiKeyDoc, credentials, clock, listener);
                    } else {
                        listener.onResponse(AuthenticationResult.unsuccessful("invalid credentials", null));
                    }
                }, listener::onFailure));
            }
        }
    }

    // pkg private for testing
    CachedApiKeyHashResult getFromCache(String id) {
        return apiKeyAuthCache == null ? null : FutureUtils.get(apiKeyAuthCache.get(id), 0L, TimeUnit.MILLISECONDS);
    }

    // pkg private for testing
    Cache<String, ListenableFuture<CachedApiKeyHashResult>> getApiKeyAuthCache() {
        return apiKeyAuthCache;
    }

    // pkg private for testing
    Cache<String, CachedApiKeyDoc> getDocCache() {
        return apiKeyDocCache == null ? null : apiKeyDocCache.docCache;
    }

    // pkg private for testing
    Cache<String, BytesReference> getRoleDescriptorsBytesCache() {
        return apiKeyDocCache == null ? null : apiKeyDocCache.roleDescriptorsBytesCache;
    }

    // package-private for testing
    static void validateApiKeyExpiration(
        ApiKeyDoc apiKeyDoc,
        ApiKeyCredentials credentials,
        Clock clock,
        ActionListener<AuthenticationResult<User>> listener
    ) {
        if (apiKeyDoc.expirationTime == -1 || Instant.ofEpochMilli(apiKeyDoc.expirationTime).isAfter(clock.instant())) {
            final String principal = Objects.requireNonNull((String) apiKeyDoc.creator.get("principal"));
            final String fullName = (String) apiKeyDoc.creator.get("full_name");
            final String email = (String) apiKeyDoc.creator.get("email");
            @SuppressWarnings("unchecked")
            Map<String, Object> metadata = (Map<String, Object>) apiKeyDoc.creator.get("metadata");
            final User apiKeyUser = new User(principal, Strings.EMPTY_ARRAY, fullName, email, metadata, true);
            final Map<String, Object> authResultMetadata = new HashMap<>();
            authResultMetadata.put(AuthenticationField.API_KEY_CREATOR_REALM_NAME, apiKeyDoc.creator.get("realm"));
            authResultMetadata.put(AuthenticationField.API_KEY_CREATOR_REALM_TYPE, apiKeyDoc.creator.get("realm_type"));
            authResultMetadata.put(AuthenticationField.API_KEY_ROLE_DESCRIPTORS_KEY, apiKeyDoc.roleDescriptorsBytes);
            authResultMetadata.put(AuthenticationField.API_KEY_LIMITED_ROLE_DESCRIPTORS_KEY, apiKeyDoc.limitedByRoleDescriptorsBytes);
            authResultMetadata.put(AuthenticationField.API_KEY_ID_KEY, credentials.getId());
            authResultMetadata.put(AuthenticationField.API_KEY_NAME_KEY, apiKeyDoc.name);
            if (apiKeyDoc.metadataFlattened != null) {
                authResultMetadata.put(AuthenticationField.API_KEY_METADATA_KEY, apiKeyDoc.metadataFlattened);
            }
            listener.onResponse(AuthenticationResult.success(apiKeyUser, authResultMetadata));
        } else {
            listener.onResponse(AuthenticationResult.unsuccessful("api key is expired", null));
        }
    }

    /**
     * Gets the API Key from the <code>Authorization</code> header if the header begins with
     * <code>ApiKey </code>
     */
    ApiKeyCredentials getCredentialsFromHeader(ThreadContext threadContext) {
        if (false == isEnabled()) {
            return null;
        }
        final SecureString apiKeyString = Authenticator.extractCredentialFromAuthorizationHeader(threadContext, "ApiKey");
        if (apiKeyString != null) {
            final byte[] decodedApiKeyCredBytes = Base64.getDecoder().decode(CharArrays.toUtf8Bytes(apiKeyString.getChars()));
            char[] apiKeyCredChars = null;
            try {
                apiKeyCredChars = CharArrays.utf8BytesToChars(decodedApiKeyCredBytes);
                int colonIndex = -1;
                for (int i = 0; i < apiKeyCredChars.length; i++) {
                    if (apiKeyCredChars[i] == ':') {
                        colonIndex = i;
                        break;
                    }
                }

                if (colonIndex < 1) {
                    throw new IllegalArgumentException("invalid ApiKey value");
                }
                return new ApiKeyCredentials(
                    new String(Arrays.copyOfRange(apiKeyCredChars, 0, colonIndex)),
                    new SecureString(Arrays.copyOfRange(apiKeyCredChars, colonIndex + 1, apiKeyCredChars.length))
                );
            } finally {
                if (apiKeyCredChars != null) {
                    Arrays.fill(apiKeyCredChars, (char) 0);
                }
            }
        }
        return null;
    }

    void computeHashForApiKey(SecureString apiKey, ActionListener<char[]> listener) {
        threadPool.executor(SECURITY_CRYPTO_THREAD_POOL_NAME).execute(ActionRunnable.supply(listener, () -> hasher.hash(apiKey)));
    }

    // Protected instance method so this can be mocked
    protected void verifyKeyAgainstHash(String apiKeyHash, ApiKeyCredentials credentials, ActionListener<Boolean> listener) {
        threadPool.executor(SECURITY_CRYPTO_THREAD_POOL_NAME).execute(ActionRunnable.supply(listener, () -> {
            Hasher hasher = Hasher.resolveFromHash(apiKeyHash.toCharArray());
            final char[] apiKeyHashChars = apiKeyHash.toCharArray();
            try {
                return hasher.verify(credentials.getKey(), apiKeyHashChars);
            } finally {
                Arrays.fill(apiKeyHashChars, (char) 0);
            }
        }));
    }

    private static Instant getApiKeyExpiration(Instant now, CreateApiKeyRequest request) {
        if (request.getExpiration() != null) {
            return now.plusSeconds(request.getExpiration().getSeconds());
        } else {
            return null;
        }
    }

    private boolean isEnabled() {
        return enabled;
    }

    public void ensureEnabled() {
        if (enabled == false) {
            throw new FeatureNotEnabledException(Feature.API_KEY_SERVICE, "api keys are not enabled");
        }
    }

    // public class for testing
    public static final class ApiKeyCredentials implements AuthenticationToken, Closeable {
        private final String id;
        private final SecureString key;

        public ApiKeyCredentials(String id, SecureString key) {
            this.id = id;
            this.key = key;
        }

        String getId() {
            return id;
        }

        SecureString getKey() {
            return key;
        }

        @Override
        public void close() {
            key.close();
        }

        @Override
        public String principal() {
            return id;
        }

        @Override
        public Object credentials() {
            return key;
        }

        @Override
        public void clearCredentials() {
            close();
        }
    }

    private static class ApiKeyLoggingDeprecationHandler implements DeprecationHandler {

        private final DeprecationLogger deprecationLogger;
        private final String apiKeyId;

        private ApiKeyLoggingDeprecationHandler(DeprecationLogger logger, String apiKeyId) {
            this.deprecationLogger = logger;
            this.apiKeyId = apiKeyId;
        }

        @Override
        public void logRenamedField(String parserName, Supplier<XContentLocation> location, String oldName, String currentName) {
            String prefix = parserName == null ? "" : "[" + parserName + "][" + location.get() + "] ";
            deprecationLogger.warn(
                DeprecationCategory.API,
                "api_key_field",
                "{}Deprecated field [{}] used in api key [{}], expected [{}] instead",
                prefix,
                oldName,
                apiKeyId,
                currentName
            );
        }

        @Override
        public void logReplacedField(String parserName, Supplier<XContentLocation> location, String oldName, String replacedName) {
            String prefix = parserName == null ? "" : "[" + parserName + "][" + location.get() + "] ";
            deprecationLogger.warn(
                DeprecationCategory.API,
                "api_key_field",
                "{}Deprecated field [{}] used in api key [{}], replaced by [{}]",
                prefix,
                oldName,
                apiKeyId,
                replacedName
            );
        }

        @Override
        public void logRemovedField(String parserName, Supplier<XContentLocation> location, String removedName) {
            String prefix = parserName == null ? "" : "[" + parserName + "][" + location.get() + "] ";
            deprecationLogger.warn(
                DeprecationCategory.API,
                "api_key_field",
                "{}Deprecated field [{}] used in api key [{}], which is unused and will be removed entirely",
                prefix,
                removedName,
                apiKeyId
            );
        }
    }

    private void doUpdateApiKey(
        final Authentication authentication,
        final UpdateApiKeyRequest request,
        final Set<RoleDescriptor> userRoles,
        final VersionedApiKeyDocWithSource currentVersionedDoc,
        final ActionListener<UpdateApiKeyResponse> listener
    ) throws IOException {
        logger.trace(
            "Building update request for API key doc [{}] with seqNo [{}] and primaryTerm [{}]",
            request.getId(),
            currentVersionedDoc.seqNo(),
            currentVersionedDoc.primaryTerm()
        );
        final var currentDocVersion = Version.fromId(currentVersionedDoc.doc().version);
        final var targetDocVersion = clusterService.state().nodes().getMinNodeVersion();
        assert currentDocVersion.onOrBefore(targetDocVersion) : "current API key doc version must be on or before target version";
        if (currentDocVersion.before(targetDocVersion)) {
            logger.debug(
                "API key update for [{}] will update version from [{}] to [{}]",
                request.getId(),
                currentDocVersion,
                targetDocVersion
            );
        }

        final IndexRequest indexRequest = client.prepareIndex(SECURITY_MAIN_ALIAS)
            .setId(request.getId())
            .setSource(
                buildUpdatedDocument(
                    currentVersionedDoc.doc(),
                    authentication,
                    userRoles,
                    request.getRoleDescriptors(),
                    targetDocVersion,
                    request.getMetadata()
                )
            )
            .setIfSeqNo(currentVersionedDoc.seqNo())
            .setIfPrimaryTerm(currentVersionedDoc.primaryTerm())
            .setOpType(DocWriteRequest.OpType.INDEX)
            .request();

        final boolean isNoop = indexRequest.source().equals(currentVersionedDoc.source());
        if (isNoop) {
            logger.trace("Noop update request for API key [{}] detected. Skipping index request.", request.getId());
            listener.onResponse(new UpdateApiKeyResponse(false));
            return;
        }

        logger.trace("Executing index request to update API key [{}]", request.getId());
        securityIndex.prepareIndexIfNeededThenExecute(
            listener::onFailure,
            () -> executeAsyncWithOrigin(
                client.threadPool().getThreadContext(),
                SECURITY_ORIGIN,
                client.prepareBulk().add(indexRequest).setRefreshPolicy(RefreshPolicy.WAIT_UNTIL).request(),
                ActionListener.<BulkResponse>wrap(
                    bulkResponse -> translateResponseAndClearCache(request.getId(), bulkResponse, listener),
                    listener::onFailure
                ),
                client::bulk
            )
        );
    }

    /**
     * Invalidate API keys for given realm, user name, API key name and id.
     * @param realmNames realm names
     * @param username user name
     * @param apiKeyName API key name
     * @param apiKeyIds API key ids
     * @param invalidateListener listener for {@link InvalidateApiKeyResponse}
     */
    public void invalidateApiKeys(
        String[] realmNames,
        String username,
        String apiKeyName,
        String[] apiKeyIds,
        ActionListener<InvalidateApiKeyResponse> invalidateListener
    ) {
        ensureEnabled();
        if ((realmNames == null || realmNames.length == 0)
            && Strings.hasText(username) == false
            && Strings.hasText(apiKeyName) == false
            && (apiKeyIds == null || apiKeyIds.length == 0)) {
            logger.trace("none of the parameters [api key id, api key name, username, realm name] were specified for invalidation");
            invalidateListener.onFailure(
                new IllegalArgumentException("One of [api key id, api key name, username, realm name] must be specified")
            );
        } else {
            findApiKeysForUserRealmApiKeyIdAndNameCombination(
                realmNames,
                username,
                apiKeyName,
                apiKeyIds,
                true,
                false,
                ApiKeyService::convertSearchHitToApiKeyInfo,
                ActionListener.wrap(apiKeys -> {
                    if (apiKeys.isEmpty()) {
                        logger.debug(
                            "No active api keys to invalidate for realms {}, username [{}], api key name [{}] and api key ids {}",
                            Arrays.toString(realmNames),
                            username,
                            apiKeyName,
                            Arrays.toString(apiKeyIds)
                        );
                        invalidateListener.onResponse(InvalidateApiKeyResponse.emptyResponse());
                    } else {
                        invalidateAllApiKeys(apiKeys.stream().map(ApiKey::getId).collect(Collectors.toSet()), invalidateListener);
                    }
                }, invalidateListener::onFailure)
            );
        }
    }

    private void invalidateAllApiKeys(Collection<String> apiKeyIds, ActionListener<InvalidateApiKeyResponse> invalidateListener) {
        indexInvalidation(apiKeyIds, invalidateListener, null);
    }

    private <T> void findApiKeys(
        final BoolQueryBuilder boolQuery,
        boolean filterOutInvalidatedKeys,
        boolean filterOutExpiredKeys,
        final Function<SearchHit, T> hitParser,
        final ActionListener<Collection<T>> listener
    ) {
        if (filterOutInvalidatedKeys) {
            boolQuery.filter(QueryBuilders.termQuery("api_key_invalidated", false));
        }
        if (filterOutExpiredKeys) {
            final BoolQueryBuilder expiredQuery = QueryBuilders.boolQuery();
            expiredQuery.should(QueryBuilders.rangeQuery("expiration_time").gt(Instant.now().toEpochMilli()));
            expiredQuery.should(QueryBuilders.boolQuery().mustNot(QueryBuilders.existsQuery("expiration_time")));
            boolQuery.filter(expiredQuery);
        }
        final Supplier<ThreadContext.StoredContext> supplier = client.threadPool().getThreadContext().newRestorableContext(false);
        try (ThreadContext.StoredContext ignore = client.threadPool().getThreadContext().stashWithOrigin(SECURITY_ORIGIN)) {
            final SearchRequest request = client.prepareSearch(SECURITY_MAIN_ALIAS)
                .setScroll(DEFAULT_KEEPALIVE_SETTING.get(settings))
                .setQuery(boolQuery)
                .setVersion(false)
                .setSize(1000)
                .setFetchSource(true)
                .request();
            securityIndex.checkIndexVersionThenExecute(
                listener::onFailure,
                () -> ScrollHelper.fetchAllByEntity(client, request, new ContextPreservingActionListener<>(supplier, listener), hitParser)
            );
        }
    }

    public static QueryBuilder filterForRealmNames(String[] realmNames) {
        if (realmNames == null || realmNames.length == 0) {
            return null;
        }
        if (realmNames.length == 1) {
            return QueryBuilders.termQuery("creator.realm", realmNames[0]);
        } else {
            final BoolQueryBuilder realmsQuery = QueryBuilders.boolQuery();
            for (String realmName : realmNames) {
                realmsQuery.should(QueryBuilders.termQuery("creator.realm", realmName));
            }
            realmsQuery.minimumShouldMatch(1);
            return realmsQuery;
        }
    }

    private void findVersionedApiKeyDocsForSubject(
        final Authentication authentication,
        final String[] apiKeyIds,
        final ActionListener<Collection<VersionedApiKeyDocWithSource>> listener
    ) {
        assert authentication.isApiKey() == false;
        findApiKeysForUserRealmApiKeyIdAndNameCombination(
            getOwnersRealmNames(authentication),
            authentication.getEffectiveSubject().getUser().principal(),
            null,
            apiKeyIds,
            false,
            false,
            ApiKeyService::convertSearchHitToVersionedApiKeyDoc,
            listener
        );
    }

    private <T> void findApiKeysForUserRealmApiKeyIdAndNameCombination(
        String[] realmNames,
        String userName,
        String apiKeyName,
        String[] apiKeyIds,
        boolean filterOutInvalidatedKeys,
        boolean filterOutExpiredKeys,
        Function<SearchHit, T> hitParser,
        ActionListener<Collection<T>> listener
    ) {
        final SecurityIndexManager frozenSecurityIndex = securityIndex.freeze();
        if (frozenSecurityIndex.indexExists() == false) {
            listener.onResponse(Collections.emptyList());
        } else if (frozenSecurityIndex.isAvailable() == false) {
            listener.onFailure(frozenSecurityIndex.getUnavailableReason());
        } else {
            final BoolQueryBuilder boolQuery = QueryBuilders.boolQuery().filter(QueryBuilders.termQuery("doc_type", "api_key"));
            QueryBuilder realmsQuery = filterForRealmNames(realmNames);
            if (realmsQuery != null) {
                boolQuery.filter(realmsQuery);
            }
            if (Strings.hasText(userName)) {
                boolQuery.filter(QueryBuilders.termQuery("creator.principal", userName));
            }
            if (Strings.hasText(apiKeyName) && "*".equals(apiKeyName) == false) {
                if (apiKeyName.endsWith("*")) {
                    boolQuery.filter(QueryBuilders.prefixQuery("name", apiKeyName.substring(0, apiKeyName.length() - 1)));
                } else {
                    boolQuery.filter(QueryBuilders.termQuery("name", apiKeyName));
                }
            }
            if (apiKeyIds != null && apiKeyIds.length > 0) {
                boolQuery.filter(QueryBuilders.idsQuery().addIds(apiKeyIds));
            }

            findApiKeys(boolQuery, filterOutInvalidatedKeys, filterOutExpiredKeys, hitParser, listener);
        }
    }

    /**
     * Performs the actual invalidation of a collection of api keys
     *
     * @param apiKeyIds       the api keys to invalidate
     * @param listener        the listener to notify upon completion
     * @param previousResult  if this not the initial attempt for invalidation, it contains the result of invalidating
     *                        api keys up to the point of the retry. This result is added to the result of the current attempt
     */
    private void indexInvalidation(
        Collection<String> apiKeyIds,
        ActionListener<InvalidateApiKeyResponse> listener,
        @Nullable InvalidateApiKeyResponse previousResult
    ) {
        maybeStartApiKeyRemover();
        if (apiKeyIds.isEmpty()) {
            listener.onFailure(new ElasticsearchSecurityException("No api key ids provided for invalidation"));
        } else {
            BulkRequestBuilder bulkRequestBuilder = client.prepareBulk();
            for (String apiKeyId : apiKeyIds) {
                UpdateRequest request = client.prepareUpdate(SECURITY_MAIN_ALIAS, apiKeyId)
                    .setDoc(Collections.singletonMap("api_key_invalidated", true))
                    .request();
                bulkRequestBuilder.add(request);
            }
            bulkRequestBuilder.setRefreshPolicy(RefreshPolicy.WAIT_UNTIL);
            securityIndex.prepareIndexIfNeededThenExecute(
                ex -> listener.onFailure(traceLog("prepare security index", ex)),
                () -> executeAsyncWithOrigin(
                    client.threadPool().getThreadContext(),
                    SECURITY_ORIGIN,
                    bulkRequestBuilder.request(),
                    ActionListener.<BulkResponse>wrap(bulkResponse -> {
                        ArrayList<ElasticsearchException> failedRequestResponses = new ArrayList<>();
                        ArrayList<String> previouslyInvalidated = new ArrayList<>();
                        ArrayList<String> invalidated = new ArrayList<>();
                        if (null != previousResult) {
                            failedRequestResponses.addAll((previousResult.getErrors()));
                            previouslyInvalidated.addAll(previousResult.getPreviouslyInvalidatedApiKeys());
                            invalidated.addAll(previousResult.getInvalidatedApiKeys());
                        }
                        for (BulkItemResponse bulkItemResponse : bulkResponse.getItems()) {
                            if (bulkItemResponse.isFailed()) {
                                Throwable cause = bulkItemResponse.getFailure().getCause();
                                final String failedApiKeyId = bulkItemResponse.getFailure().getId();
                                traceLog("invalidate api key", failedApiKeyId, cause);
                                failedRequestResponses.add(new ElasticsearchException("Error invalidating api key", cause));
                            } else {
                                UpdateResponse updateResponse = bulkItemResponse.getResponse();
                                if (updateResponse.getResult() == DocWriteResponse.Result.UPDATED) {
                                    logger.debug("Invalidated api key for doc [{}]", updateResponse.getId());
                                    invalidated.add(updateResponse.getId());
                                } else if (updateResponse.getResult() == DocWriteResponse.Result.NOOP) {
                                    previouslyInvalidated.add(updateResponse.getId());
                                }
                            }
                        }
                        InvalidateApiKeyResponse result = new InvalidateApiKeyResponse(
                            invalidated,
                            previouslyInvalidated,
                            failedRequestResponses
                        );
                        clearCache(result, listener);
                    }, e -> {
                        Throwable cause = ExceptionsHelper.unwrapCause(e);
                        traceLog("invalidate api keys", cause);
                        listener.onFailure(e);
                    }),
                    client::bulk
                )
            );
        }
    }

    private void translateResponseAndClearCache(
        final String apiKeyId,
        final BulkResponse bulkResponse,
        final ActionListener<UpdateApiKeyResponse> listener
    ) {
        final BulkItemResponse[] elements = bulkResponse.getItems();
        assert elements.length == 1 : "expected single item in bulk index response for API key update";
        final var bulkItemResponse = elements[0];
        if (bulkItemResponse.isFailed()) {
            listener.onFailure(bulkItemResponse.getFailure().getCause());
        } else {
            assert bulkItemResponse.getResponse().getId().equals(apiKeyId);
            // Since we made an index request against an existing document, we can't get a NOOP or CREATED here
            assert bulkItemResponse.getResponse().getResult() == DocWriteResponse.Result.UPDATED;
            clearApiKeyDocCache(apiKeyId, new UpdateApiKeyResponse(true), listener);
        }
    }

<<<<<<< HEAD
    private static VersionedApiKeyDocWithSource singleDoc(final String apiKeyId, final Collection<VersionedApiKeyDocWithSource> elements) {
=======
    private static VersionedApiKeyDoc singleDoc(final String apiKeyId, final Collection<VersionedApiKeyDoc> elements) {
>>>>>>> 12bf4510
        if (elements.size() != 1) {
            final var message = "expected single API key doc with ID ["
                + apiKeyId
                + "] to be found for update but found ["
                + elements.size()
                + "]";
            assert false : message;
            throw new IllegalStateException(message);
        }
        return elements.iterator().next();
    }

<<<<<<< HEAD
=======
    private BulkRequest buildBulkRequestForUpdate(
        final VersionedApiKeyDoc versionedDoc,
        final Authentication authentication,
        final UpdateApiKeyRequest request,
        final Set<RoleDescriptor> userRoles
    ) throws IOException {
        logger.trace(
            "Building update request for API key doc [{}] with seqNo [{}] and primaryTerm [{}]",
            request.getId(),
            versionedDoc.seqNo(),
            versionedDoc.primaryTerm()
        );
        final var currentDocVersion = Version.fromId(versionedDoc.doc().version);
        final var targetDocVersion = clusterService.state().nodes().getMinNodeVersion();
        assert currentDocVersion.onOrBefore(targetDocVersion) : "current API key doc version must be on or before target version";
        if (currentDocVersion.before(targetDocVersion)) {
            logger.debug(
                "API key update for [{}] will update version from [{}] to [{}]",
                request.getId(),
                currentDocVersion,
                targetDocVersion
            );
        }
        final var bulkRequestBuilder = client.prepareBulk();
        bulkRequestBuilder.add(
            client.prepareIndex(SECURITY_MAIN_ALIAS)
                .setId(request.getId())
                .setSource(
                    buildUpdatedDocument(
                        versionedDoc.doc(),
                        authentication,
                        userRoles,
                        request.getRoleDescriptors(),
                        targetDocVersion,
                        request.getMetadata()
                    )
                )
                .setIfSeqNo(versionedDoc.seqNo())
                .setIfPrimaryTerm(versionedDoc.primaryTerm())
                .setOpType(DocWriteRequest.OpType.INDEX)
                .request()
        );
        bulkRequestBuilder.setRefreshPolicy(RefreshPolicy.WAIT_UNTIL);
        return bulkRequestBuilder.request();
    }

>>>>>>> 12bf4510
    private void executeBulkRequest(final BulkRequest bulkRequest, final ActionListener<BulkResponse> listener) {
        securityIndex.prepareIndexIfNeededThenExecute(
            listener::onFailure,
            () -> executeAsyncWithOrigin(client.threadPool().getThreadContext(), SECURITY_ORIGIN, bulkRequest, listener, client::bulk)
        );
    }

    private static void addLimitedByRoleDescriptors(final XContentBuilder builder, final Set<RoleDescriptor> userRoles) throws IOException {
        assert userRoles != null;
        builder.startObject("limited_by_role_descriptors");
        for (RoleDescriptor descriptor : userRoles) {
            builder.field(descriptor.getName(), (contentBuilder, params) -> descriptor.toXContent(contentBuilder, params, true));
        }
        builder.endObject();
    }

    private static void addApiKeyHash(final XContentBuilder builder, final char[] apiKeyHashChars) throws IOException {
        byte[] utf8Bytes = null;
        try {
            utf8Bytes = CharArrays.toUtf8Bytes(apiKeyHashChars);
            builder.field("api_key_hash").utf8Value(utf8Bytes, 0, utf8Bytes.length);
        } finally {
            if (utf8Bytes != null) {
                Arrays.fill(utf8Bytes, (byte) 0);
            }
        }
    }

    private static void addCreator(final XContentBuilder builder, final Authentication authentication) throws IOException {
        final var user = authentication.getEffectiveSubject().getUser();
        final var sourceRealm = authentication.getEffectiveSubject().getRealm();
        builder.startObject("creator")
            .field("principal", user.principal())
            .field("full_name", user.fullName())
            .field("email", user.email())
            .field("metadata", user.metadata())
            .field("realm", sourceRealm.getName())
            .field("realm_type", sourceRealm.getType());
        if (sourceRealm.getDomain() != null) {
            builder.field("realm_domain", sourceRealm.getDomain());
        }
        builder.endObject();
    }

    private static void addRoleDescriptors(final XContentBuilder builder, final List<RoleDescriptor> keyRoles) throws IOException {
        builder.startObject("role_descriptors");
        if (keyRoles != null && keyRoles.isEmpty() == false) {
            for (RoleDescriptor descriptor : keyRoles) {
                builder.field(descriptor.getName(), (contentBuilder, params) -> descriptor.toXContent(contentBuilder, params, true));
            }
        }
        builder.endObject();
    }

    private void clearCache(InvalidateApiKeyResponse result, ActionListener<InvalidateApiKeyResponse> listener) {
        executeClearCacheRequest(
            result,
            listener,
            new ClearSecurityCacheRequest().cacheName("api_key").keys(result.getInvalidatedApiKeys().toArray(String[]::new))
        );
    }

    private void clearApiKeyDocCache(String apiKeyId, UpdateApiKeyResponse result, ActionListener<UpdateApiKeyResponse> listener) {
        executeClearCacheRequest(result, listener, new ClearSecurityCacheRequest().cacheName("api_key_doc").keys(apiKeyId));
    }

    private <T> void executeClearCacheRequest(T result, ActionListener<T> listener, ClearSecurityCacheRequest clearApiKeyCacheRequest) {
        executeAsyncWithOrigin(client, SECURITY_ORIGIN, ClearSecurityCacheAction.INSTANCE, clearApiKeyCacheRequest, new ActionListener<>() {
            @Override
            public void onResponse(ClearSecurityCacheResponse nodes) {
                listener.onResponse(result);
            }

            @Override
            public void onFailure(Exception e) {
                logger.error(() -> format("unable to clear API key cache [{}]", clearApiKeyCacheRequest.cacheName()), e);
                listener.onFailure(new ElasticsearchException("clearing the API key cache failed; please clear the caches manually", e));
            }
        });
    }

    /**
     * Logs an exception concerning a specific api key at TRACE level (if enabled)
     */
    private static <E extends Throwable> E traceLog(String action, String identifier, E exception) {
        if (logger.isTraceEnabled()) {
            if (exception instanceof final ElasticsearchException esEx) {
                final Object detail = esEx.getHeader("error_description");
                if (detail != null) {
                    logger.trace(() -> format("Failure in [%s] for id [%s] - [%s]", action, identifier, detail), esEx);
                } else {
                    logger.trace(() -> format("Failure in [%s] for id [%s]", action, identifier), esEx);
                }
            } else {
                logger.trace(() -> format("Failure in [%s] for id [%s]", action, identifier), exception);
            }
        }
        return exception;
    }

    /**
     * Logs an exception at TRACE level (if enabled)
     */
    private static <E extends Throwable> E traceLog(String action, E exception) {
        if (logger.isTraceEnabled()) {
            if (exception instanceof final ElasticsearchException esEx) {
                final Object detail = esEx.getHeader("error_description");
                if (detail != null) {
                    logger.trace(() -> format("Failure in [%s] - [%s]", action, detail), esEx);
                } else {
                    logger.trace(() -> "Failure in [" + action + "]", esEx);
                }
            } else {
                logger.trace(() -> "Failure in [" + action + "]", exception);
            }
        }
        return exception;
    }

    // pkg scoped for testing
    boolean isExpirationInProgress() {
        return expiredApiKeysRemover.isExpirationInProgress();
    }

    // pkg scoped for testing
    long lastTimeWhenApiKeysRemoverWasTriggered() {
        return lastExpirationRunMs;
    }

    private void maybeStartApiKeyRemover() {
        if (securityIndex.isAvailable()) {
            if (client.threadPool().relativeTimeInMillis() - lastExpirationRunMs > deleteInterval.getMillis()) {
                expiredApiKeysRemover.submit(client.threadPool());
                lastExpirationRunMs = client.threadPool().relativeTimeInMillis();
            }
        }
    }

    /**
     * Get API key information for given realm, user, API key name and id combination
     * @param realmNames realm names
     * @param username user name
     * @param apiKeyName API key name
     * @param apiKeyIds API key ids
     * @param listener listener for {@link GetApiKeyResponse}
     */
    public void getApiKeys(
        String[] realmNames,
        String username,
        String apiKeyName,
        String[] apiKeyIds,
        ActionListener<GetApiKeyResponse> listener
    ) {
        ensureEnabled();
        findApiKeysForUserRealmApiKeyIdAndNameCombination(
            realmNames,
            username,
            apiKeyName,
            apiKeyIds,
            false,
            false,
            ApiKeyService::convertSearchHitToApiKeyInfo,
            ActionListener.wrap(apiKeyInfos -> {
                if (apiKeyInfos.isEmpty()) {
                    logger.debug(
                        "No active api keys found for realms {}, user [{}], api key name [{}] and api key ids {}",
                        Arrays.toString(realmNames),
                        username,
                        apiKeyName,
                        Arrays.toString(apiKeyIds)
                    );
                    listener.onResponse(GetApiKeyResponse.emptyResponse());
                } else {
                    listener.onResponse(new GetApiKeyResponse(apiKeyInfos));
                }
            }, listener::onFailure)
        );
    }

    public void queryApiKeys(SearchRequest searchRequest, ActionListener<QueryApiKeyResponse> listener) {
        ensureEnabled();

        final SecurityIndexManager frozenSecurityIndex = securityIndex.freeze();
        if (frozenSecurityIndex.indexExists() == false) {
            logger.debug("security index does not exist");
            listener.onResponse(QueryApiKeyResponse.emptyResponse());
        } else if (frozenSecurityIndex.isAvailable() == false) {
            listener.onFailure(frozenSecurityIndex.getUnavailableReason());
        } else {
            securityIndex.checkIndexVersionThenExecute(
                listener::onFailure,
                () -> executeAsyncWithOrigin(
                    client,
                    SECURITY_ORIGIN,
                    SearchAction.INSTANCE,
                    searchRequest,
                    ActionListener.wrap(searchResponse -> {
                        final long total = searchResponse.getHits().getTotalHits().value;
                        if (total == 0) {
                            logger.debug("No api keys found for query [{}]", searchRequest.source().query());
                            listener.onResponse(QueryApiKeyResponse.emptyResponse());
                            return;
                        }
                        final List<QueryApiKeyResponse.Item> apiKeyItem = Arrays.stream(searchResponse.getHits().getHits())
                            .map(ApiKeyService::convertSearchHitToQueryItem)
                            .toList();
                        listener.onResponse(new QueryApiKeyResponse(total, apiKeyItem));
                    }, listener::onFailure)
                )
            );
        }
    }

    private static QueryApiKeyResponse.Item convertSearchHitToQueryItem(SearchHit hit) {
        return new QueryApiKeyResponse.Item(convertSearchHitToApiKeyInfo(hit), hit.getSortValues());
    }

    private static ApiKey convertSearchHitToApiKeyInfo(SearchHit hit) {
        Map<String, Object> source = hit.getSourceAsMap();
        String name = (String) source.get("name");
        String id = hit.getId();
        Long creation = (Long) source.get("creation_time");
        Long expiration = (Long) source.get("expiration_time");
        Boolean invalidated = (Boolean) source.get("api_key_invalidated");
        @SuppressWarnings("unchecked")
        String username = (String) ((Map<String, Object>) source.get("creator")).get("principal");
        @SuppressWarnings("unchecked")
        String realm = (String) ((Map<String, Object>) source.get("creator")).get("realm");
        @SuppressWarnings("unchecked")
        Map<String, Object> metadata = (Map<String, Object>) source.get("metadata_flattened");

        return new ApiKey(
            name,
            id,
            Instant.ofEpochMilli(creation),
            (expiration != null) ? Instant.ofEpochMilli(expiration) : null,
            invalidated,
            username,
            realm,
            metadata
        );
    }

    private static VersionedApiKeyDocWithSource convertSearchHitToVersionedApiKeyDoc(SearchHit hit) {
        try (
            XContentParser parser = XContentHelper.createParser(XContentParserConfiguration.EMPTY, hit.getSourceRef(), XContentType.JSON)
        ) {
            return new VersionedApiKeyDocWithSource(
                ApiKeyDoc.fromXContent(parser),
                hit.getSeqNo(),
                hit.getPrimaryTerm(),
                hit.getSourceRef()
            );
        } catch (IOException ex) {
            throw new UncheckedIOException(ex);
        }
    }

    private record VersionedApiKeyDocWithSource(ApiKeyDoc doc, long seqNo, long primaryTerm, BytesReference source) {}

    private RemovalListener<String, ListenableFuture<CachedApiKeyHashResult>> getAuthCacheRemovalListener(int maximumWeight) {
        return notification -> {
            if (RemovalReason.EVICTED == notification.getRemovalReason() && getApiKeyAuthCache().count() >= maximumWeight) {
                evictionCounter.increment();
                logger.trace(
                    "API key with ID [{}] was evicted from the authentication cache, " + "possibly due to cache size limit",
                    notification.getKey()
                );
                final long last = lastEvictionCheckedAt.get();
                final long now = System.nanoTime();
                if (now - last >= EVICTION_MONITOR_INTERVAL_NANOS && lastEvictionCheckedAt.compareAndSet(last, now)) {
                    final long sum = evictionCounter.sum();
                    evictionCounter.add(-sum); // reset by decrease
                    if (sum >= EVICTION_WARNING_THRESHOLD) {
                        logger.warn(
                            "Possible thrashing for API key authentication cache, "
                                + "[{}] eviction due to cache size within last [{}] seconds",
                            sum,
                            EVICTION_MONITOR_INTERVAL_SECONDS
                        );
                    }
                }
            }
        };
    }

    // package private for test
    LongAdder getEvictionCounter() {
        return evictionCounter;
    }

    // package private for test
    AtomicLong getLastEvictionCheckedAt() {
        return lastEvictionCheckedAt;
    }

    /**
     * Returns realm name of the owner user of an API key if the effective user is an API Key.
     * If the effective user is not an API key, it just returns the source realm name.
     *
     * @param authentication {@link Authentication}
     * @return realm name
     */
    public static String getCreatorRealmName(final Authentication authentication) {
        if (authentication.isApiKey()) {
            return (String) authentication.getMetadata().get(AuthenticationField.API_KEY_CREATOR_REALM_NAME);
        } else {
            return authentication.getSourceRealm().getName();
        }
    }

    /** Returns the realm names that the username can access resources across.
     */
    public static String[] getOwnersRealmNames(Authentication authentication) {
        if (authentication.isApiKey()) {
            return new String[] { (String) authentication.getMetadata().get(AuthenticationField.API_KEY_CREATOR_REALM_NAME) };
        } else {
            RealmDomain domain = authentication.getSourceRealm().getDomain();
            if (domain != null) {
                return domain.realms().stream().map(realmIdentifier -> realmIdentifier.getName()).toArray(String[]::new);
            } else {
                return new String[] { authentication.getSourceRealm().getName() };
            }
        }
    }

    /**
     * Returns realm type of the owner user of an API key if the effective user is an API Key.
     * If the effective user is not an API key, it just returns the source realm type.
     *
     * @param authentication {@link Authentication}
     * @return realm type
     */
    public static String getCreatorRealmType(final Authentication authentication) {
        if (authentication.isApiKey()) {
            return (String) authentication.getMetadata().get(AuthenticationField.API_KEY_CREATOR_REALM_TYPE);
        } else {
            return authentication.getSourceRealm().getType();
        }
    }

    /**
     * If the authentication has type of api_key, returns the metadata associated to the
     * API key.
     * @param authentication {@link Authentication}
     * @return A map for the metadata or an empty map if no metadata is found.
     */
    public static Map<String, Object> getApiKeyMetadata(Authentication authentication) {
        if (false == authentication.isAuthenticatedAsApiKey()) {
            throw new IllegalArgumentException(
                "authentication realm must be ["
                    + AuthenticationField.API_KEY_REALM_TYPE
                    + "], got ["
                    + authentication.getAuthenticatedBy().getType()
                    + "]"
            );
        }
        final Object apiKeyMetadata = authentication.getMetadata().get(AuthenticationField.API_KEY_METADATA_KEY);
        if (apiKeyMetadata != null) {
            final Tuple<XContentType, Map<String, Object>> tuple = XContentHelper.convertToMap(
                (BytesReference) apiKeyMetadata,
                false,
                XContentType.JSON
            );
            return tuple.v2();
        } else {
            return Map.of();
        }
    }

    final class CachedApiKeyHashResult {
        final boolean success;
        final char[] hash;

        CachedApiKeyHashResult(boolean success, SecureString apiKey) {
            this.success = success;
            this.hash = cacheHasher.hash(apiKey);
        }

        boolean verify(SecureString password) {
            return hash != null && cacheHasher.verify(password, hash);
        }
    }

    public static final class ApiKeyDoc {

        private static final BytesReference NULL_BYTES = new BytesArray("null");
        static final InstantiatingObjectParser<ApiKeyDoc, Void> PARSER;
        static {
            InstantiatingObjectParser.Builder<ApiKeyDoc, Void> builder = InstantiatingObjectParser.builder(
                "api_key_doc",
                true,
                ApiKeyDoc.class
            );
            builder.declareString(constructorArg(), new ParseField("doc_type"));
            builder.declareLong(constructorArg(), new ParseField("creation_time"));
            builder.declareLongOrNull(constructorArg(), -1, new ParseField("expiration_time"));
            builder.declareBoolean(constructorArg(), new ParseField("api_key_invalidated"));
            builder.declareString(constructorArg(), new ParseField("api_key_hash"));
            builder.declareStringOrNull(optionalConstructorArg(), new ParseField("name"));
            builder.declareInt(constructorArg(), new ParseField("version"));
            ObjectParserHelper.declareRawObject(builder, constructorArg(), new ParseField("role_descriptors"));
            ObjectParserHelper.declareRawObject(builder, constructorArg(), new ParseField("limited_by_role_descriptors"));
            builder.declareObject(constructorArg(), (p, c) -> p.map(), new ParseField("creator"));
            ObjectParserHelper.declareRawObjectOrNull(builder, optionalConstructorArg(), new ParseField("metadata_flattened"));
            PARSER = builder.build();
        }

        final String docType;
        final long creationTime;
        final long expirationTime;
        final Boolean invalidated;
        final String hash;
        @Nullable
        final String name;
        final int version;
        final BytesReference roleDescriptorsBytes;
        final BytesReference limitedByRoleDescriptorsBytes;
        final Map<String, Object> creator;
        @Nullable
        final BytesReference metadataFlattened;

        public ApiKeyDoc(
            String docType,
            long creationTime,
            long expirationTime,
            Boolean invalidated,
            String hash,
            @Nullable String name,
            int version,
            BytesReference roleDescriptorsBytes,
            BytesReference limitedByRoleDescriptorsBytes,
            Map<String, Object> creator,
            @Nullable BytesReference metadataFlattened
        ) {
            this.docType = docType;
            this.creationTime = creationTime;
            this.expirationTime = expirationTime;
            this.invalidated = invalidated;
            this.hash = hash;
            this.name = name;
            this.version = version;
            this.roleDescriptorsBytes = roleDescriptorsBytes;
            this.limitedByRoleDescriptorsBytes = limitedByRoleDescriptorsBytes;
            this.creator = creator;
            this.metadataFlattened = NULL_BYTES.equals(metadataFlattened) ? null : metadataFlattened;
        }

        public CachedApiKeyDoc toCachedApiKeyDoc() {
            final MessageDigest digest = MessageDigests.sha256();
            final String roleDescriptorsHash = MessageDigests.toHexString(MessageDigests.digest(roleDescriptorsBytes, digest));
            digest.reset();
            final String limitedByRoleDescriptorsHash = MessageDigests.toHexString(
                MessageDigests.digest(limitedByRoleDescriptorsBytes, digest)
            );
            return new CachedApiKeyDoc(
                creationTime,
                expirationTime,
                invalidated,
                hash,
                name,
                version,
                creator,
                roleDescriptorsHash,
                limitedByRoleDescriptorsHash,
                metadataFlattened
            );
        }

        static ApiKeyDoc fromXContent(XContentParser parser) {
            return PARSER.apply(parser, null);
        }
    }

    /**
     * A cached version of the {@link ApiKeyDoc}. The main difference is that the role descriptors
     * are replaced by their hashes. The actual values are stored in a separate role descriptor cache,
     * so that duplicate role descriptors are cached only once (and therefore consume less memory).
     */
    public static final class CachedApiKeyDoc {
        final long creationTime;
        final long expirationTime;
        final Boolean invalidated;
        final String hash;
        final String name;
        final int version;
        final Map<String, Object> creator;
        final String roleDescriptorsHash;
        final String limitedByRoleDescriptorsHash;
        @Nullable
        final BytesReference metadataFlattened;

        public CachedApiKeyDoc(
            long creationTime,
            long expirationTime,
            Boolean invalidated,
            String hash,
            String name,
            int version,
            Map<String, Object> creator,
            String roleDescriptorsHash,
            String limitedByRoleDescriptorsHash,
            @Nullable BytesReference metadataFlattened
        ) {
            this.creationTime = creationTime;
            this.expirationTime = expirationTime;
            this.invalidated = invalidated;
            this.hash = hash;
            this.name = name;
            this.version = version;
            this.creator = creator;
            this.roleDescriptorsHash = roleDescriptorsHash;
            this.limitedByRoleDescriptorsHash = limitedByRoleDescriptorsHash;
            this.metadataFlattened = metadataFlattened;
        }

        public ApiKeyDoc toApiKeyDoc(BytesReference roleDescriptorsBytes, BytesReference limitedByRoleDescriptorsBytes) {
            return new ApiKeyDoc(
                "api_key",
                creationTime,
                expirationTime,
                invalidated,
                hash,
                name,
                version,
                roleDescriptorsBytes,
                limitedByRoleDescriptorsBytes,
                creator,
                metadataFlattened
            );
        }
    }

    private static final class ApiKeyDocCache {
        private final Cache<String, ApiKeyService.CachedApiKeyDoc> docCache;
        private final Cache<String, BytesReference> roleDescriptorsBytesCache;
        private final LockingAtomicCounter lockingAtomicCounter;

        ApiKeyDocCache(TimeValue ttl, int maximumWeight) {
            this.docCache = CacheBuilder.<String, ApiKeyService.CachedApiKeyDoc>builder()
                .setMaximumWeight(maximumWeight)
                .setExpireAfterWrite(ttl)
                .build();
            // We don't use the doc TTL because that TTL is very low to avoid the risk of
            // caching an invalidated API key. But role descriptors are immutable and may be shared between
            // multiple API keys, so we cache for longer and rely on the weight to manage the cache size.
            this.roleDescriptorsBytesCache = CacheBuilder.<String, BytesReference>builder()
                .setExpireAfterAccess(TimeValue.timeValueHours(1))
                .setMaximumWeight(maximumWeight * 2L)
                .build();
            this.lockingAtomicCounter = new LockingAtomicCounter();
        }

        public ApiKeyDoc get(String docId) {
            ApiKeyService.CachedApiKeyDoc existing = docCache.get(docId);
            if (existing != null) {
                final BytesReference roleDescriptorsBytes = roleDescriptorsBytesCache.get(existing.roleDescriptorsHash);
                final BytesReference limitedByRoleDescriptorsBytes = roleDescriptorsBytesCache.get(existing.limitedByRoleDescriptorsHash);
                if (roleDescriptorsBytes != null && limitedByRoleDescriptorsBytes != null) {
                    return existing.toApiKeyDoc(roleDescriptorsBytes, limitedByRoleDescriptorsBytes);
                }
            }
            return null;
        }

        public long getInvalidationCount() {
            return lockingAtomicCounter.get();
        }

        public void putIfNoInvalidationSince(String docId, ApiKeyDoc apiKeyDoc, long invalidationCount) {
            final CachedApiKeyDoc cachedApiKeyDoc = apiKeyDoc.toCachedApiKeyDoc();
            lockingAtomicCounter.compareAndRun(invalidationCount, () -> {
                docCache.put(docId, cachedApiKeyDoc);
                try {
                    roleDescriptorsBytesCache.computeIfAbsent(cachedApiKeyDoc.roleDescriptorsHash, k -> apiKeyDoc.roleDescriptorsBytes);
                    roleDescriptorsBytesCache.computeIfAbsent(
                        cachedApiKeyDoc.limitedByRoleDescriptorsHash,
                        k -> apiKeyDoc.limitedByRoleDescriptorsBytes
                    );
                } catch (ExecutionException e) {
                    throw new RuntimeException(e);
                }
            });
        }

        public void invalidate(Collection<String> docIds) {
            lockingAtomicCounter.increment();
            logger.debug("Invalidating API key doc cache with ids: [{}]", Strings.collectionToCommaDelimitedString(docIds));
            docIds.forEach(docCache::invalidate);
        }

        public void invalidateAll() {
            lockingAtomicCounter.increment();
            logger.debug("Invalidating all API key doc cache and descriptor cache");
            docCache.invalidateAll();
            roleDescriptorsBytesCache.invalidateAll();
        }
    }
}<|MERGE_RESOLUTION|>--- conflicted
+++ resolved
@@ -380,22 +380,11 @@
                 throw new ResourceNotFoundException("no API key owned by requesting user found for ID [" + apiKeyId + "]");
             }
 
-<<<<<<< HEAD
             final VersionedApiKeyDocWithSource versionedDoc = singleDoc(apiKeyId, versionedDocs);
 
             validateCurrentApiKeyDocForUpdate(apiKeyId, authentication, versionedDoc.doc());
 
             doUpdateApiKey(authentication, request, userRoles, versionedDoc, listener);
-=======
-            final VersionedApiKeyDoc versionedDoc = singleDoc(apiKeyId, versionedDocs);
-
-            validateCurrentApiKeyDocForUpdate(apiKeyId, authentication, versionedDoc.doc());
-
-            executeBulkRequest(
-                buildBulkRequestForUpdate(versionedDoc, authentication, request, userRoles),
-                ActionListener.wrap(bulkResponse -> translateResponseAndClearCache(apiKeyId, bulkResponse, listener), listener::onFailure)
-            );
->>>>>>> 12bf4510
         }, listener::onFailure));
     }
 
@@ -1293,11 +1282,7 @@
         }
     }
 
-<<<<<<< HEAD
     private static VersionedApiKeyDocWithSource singleDoc(final String apiKeyId, final Collection<VersionedApiKeyDocWithSource> elements) {
-=======
-    private static VersionedApiKeyDoc singleDoc(final String apiKeyId, final Collection<VersionedApiKeyDoc> elements) {
->>>>>>> 12bf4510
         if (elements.size() != 1) {
             final var message = "expected single API key doc with ID ["
                 + apiKeyId
@@ -1308,62 +1293,6 @@
             throw new IllegalStateException(message);
         }
         return elements.iterator().next();
-    }
-
-<<<<<<< HEAD
-=======
-    private BulkRequest buildBulkRequestForUpdate(
-        final VersionedApiKeyDoc versionedDoc,
-        final Authentication authentication,
-        final UpdateApiKeyRequest request,
-        final Set<RoleDescriptor> userRoles
-    ) throws IOException {
-        logger.trace(
-            "Building update request for API key doc [{}] with seqNo [{}] and primaryTerm [{}]",
-            request.getId(),
-            versionedDoc.seqNo(),
-            versionedDoc.primaryTerm()
-        );
-        final var currentDocVersion = Version.fromId(versionedDoc.doc().version);
-        final var targetDocVersion = clusterService.state().nodes().getMinNodeVersion();
-        assert currentDocVersion.onOrBefore(targetDocVersion) : "current API key doc version must be on or before target version";
-        if (currentDocVersion.before(targetDocVersion)) {
-            logger.debug(
-                "API key update for [{}] will update version from [{}] to [{}]",
-                request.getId(),
-                currentDocVersion,
-                targetDocVersion
-            );
-        }
-        final var bulkRequestBuilder = client.prepareBulk();
-        bulkRequestBuilder.add(
-            client.prepareIndex(SECURITY_MAIN_ALIAS)
-                .setId(request.getId())
-                .setSource(
-                    buildUpdatedDocument(
-                        versionedDoc.doc(),
-                        authentication,
-                        userRoles,
-                        request.getRoleDescriptors(),
-                        targetDocVersion,
-                        request.getMetadata()
-                    )
-                )
-                .setIfSeqNo(versionedDoc.seqNo())
-                .setIfPrimaryTerm(versionedDoc.primaryTerm())
-                .setOpType(DocWriteRequest.OpType.INDEX)
-                .request()
-        );
-        bulkRequestBuilder.setRefreshPolicy(RefreshPolicy.WAIT_UNTIL);
-        return bulkRequestBuilder.request();
-    }
-
->>>>>>> 12bf4510
-    private void executeBulkRequest(final BulkRequest bulkRequest, final ActionListener<BulkResponse> listener) {
-        securityIndex.prepareIndexIfNeededThenExecute(
-            listener::onFailure,
-            () -> executeAsyncWithOrigin(client.threadPool().getThreadContext(), SECURITY_ORIGIN, bulkRequest, listener, client::bulk)
-        );
     }
 
     private static void addLimitedByRoleDescriptors(final XContentBuilder builder, final Set<RoleDescriptor> userRoles) throws IOException {

--- conflicted
+++ resolved
@@ -390,14 +390,9 @@
         if (false == authResult.isAuthenticated()) {
             throw new IllegalArgumentException("API Key authn result must be successful");
         }
-<<<<<<< HEAD
         final User user = authResult.getUser();
         final RealmRef authenticatedBy = new RealmRef(AuthenticationField.API_KEY_REALM_NAME, AuthenticationField.API_KEY_REALM_TYPE,
             nodeName);
-=======
-        final User user = authResult.getValue();
-        final RealmRef authenticatedBy = new RealmRef(ApiKeyService.API_KEY_REALM_NAME, ApiKeyService.API_KEY_REALM_TYPE, nodeName);
->>>>>>> 4e09186b
         return new Authentication(user, authenticatedBy, null, Version.CURRENT, Authentication.AuthenticationType.API_KEY,
             authResult.getMetadata());
     }

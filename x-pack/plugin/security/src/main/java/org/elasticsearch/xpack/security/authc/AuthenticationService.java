--- conflicted
+++ resolved
@@ -30,11 +30,7 @@
 import org.elasticsearch.xpack.core.security.authc.AuthenticationServiceField;
 import org.elasticsearch.xpack.core.security.authc.AuthenticationToken;
 import org.elasticsearch.xpack.core.security.authc.Realm;
-<<<<<<< HEAD
-import org.elasticsearch.xpack.core.security.authc.apikey.CustomTokenAuthenticator;
-=======
 import org.elasticsearch.xpack.core.security.authc.apikey.CustomAuthenticator;
->>>>>>> b2d39380
 import org.elasticsearch.xpack.core.security.authc.support.AuthenticationContextSerializer;
 import org.elasticsearch.xpack.core.security.authz.AuthorizationEngine.EmptyAuthorizationInfo;
 import org.elasticsearch.xpack.core.security.user.AnonymousUser;
@@ -46,7 +42,6 @@
 import org.elasticsearch.xpack.security.operator.OperatorPrivileges.OperatorPrivilegesService;
 import org.elasticsearch.xpack.security.support.SecurityIndexManager;
 
-import java.util.Collection;
 import java.util.List;
 import java.util.Objects;
 import java.util.concurrent.atomic.AtomicLong;
@@ -98,11 +93,7 @@
         ApiKeyService apiKeyService,
         ServiceAccountService serviceAccountService,
         OperatorPrivilegesService operatorPrivilegesService,
-<<<<<<< HEAD
-        Collection<CustomTokenAuthenticator> customTokenAuthenticators,
-=======
         List<CustomAuthenticator> customAuthenticators,
->>>>>>> b2d39380
         MeterRegistry meterRegistry
     ) {
         this.realms = realms;
@@ -119,18 +110,7 @@
         }
 
         final String nodeName = Node.NODE_NAME_SETTING.get(settings);
-<<<<<<< HEAD
-        CustomTokenAuthenticator oauth2Authenticator = customTokenAuthenticators.stream()
-            .filter(t -> t.name().contains("oauth2"))
-            .findAny()
-            .orElse(new CustomTokenAuthenticator.Noop());
-        CustomTokenAuthenticator apiKeyAuthenticator = customTokenAuthenticators.stream()
-            .filter(t -> t.name().contains("api key"))
-            .findAny()
-            .orElse(new CustomTokenAuthenticator.Noop());
-=======
-
->>>>>>> b2d39380
+
         this.authenticatorChain = new AuthenticatorChain(
             settings,
             operatorPrivilegesService,
@@ -138,12 +118,7 @@
             new AuthenticationContextSerializer(),
             new PluggableAuthenticatorChain(customAuthenticators),
             new ServiceAccountAuthenticator(serviceAccountService, nodeName, meterRegistry),
-            new PluggableOAuth2TokenAuthenticator(oauth2Authenticator),
             new OAuth2TokenAuthenticator(tokenService, meterRegistry),
-<<<<<<< HEAD
-            new PluggableApiKeyAuthenticator(apiKeyAuthenticator),
-=======
->>>>>>> b2d39380
             new ApiKeyAuthenticator(apiKeyService, nodeName, meterRegistry),
             new RealmsAuthenticator(numInvalidation, lastSuccessfulAuthCache, meterRegistry)
         );

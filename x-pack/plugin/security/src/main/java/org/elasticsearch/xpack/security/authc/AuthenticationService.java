/*
 * Copyright Elasticsearch B.V. and/or licensed to Elasticsearch B.V. under one
 * or more contributor license agreements. Licensed under the Elastic License
 * 2.0; you may not use this file except in compliance with the Elastic License
 * 2.0.
 */
package org.elasticsearch.xpack.security.authc;

import org.apache.logging.log4j.LogManager;
import org.apache.logging.log4j.Logger;
import org.elasticsearch.ElasticsearchSecurityException;
import org.elasticsearch.action.ActionListener;
import org.elasticsearch.cluster.metadata.ProjectId;
import org.elasticsearch.common.cache.Cache;
import org.elasticsearch.common.cache.CacheBuilder;
import org.elasticsearch.common.settings.Setting;
import org.elasticsearch.common.settings.Setting.Property;
import org.elasticsearch.common.settings.Settings;
import org.elasticsearch.common.util.concurrent.ThreadContext;
import org.elasticsearch.core.FixForMultiProject;
import org.elasticsearch.core.Nullable;
import org.elasticsearch.core.TimeValue;
import org.elasticsearch.http.HttpPreRequest;
import org.elasticsearch.node.Node;
import org.elasticsearch.telemetry.TelemetryProvider;
import org.elasticsearch.telemetry.metric.MeterRegistry;
import org.elasticsearch.telemetry.tracing.Tracer;
import org.elasticsearch.threadpool.ThreadPool;
import org.elasticsearch.transport.TransportRequest;
import org.elasticsearch.xpack.core.security.authc.Authentication;
import org.elasticsearch.xpack.core.security.authc.AuthenticationFailureHandler;
import org.elasticsearch.xpack.core.security.authc.AuthenticationServiceField;
import org.elasticsearch.xpack.core.security.authc.AuthenticationToken;
import org.elasticsearch.xpack.core.security.authc.Realm;
import org.elasticsearch.xpack.core.security.authc.support.AuthenticationContextSerializer;
import org.elasticsearch.xpack.core.security.authz.AuthorizationEngine.EmptyAuthorizationInfo;
import org.elasticsearch.xpack.core.security.user.AnonymousUser;
import org.elasticsearch.xpack.core.security.user.User;
import org.elasticsearch.xpack.security.audit.AuditTrail;
import org.elasticsearch.xpack.security.audit.AuditTrailService;
import org.elasticsearch.xpack.security.audit.AuditUtil;
import org.elasticsearch.xpack.security.authc.service.ServiceAccountService;
import org.elasticsearch.xpack.security.operator.OperatorPrivileges.OperatorPrivilegesService;
import org.elasticsearch.xpack.security.support.SecurityIndexManager;

import java.util.List;
import java.util.Objects;
import java.util.concurrent.atomic.AtomicLong;

import static org.elasticsearch.xpack.security.support.SecurityIndexManager.isIndexDeleted;
import static org.elasticsearch.xpack.security.support.SecurityIndexManager.isMoveFromRedToNonRed;

/**
 * An authentication service that delegates the authentication process to its configured {@link Realm realms}.
 * This service also supports request level caching of authenticated users (i.e. once a user authenticated
 * successfully, it is set on the request context to avoid subsequent redundant authentication process)
 */
public class AuthenticationService {

    static final Setting<Boolean> SUCCESS_AUTH_CACHE_ENABLED = Setting.boolSetting(
        "xpack.security.authc.success_cache.enabled",
        true,
        Property.NodeScope
    );
    private static final Setting<Integer> SUCCESS_AUTH_CACHE_MAX_SIZE = Setting.intSetting(
        "xpack.security.authc.success_cache.size",
        10000,
        Property.NodeScope
    );
    private static final Setting<TimeValue> SUCCESS_AUTH_CACHE_EXPIRE_AFTER_ACCESS = Setting.timeSetting(
        "xpack.security.authc.success_cache.expire_after_access",
        TimeValue.timeValueHours(1L),
        Property.NodeScope
    );

    private static final Logger logger = LogManager.getLogger(AuthenticationService.class);

    private final Realms realms;
    private final AuditTrailService auditTrailService;
    private final AuthenticationFailureHandler failureHandler;
    private final ThreadContext threadContext;
    private final Cache<String, Realm> lastSuccessfulAuthCache;
    private final AtomicLong numInvalidation = new AtomicLong();
    private final AuthenticatorChain authenticatorChain;

    public AuthenticationService(
        Settings settings,
        Realms realms,
        AuditTrailService auditTrailService,
        AuthenticationFailureHandler failureHandler,
        ThreadPool threadPool,
        AnonymousUser anonymousUser,
        TokenService tokenService,
        ApiKeyService apiKeyService,
        ServiceAccountService serviceAccountService,
        OperatorPrivilegesService operatorPrivilegesService,
<<<<<<< HEAD
        CustomApiKeyAuthenticator customApiKeyAuthenticator,
        TelemetryProvider telemetryProvider
=======
        PluggableAuthenticatorChain pluggableAuthenticatorChain,
        MeterRegistry meterRegistry
>>>>>>> 2a47de49
    ) {
        this.realms = realms;
        this.auditTrailService = auditTrailService;
        this.failureHandler = failureHandler;
        this.threadContext = threadPool.getThreadContext();
        if (SUCCESS_AUTH_CACHE_ENABLED.get(settings)) {
            this.lastSuccessfulAuthCache = CacheBuilder.<String, Realm>builder()
                .setMaximumWeight(Integer.toUnsignedLong(SUCCESS_AUTH_CACHE_MAX_SIZE.get(settings)))
                .setExpireAfterAccess(SUCCESS_AUTH_CACHE_EXPIRE_AFTER_ACCESS.get(settings))
                .build();
        } else {
            this.lastSuccessfulAuthCache = null;
        }
        MeterRegistry meterRegistry = telemetryProvider.getMeterRegistry();
        Tracer tracer = telemetryProvider.getTracer();
        final String nodeName = Node.NODE_NAME_SETTING.get(settings);

        this.authenticatorChain = new AuthenticatorChain(
            settings,
            operatorPrivilegesService,
            anonymousUser,
            new AuthenticationContextSerializer(),
<<<<<<< HEAD
            tracer,
=======
            pluggableAuthenticatorChain,
>>>>>>> 2a47de49
            new ServiceAccountAuthenticator(serviceAccountService, nodeName, meterRegistry),
            new OAuth2TokenAuthenticator(tokenService, meterRegistry),
            new ApiKeyAuthenticator(apiKeyService, nodeName, meterRegistry),
            new RealmsAuthenticator(numInvalidation, lastSuccessfulAuthCache, meterRegistry)
        );
    }

    /**
     * Authenticates the user that is associated with the given request. If the user was authenticated successfully (i.e.
     * a user was indeed associated with the request and the credentials were verified to be valid), the method returns
     * the user and that user is then "attached" to the request's context.
     * This method will authenticate as the anonymous user if the service is configured to allow anonymous access.
     *
     * @param request The request to be authenticated
     */
    public void authenticate(HttpPreRequest request, ActionListener<Authentication> authenticationListener) {
        authenticate(request, true, authenticationListener);
    }

    /**
     * Authenticates the user that is associated with the given request. If the user was authenticated successfully (i.e.
     * a user was indeed associated with the request and the credentials were verified to be valid), the method returns
     * the user and that user is then "attached" to the request's context.
     * This method will optionally, authenticate as the anonymous user if the service is configured to allow anonymous access.
     *
     * @param request The request to be authenticated
     * @param allowAnonymous If {@code false}, then authentication will <em>not</em> fallback to anonymous.
     *                               If {@code true}, then authentication <em>will</em> fallback to anonymous, if this service is
     *                               configured to allow anonymous access.
     */
    public void authenticate(HttpPreRequest request, boolean allowAnonymous, ActionListener<Authentication> authenticationListener) {
        final Authenticator.Context context = new Authenticator.Context(
            threadContext,
            new AuditableHttpRequest(auditTrailService.get(), failureHandler, threadContext, request),
            null,
            allowAnonymous,
            realms
        );
        authenticate(context, authenticationListener);
    }

    /**
     * Authenticates the user that is associated with the given message. If the user was authenticated successfully (i.e.
     * a user was indeed associated with the request and the credentials were verified to be valid), the method returns
     * the user and that user is then "attached" to the message's context. If no user was found to be attached to the given
     * message, then the given fallback user will be returned instead.
     * @param action       The action of the message
     * @param transportRequest      The request to be authenticated
     * @param fallbackUser The default user that will be assumed if no other user is attached to the message. May not be {@code null}.
     */
    public void authenticate(String action, TransportRequest transportRequest, User fallbackUser, ActionListener<Authentication> listener) {
        Objects.requireNonNull(fallbackUser, "fallback user may not be null");
        final Authenticator.Context context = new Authenticator.Context(
            threadContext,
            new AuditableTransportRequest(auditTrailService.get(), failureHandler, threadContext, action, transportRequest),
            fallbackUser,
            false,
            realms
        );
        authenticate(context, listener);
    }

    /**
     * Authenticates the user that is associated with the given message. If the user was authenticated successfully (i.e.
     * a user was indeed associated with the request and the credentials were verified to be valid), the method returns
     * the user and that user is then "attached" to the message's context.
     * If no user or credentials are found to be attached to the given message, and the caller allows anonymous access
     * ({@code allowAnonymous} parameter), and this service is configured for anonymous access,
     * then the anonymous user will be returned instead.
     * @param action       The action of the message
     * @param transportRequest      The request to be authenticated
     * @param allowAnonymous Whether to permit anonymous access for this request (this only relevant if the service is
     *                       configured for anonymous access).
     */
    public void authenticate(
        String action,
        TransportRequest transportRequest,
        boolean allowAnonymous,
        ActionListener<Authentication> listener
    ) {
        final Authenticator.Context context = new Authenticator.Context(
            threadContext,
            new AuditableTransportRequest(auditTrailService.get(), failureHandler, threadContext, action, transportRequest),
            null,
            allowAnonymous,
            realms
        );
        authenticate(context, listener);
    }

    /**
     * Authenticates the user based on the contents of the token that is provided as parameter. This will not look at the values in the
     * ThreadContext for Authentication.
     *  @param action  The action of the message
     * @param transportRequest The message that resulted in this authenticate call
     * @param token   The token (credentials) to be authenticated
     */
    public void authenticate(
        String action,
        TransportRequest transportRequest,
        AuthenticationToken token,
        ActionListener<Authentication> listener
    ) {
        final Authenticator.Context context = new Authenticator.Context(
            threadContext,
            new AuditableTransportRequest(auditTrailService.get(), failureHandler, threadContext, action, transportRequest),
            realms,
            token
        );
        authenticatorChain.authenticate(context, listener);
    }

    public void expire(String principal) {
        if (lastSuccessfulAuthCache != null) {
            numInvalidation.incrementAndGet();
            lastSuccessfulAuthCache.invalidate(principal);
        }
    }

    public void expireAll() {
        if (lastSuccessfulAuthCache != null) {
            numInvalidation.incrementAndGet();
            lastSuccessfulAuthCache.invalidateAll();
        }
    }

    @FixForMultiProject
    public void onSecurityIndexStateChange(
        ProjectId projectId,
        SecurityIndexManager.IndexState previousState,
        SecurityIndexManager.IndexState currentState
    ) {
        if (lastSuccessfulAuthCache != null) {
            if (isMoveFromRedToNonRed(previousState, currentState)
                || isIndexDeleted(previousState, currentState)
                || Objects.equals(previousState.indexUUID, currentState.indexUUID) == false) {
                expireAll();
            }
        }
    }

    /**
     * Returns an authenticator context for verifying only the provided {@param authenticationToken} without trying
     * to extract any other tokens from the thread context.
     */
    Authenticator.Context newContext(final String action, final TransportRequest request, AuthenticationToken authenticationToken) {
        return new Authenticator.Context(
            threadContext,
            new AuditableTransportRequest(auditTrailService.get(), failureHandler, threadContext, action, request),
            realms,
            authenticationToken
        );
    }

    void authenticate(final Authenticator.Context context, final ActionListener<Authentication> listener) {
        authenticatorChain.authenticate(context, listener);
    }

    // pkg private method for testing
    long getNumInvalidation() {
        return numInvalidation.get();
    }

    public abstract static class AuditableRequest {

        final AuditTrail auditTrail;
        final AuthenticationFailureHandler failureHandler;
        final ThreadContext threadContext;

        AuditableRequest(AuditTrail auditTrail, AuthenticationFailureHandler failureHandler, ThreadContext threadContext) {
            this.auditTrail = auditTrail;
            this.failureHandler = failureHandler;
            this.threadContext = threadContext;
        }

        abstract void realmAuthenticationFailed(AuthenticationToken token, String realm);

        abstract ElasticsearchSecurityException tamperedRequest();

        abstract ElasticsearchSecurityException exceptionProcessingRequest(Exception e, @Nullable AuthenticationToken token);

        abstract ElasticsearchSecurityException authenticationFailed(AuthenticationToken token);

        abstract ElasticsearchSecurityException anonymousAccessDenied();

        abstract ElasticsearchSecurityException runAsDenied(Authentication authentication, AuthenticationToken token);

        abstract void authenticationSuccess(Authentication authentication);

    }

    static class AuditableTransportRequest extends AuditableRequest {

        private final String action;
        private final TransportRequest transportRequest;
        private final String requestId;

        AuditableTransportRequest(
            AuditTrail auditTrail,
            AuthenticationFailureHandler failureHandler,
            ThreadContext threadContext,
            String action,
            TransportRequest transportRequest
        ) {
            super(auditTrail, failureHandler, threadContext);
            this.action = action;
            this.transportRequest = transportRequest;
            // There might be an existing audit-id (e.g. generated by the rest request) but there might not be (e.g. an internal action)
            this.requestId = AuditUtil.getOrGenerateRequestId(threadContext);
        }

        @Override
        void authenticationSuccess(Authentication authentication) {
            auditTrail.authenticationSuccess(requestId, authentication, action, transportRequest);
        }

        @Override
        void realmAuthenticationFailed(AuthenticationToken token, String realm) {
            auditTrail.authenticationFailed(requestId, realm, token, action, transportRequest);
        }

        @Override
        ElasticsearchSecurityException tamperedRequest() {
            auditTrail.tamperedRequest(requestId, action, transportRequest);
            return new ElasticsearchSecurityException("failed to verify signed authentication information");
        }

        @Override
        ElasticsearchSecurityException exceptionProcessingRequest(Exception e, @Nullable AuthenticationToken token) {
            if (token != null) {
                auditTrail.authenticationFailed(requestId, token, action, transportRequest);
            } else {
                auditTrail.authenticationFailed(requestId, action, transportRequest);
            }
            return failureHandler.exceptionProcessingRequest(transportRequest, action, e, threadContext);
        }

        @Override
        ElasticsearchSecurityException authenticationFailed(AuthenticationToken token) {
            auditTrail.authenticationFailed(requestId, token, action, transportRequest);
            return failureHandler.failedAuthentication(transportRequest, token, action, threadContext);
        }

        @Override
        ElasticsearchSecurityException anonymousAccessDenied() {
            auditTrail.anonymousAccessDenied(requestId, action, transportRequest);
            return failureHandler.missingToken(transportRequest, action, threadContext);
        }

        @Override
        ElasticsearchSecurityException runAsDenied(Authentication authentication, AuthenticationToken token) {
            auditTrail.runAsDenied(requestId, authentication, action, transportRequest, EmptyAuthorizationInfo.INSTANCE);
            return failureHandler.failedAuthentication(transportRequest, token, action, threadContext);
        }

        @Override
        public String toString() {
            return "transport request action [" + action + "]";
        }

    }

    static class AuditableHttpRequest extends AuditableRequest {

        private final HttpPreRequest request;
        private final String requestId;

        AuditableHttpRequest(
            AuditTrail auditTrail,
            AuthenticationFailureHandler failureHandler,
            ThreadContext threadContext,
            HttpPreRequest request
        ) {
            super(auditTrail, failureHandler, threadContext);
            this.request = request;
            // There should never be an existing audit-id when processing a rest request.
            this.requestId = AuditUtil.generateRequestId(threadContext);
        }

        @Override
        void authenticationSuccess(Authentication authentication) {
            // REST requests are audited in the {@code SecurityRestFilter} because they need access to the request body
            // see {@code AuditTrail#authenticationSuccess(HttpRequestLineAndHeaders)}
            // It's still valuable to keep the parent interface {@code AuditableRequest#AuthenticationSuccess(Authentication)} around
            // in order to audit authN success for transport requests for CCS. We may be able to find another way to audit that, which
            // doesn't rely on an `AuditableRequest` instance, but it's not trivial because we'd have to make sure to not audit
            // existing authentications. Separately, it's not easy to reconstruct another `AuditableRequest` outside the
            // `AuthenticationService` because that's tied to the audit `request.id` generation.
            // For more context see: https://github.com/elastic/elasticsearch/pull/94120#discussion_r1152804133
        }

        @Override
        void realmAuthenticationFailed(AuthenticationToken token, String realm) {
            auditTrail.authenticationFailed(requestId, realm, token, request);
        }

        @Override
        ElasticsearchSecurityException tamperedRequest() {
            auditTrail.tamperedRequest(requestId, request);
            return new ElasticsearchSecurityException("rest request attempted to inject a user");
        }

        @Override
        ElasticsearchSecurityException exceptionProcessingRequest(Exception e, @Nullable AuthenticationToken token) {
            if (token != null) {
                auditTrail.authenticationFailed(requestId, token, request);
            } else {
                auditTrail.authenticationFailed(requestId, request);
            }
            return failureHandler.exceptionProcessingRequest(request, e, threadContext);
        }

        @Override
        ElasticsearchSecurityException authenticationFailed(AuthenticationToken token) {
            auditTrail.authenticationFailed(requestId, token, request);
            return failureHandler.failedAuthentication(request, token, threadContext);
        }

        @Override
        ElasticsearchSecurityException anonymousAccessDenied() {
            auditTrail.anonymousAccessDenied(requestId, request);
            return failureHandler.missingToken(request, threadContext);
        }

        @Override
        ElasticsearchSecurityException runAsDenied(Authentication authentication, AuthenticationToken token) {
            auditTrail.runAsDenied(requestId, authentication, request, EmptyAuthorizationInfo.INSTANCE);
            return failureHandler.failedAuthentication(request, token, threadContext);
        }

        @Override
        public String toString() {
            return "rest request uri [" + request.uri() + "]";
        }
    }

    public static void addSettings(List<Setting<?>> settings) {
        settings.add(AuthenticationServiceField.RUN_AS_ENABLED);
        settings.add(SUCCESS_AUTH_CACHE_ENABLED);
        settings.add(SUCCESS_AUTH_CACHE_MAX_SIZE);
        settings.add(SUCCESS_AUTH_CACHE_EXPIRE_AFTER_ACCESS);
    }
}<|MERGE_RESOLUTION|>--- conflicted
+++ resolved
@@ -94,13 +94,8 @@
         ApiKeyService apiKeyService,
         ServiceAccountService serviceAccountService,
         OperatorPrivilegesService operatorPrivilegesService,
-<<<<<<< HEAD
         CustomApiKeyAuthenticator customApiKeyAuthenticator,
         TelemetryProvider telemetryProvider
-=======
-        PluggableAuthenticatorChain pluggableAuthenticatorChain,
-        MeterRegistry meterRegistry
->>>>>>> 2a47de49
     ) {
         this.realms = realms;
         this.auditTrailService = auditTrailService;
@@ -117,17 +112,13 @@
         MeterRegistry meterRegistry = telemetryProvider.getMeterRegistry();
         Tracer tracer = telemetryProvider.getTracer();
         final String nodeName = Node.NODE_NAME_SETTING.get(settings);
-
         this.authenticatorChain = new AuthenticatorChain(
             settings,
             operatorPrivilegesService,
             anonymousUser,
             new AuthenticationContextSerializer(),
-<<<<<<< HEAD
             tracer,
-=======
             pluggableAuthenticatorChain,
->>>>>>> 2a47de49
             new ServiceAccountAuthenticator(serviceAccountService, nodeName, meterRegistry),
             new OAuth2TokenAuthenticator(tokenService, meterRegistry),
             new ApiKeyAuthenticator(apiKeyService, nodeName, meterRegistry),

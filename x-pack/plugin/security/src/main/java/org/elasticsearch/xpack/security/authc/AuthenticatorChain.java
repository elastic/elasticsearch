/*
 * Copyright Elasticsearch B.V. and/or licensed to Elasticsearch B.V. under one
 * or more contributor license agreements. Licensed under the Elastic License
 * 2.0; you may not use this file except in compliance with the Elastic License
 * 2.0.
 */

package org.elasticsearch.xpack.security.authc;

import org.apache.logging.log4j.LogManager;
import org.apache.logging.log4j.Logger;
import org.elasticsearch.ElasticsearchSecurityException;
import org.elasticsearch.action.ActionListener;
import org.elasticsearch.common.settings.Settings;
import org.elasticsearch.common.util.concurrent.ThreadContext;
import org.elasticsearch.node.Node;
import org.elasticsearch.xpack.core.common.IteratingActionListener;
import org.elasticsearch.xpack.core.security.authc.Authentication;
import org.elasticsearch.xpack.core.security.authc.AuthenticationResult;
import org.elasticsearch.xpack.core.security.authc.AuthenticationServiceField;
import org.elasticsearch.xpack.core.security.authc.AuthenticationToken;
import org.elasticsearch.xpack.core.security.authc.support.AuthenticationContextSerializer;
import org.elasticsearch.xpack.core.security.support.Exceptions;
import org.elasticsearch.xpack.core.security.user.AnonymousUser;
import org.elasticsearch.xpack.core.security.user.SystemUser;
import org.elasticsearch.xpack.core.security.user.User;
import org.elasticsearch.xpack.security.operator.OperatorPrivileges.OperatorPrivilegesService;

import java.util.ArrayList;
import java.util.Collections;
import java.util.List;
import java.util.Map;
import java.util.function.BiConsumer;
import java.util.function.Consumer;
import java.util.function.Function;

import static org.elasticsearch.core.Strings.format;

class AuthenticatorChain {

    private static final Logger logger = LogManager.getLogger(AuthenticatorChain.class);

    private final String nodeName;
    private final boolean runAsEnabled;
    private final OperatorPrivilegesService operatorPrivilegesService;
    private final AnonymousUser anonymousUser;
    private final boolean isAnonymousUserEnabled;
    private final AuthenticationContextSerializer authenticationSerializer;
    private final RealmsAuthenticator realmsAuthenticator;
    private final List<Authenticator> allAuthenticators;

    AuthenticatorChain(
        Settings settings,
        OperatorPrivilegesService operatorPrivilegesService,
        AnonymousUser anonymousUser,
        AuthenticationContextSerializer authenticationSerializer,
        PluggableAuthenticatorChain pluggableAuthenticatorChain,
        ServiceAccountAuthenticator serviceAccountAuthenticator,
        PluggableOAuth2TokenAuthenticator pluggableOAuth2TokenAuthenticator,
        OAuth2TokenAuthenticator oAuth2TokenAuthenticator,
        ApiKeyAuthenticator apiKeyAuthenticator,
        RealmsAuthenticator realmsAuthenticator
    ) {
        this.nodeName = Node.NODE_NAME_SETTING.get(settings);
        this.runAsEnabled = AuthenticationServiceField.RUN_AS_ENABLED.get(settings);
        this.operatorPrivilegesService = operatorPrivilegesService;
        this.anonymousUser = anonymousUser;
        this.isAnonymousUserEnabled = AnonymousUser.isAnonymousEnabled(settings);
        this.authenticationSerializer = authenticationSerializer;
        this.realmsAuthenticator = realmsAuthenticator;
<<<<<<< HEAD
        this.allAuthenticators = List.of(
            serviceAccountAuthenticator,
            pluggableOAuth2TokenAuthenticator,
            oAuth2TokenAuthenticator,
            pluggableApiKeyAuthenticator,
            apiKeyAuthenticator,
            realmsAuthenticator
        );
=======

        List<Authenticator> authenticators = new ArrayList<>();
        if (pluggableAuthenticatorChain.hasCustomAuthenticators()) {
            authenticators.add(pluggableAuthenticatorChain);
        }
        authenticators.add(serviceAccountAuthenticator);
        authenticators.add(oAuth2TokenAuthenticator);
        authenticators.add(apiKeyAuthenticator);
        authenticators.add(realmsAuthenticator);
        this.allAuthenticators = Collections.unmodifiableList(authenticators);
>>>>>>> b2d39380
    }

    void authenticate(Authenticator.Context context, ActionListener<Authentication> originalListener) {
        assert false == context.getDefaultOrderedRealmList().isEmpty() : "realm list must not be empty";
        // Check whether authentication is an operator user and mark the threadContext if necessary
        // before returning the authentication object
        final ActionListener<Authentication> listener = originalListener.map(authentication -> {
            assert authentication != null;
            operatorPrivilegesService.maybeMarkOperatorUser(authentication, context.getThreadContext());
            return authentication;
        });
        // If a token is directly provided in the context, authenticate with it
        if (context.getMostRecentAuthenticationToken() != null) {
            doAuthenticate(context, listener);
            return;
        }
        final Authentication authentication;
        try {
            authentication = lookForExistingAuthentication(context);
        } catch (Exception e) {
            listener.onFailure(e);
            return;
        }
        if (authentication != null) {
            logger.trace("Found existing authentication [{}] in request [{}]", authentication, context.getRequest());
            listener.onResponse(authentication);
        } else {
            doAuthenticate(context, ActionListener.runBefore(listener, context::close));
        }
    }

    private void doAuthenticate(Authenticator.Context context, ActionListener<Authentication> listener) {
        // The iterating listener walks through the list of Authenticators and attempts to authenticate using
        // each Authenticator (and optionally asks it to extract the authenticationToken).
        // Depending on the authentication result from each Authenticator, the iteration may stop earlier
        // because of either a successful authentication or a not-continuable failure.
        final IteratingActionListener<AuthenticationResult<Authentication>, Authenticator> iterListener = new IteratingActionListener<>(
            listener.delegateFailureAndWrap((l, result) -> {
                assert result.getStatus() != AuthenticationResult.Status.TERMINATE
                    : "terminate should already be handled by each individual authenticator";
                if (result.getStatus() == AuthenticationResult.Status.SUCCESS) {
                    maybeLookupRunAsUser(context, result.getValue(), l);
                } else {
                    assert result.getStatus() == AuthenticationResult.Status.CONTINUE;
                    if (context.shouldHandleNullToken()) {
                        handleNullToken(context, l);
                    } else {
                        l.onFailure(Exceptions.authenticationError("failed to authenticate", result.getException()));
                    }
                }
            }),
            getAuthenticatorConsumer(context),
            allAuthenticators,
            context.getThreadContext(),
            Function.identity(),
            result -> result.getStatus() == AuthenticationResult.Status.CONTINUE
        );
        iterListener.run();
    }

    private static BiConsumer<Authenticator, ActionListener<AuthenticationResult<Authentication>>> getAuthenticatorConsumer(
        Authenticator.Context context
    ) {
        return (authenticator, listener) -> {
            if (context.shouldExtractCredentials()) {
                final AuthenticationToken authenticationToken;
                try {
                    authenticationToken = authenticator.extractCredentials(context);
                } catch (Exception e) {
                    if (e instanceof ElasticsearchSecurityException) {
                        listener.onFailure(e);
                    } else { // other exceptions like illegal argument
                        context.addUnsuccessfulMessage(authenticator.name() + ": " + e.getMessage());
                        listener.onResponse(AuthenticationResult.unsuccessful(e.getMessage(), e));
                    }
                    return;
                }
                if (authenticationToken == null) {
                    listener.onResponse(AuthenticationResult.notHandled());
                    return;
                }
                context.addAuthenticationToken(authenticationToken);
            }

            final Consumer<Exception> onFailure = (e) -> {
                assert e != null : "exception cannot be null";
                // Not adding additional metadata if the exception is not security related, e.g. server busy.
                // Because (1) unlike security errors which are intentionally obscure, non-security errors are clear
                // about their nature so that no additional information is needed; (2) Non-security errors may
                // not inherit ElasticsearchException and thus does not have the addMetadata method.
                if (e instanceof final ElasticsearchSecurityException ese) {
                    // Attach any other unsuccessful messages to the final error
                    if (false == context.getUnsuccessfulMessages().isEmpty()) {
                        addMetadata(context, ese);
                    }
                }
                listener.onFailure(e);
            };

            authenticator.authenticate(context, ActionListener.wrap(result -> {
                if (result.getStatus() == AuthenticationResult.Status.TERMINATE) {
                    onFailure.accept(result.getException());
                    return;
                }
                if (result.getStatus() == AuthenticationResult.Status.CONTINUE && result.getMessage() != null) {
                    context.addUnsuccessfulMessage(authenticator.name() + ": " + result.getMessage());
                }
                listener.onResponse(result);
            }, onFailure));
        };
    }

    // Package private for test
    void maybeLookupRunAsUser(Authenticator.Context context, Authentication authentication, ActionListener<Authentication> listener) {
        if (false == runAsEnabled) {
            finishAuthentication(context, authentication, listener);
            return;
        }

        final String runAsUsername = context.getThreadContext().getHeader(AuthenticationServiceField.RUN_AS_USER_HEADER);
        if (runAsUsername == null) {
            finishAuthentication(context, authentication, listener);
            return;
        }

        if (false == authentication.supportsRunAs(anonymousUser)) {
            logger.info("ignore run-as header since it is currently not supported for authentication [{}]", authentication);
            finishAuthentication(context, authentication, listener);
            return;
        }

        // Now we have a valid runAsUsername
        realmsAuthenticator.lookupRunAsUser(context, authentication, listener.delegateFailureAndWrap((l, tuple) -> {
            final Authentication finalAuth;
            if (tuple == null) {
                logger.debug(
                    "Cannot find run-as user [{}] for authenticated user [{}]",
                    runAsUsername,
                    authentication.getAuthenticatingSubject().getUser().principal()
                );
                // the user does not exist, but we still create a User object, which will later be rejected by authz
                finalAuth = authentication.runAs(new User(runAsUsername, null, null, null, Map.of(), true), null);
            } else {
                finalAuth = authentication.runAs(tuple.v1(), tuple.v2().realmRef());
            }
            finishAuthentication(context, finalAuth, l);
        }));
    }

    /**
     * Looks to see if the request contains an existing {@link Authentication} and if so, that authentication will be used. The
     * consumer is called if no exception was thrown while trying to read the authentication and may be called with a {@code null}
     * value
     */
    private Authentication lookForExistingAuthentication(Authenticator.Context context) {
        final Authentication authentication;
        try {
            authentication = authenticationSerializer.readFromContext(context.getThreadContext());
        } catch (Exception e) {
            logger.error(() -> format("caught exception while trying to read authentication from request [%s]", context.getRequest()), e);
            throw context.getRequest().tamperedRequest();
        }
        if (authentication != null && context.getRequest() instanceof AuthenticationService.AuditableHttpRequest) {
            throw context.getRequest().tamperedRequest();
        }
        return authentication;
    }

    /**
     * Handles failed extraction of an authentication token. This can happen in a few different scenarios:
     *
     * <ul>
     * <li>this is an initial request from a client without preemptive authentication, so we must return an authentication
     * challenge</li>
     * <li>this is a request that contained an Authorization Header that we can't validate </li>
     * <li>this is a request made internally within a node and there is a fallback user, which is typically the
     * {@link SystemUser}</li>
     * <li>anonymous access is enabled and this will be considered an anonymous request</li>
     * </ul>
     * <p>
     * Regardless of the scenario, this method will call the listener with either failure or success.
     */
    // TODO: In theory, handleNullToken should not be called at all if any credentials is extracted
    // pkg-private for tests
    void handleNullToken(Authenticator.Context context, ActionListener<Authentication> listener) {
        final Authentication authentication;
        if (context.getFallbackUser() != null) {
            // TODO: assert we really haven't extract any token
            logger.trace(
                "No valid credentials found in request [{}], using fallback [{}]",
                context.getRequest(),
                context.getFallbackUser().principal()
            );
            authentication = Authentication.newInternalFallbackAuthentication(context.getFallbackUser(), nodeName);
        } else if (shouldFallbackToAnonymous(context)) {
            logger.trace(
                "No valid credentials found in request [{}], using anonymous [{}]",
                context.getRequest(),
                anonymousUser.principal()
            );
            authentication = Authentication.newAnonymousAuthentication(anonymousUser, nodeName);
        } else {
            authentication = null;
        }

        if (authentication != null) {
            // TODO: we can also support run-as for fallback users if needed
            // TODO: the authentication for fallback user is now serialised in the inner threadContext
            // instead of at the AuthenticationService level
            writeAuthToContext(context, authentication, listener);
        } else {
            final ElasticsearchSecurityException ese = context.getRequest().anonymousAccessDenied();
            if (false == context.getUnsuccessfulMessages().isEmpty()) {
                logger.debug(
                    "Authenticating with null credentials is unsuccessful in request [{}]"
                        + " after unsuccessful attempts of other credentials",
                    context.getRequest()
                );
                final ElasticsearchSecurityException eseWithPreviousCredentials = new ElasticsearchSecurityException(
                    "unable to authenticate with provided credentials and anonymous access is not allowed for this request",
                    ese.status(),
                    ese.getCause()
                );
                ese.getBodyHeaderKeys().forEach(k -> eseWithPreviousCredentials.addBodyHeader(k, ese.getBodyHeader(k)));
                addMetadata(context, eseWithPreviousCredentials);
                listener.onFailure(eseWithPreviousCredentials);
            } else {
                logger.debug("No valid credentials found in request [{}], rejecting", context.getRequest());
                listener.onFailure(ese);
            }
        }
    }

    /**
     * Finishes the authentication process by ensuring the returned user is enabled and that the run as user is enabled if there is
     * one. If authentication is successful, this method also ensures that the authentication is written to the ThreadContext
     */
    void finishAuthentication(Authenticator.Context context, Authentication authentication, ActionListener<Authentication> listener) {
        if (authentication.getEffectiveSubject().getUser().enabled() == false
            || authentication.getAuthenticatingSubject().getUser().enabled() == false) {
            // TODO: these should be different log messages if the runas vs auth user is disabled?
            logger.debug("user [{}] is disabled. failing authentication", authentication.getEffectiveSubject().getUser());
            listener.onFailure(context.getRequest().authenticationFailed(context.getMostRecentAuthenticationToken()));
        } else {
            writeAuthToContext(context, authentication, listener);
        }
    }

    /**
     * Writes the authentication to the {@link ThreadContext} and then calls the listener if
     * successful
     */
    void writeAuthToContext(Authenticator.Context context, Authentication authentication, ActionListener<Authentication> listener) {
        try {
            authenticationSerializer.writeToContext(authentication, context.getThreadContext());
            context.getRequest().authenticationSuccess(authentication);
        } catch (Exception e) {
            logger.debug(() -> format("Failed to store authentication [%s] for request [%s]", authentication, context.getRequest()), e);
            final ElasticsearchSecurityException ese = context.getRequest()
                .exceptionProcessingRequest(e, context.getMostRecentAuthenticationToken());
            addMetadata(context, ese);
            listener.onFailure(ese);
            return;
        }
        logger.trace("Established authentication [{}] for request [{}]", authentication, context.getRequest());
        listener.onResponse(authentication);
    }

    private static void addMetadata(Authenticator.Context context, ElasticsearchSecurityException ese) {
        if (false == context.getUnsuccessfulMessages().isEmpty()) {
            ese.addMetadata("es.additional_unsuccessful_credentials", context.getUnsuccessfulMessages());
        }
    }

    /**
     * Determines whether to support anonymous access for the current request. Returns {@code true} if all of the following are true
     * <ul>
     *     <li>The service has anonymous authentication enabled (see {@link #isAnonymousUserEnabled})</li>
     *     <li>Anonymous access is accepted for this request ({@code allowAnonymousOnThisRequest} parameter)
     *     <li>The request does NOT provide API Key or Bearer Token credentials. If any of these are present,
     *     we consider the request as failed to authenticate, and will not fall back to anonymous.</li>
     * </ul>
     */
    private boolean shouldFallbackToAnonymous(Authenticator.Context context) {
        if (isAnonymousUserEnabled == false) {
            return false;
        }
        if (context.isAllowAnonymous() == false) {
            return false;
        }
        if (context.getBearerString() != null || context.getApiKeyString() != null) {
            return false;
        }
        return true;
    }
}<|MERGE_RESOLUTION|>--- conflicted
+++ resolved
@@ -56,7 +56,6 @@
         AuthenticationContextSerializer authenticationSerializer,
         PluggableAuthenticatorChain pluggableAuthenticatorChain,
         ServiceAccountAuthenticator serviceAccountAuthenticator,
-        PluggableOAuth2TokenAuthenticator pluggableOAuth2TokenAuthenticator,
         OAuth2TokenAuthenticator oAuth2TokenAuthenticator,
         ApiKeyAuthenticator apiKeyAuthenticator,
         RealmsAuthenticator realmsAuthenticator
@@ -68,16 +67,6 @@
         this.isAnonymousUserEnabled = AnonymousUser.isAnonymousEnabled(settings);
         this.authenticationSerializer = authenticationSerializer;
         this.realmsAuthenticator = realmsAuthenticator;
-<<<<<<< HEAD
-        this.allAuthenticators = List.of(
-            serviceAccountAuthenticator,
-            pluggableOAuth2TokenAuthenticator,
-            oAuth2TokenAuthenticator,
-            pluggableApiKeyAuthenticator,
-            apiKeyAuthenticator,
-            realmsAuthenticator
-        );
-=======
 
         List<Authenticator> authenticators = new ArrayList<>();
         if (pluggableAuthenticatorChain.hasCustomAuthenticators()) {
@@ -88,7 +77,6 @@
         authenticators.add(apiKeyAuthenticator);
         authenticators.add(realmsAuthenticator);
         this.allAuthenticators = Collections.unmodifiableList(authenticators);
->>>>>>> b2d39380
     }
 
     void authenticate(Authenticator.Context context, ActionListener<Authentication> originalListener) {

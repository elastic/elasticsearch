--- conflicted
+++ resolved
@@ -27,12 +27,9 @@
 import org.elasticsearch.xpack.core.security.user.User;
 import org.elasticsearch.xpack.security.operator.OperatorPrivileges.OperatorPrivilegesService;
 
-<<<<<<< HEAD
-import java.util.HashMap;
-=======
 import java.util.ArrayList;
 import java.util.Collections;
->>>>>>> 2a47de49
+import java.util.HashMap;
 import java.util.List;
 import java.util.Map;
 import java.util.function.BiConsumer;
@@ -60,11 +57,8 @@
         OperatorPrivilegesService operatorPrivilegesService,
         AnonymousUser anonymousUser,
         AuthenticationContextSerializer authenticationSerializer,
-<<<<<<< HEAD
         Tracer tracer,
-=======
         PluggableAuthenticatorChain pluggableAuthenticatorChain,
->>>>>>> 2a47de49
         ServiceAccountAuthenticator serviceAccountAuthenticator,
         OAuth2TokenAuthenticator oAuth2TokenAuthenticator,
         ApiKeyAuthenticator apiKeyAuthenticator,
@@ -77,17 +71,7 @@
         this.isAnonymousUserEnabled = AnonymousUser.isAnonymousEnabled(settings);
         this.authenticationSerializer = authenticationSerializer;
         this.realmsAuthenticator = realmsAuthenticator;
-<<<<<<< HEAD
         this.tracer = tracer;
-        this.allAuthenticators = List.of(
-            serviceAccountAuthenticator,
-            oAuth2TokenAuthenticator,
-            pluggableApiKeyAuthenticator,
-            apiKeyAuthenticator,
-            realmsAuthenticator
-        );
-=======
-
         List<Authenticator> authenticators = new ArrayList<>();
         if (pluggableAuthenticatorChain.hasCustomAuthenticators()) {
             authenticators.add(pluggableAuthenticatorChain);
@@ -97,7 +81,6 @@
         authenticators.add(apiKeyAuthenticator);
         authenticators.add(realmsAuthenticator);
         this.allAuthenticators = Collections.unmodifiableList(authenticators);
->>>>>>> 2a47de49
     }
 
     void authenticate(Authenticator.Context context, ActionListener<Authentication> originalListener) {

--- conflicted
+++ resolved
@@ -138,12 +138,8 @@
     }
 
     private static BiConsumer<Authenticator, ActionListener<AuthenticationResult<Authentication>>> getAuthenticatorConsumer(
-<<<<<<< HEAD
-        Authenticator.Context context, Tracer tracer
-=======
         Authenticator.Context context,
         Tracer tracer
->>>>>>> a26588fe
     ) {
         return (authenticator, listener) -> {
             if (context.shouldExtractCredentials()) {
@@ -192,15 +188,10 @@
                 listener.onResponse(result);
             }, onFailure);
 
-<<<<<<< HEAD
-            ActionListener<AuthenticationResult<Authentication>> afterAuthResultListener = ActionListener.runAfter(authResultListener,
-                () -> tracer.stopTrace(context));
-=======
             ActionListener<AuthenticationResult<Authentication>> afterAuthResultListener = ActionListener.runAfter(
                 authResultListener,
                 () -> tracer.stopTrace(context)
             );
->>>>>>> a26588fe
 
             tracer.startTrace(context.getThreadContext(), context, "authenticate", addUsefulMetadata(authenticator));
             authenticator.authenticate(context, afterAuthResultListener);

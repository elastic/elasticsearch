/*
 * Copyright Elasticsearch B.V. and/or licensed to Elasticsearch B.V. under one
 * or more contributor license agreements. Licensed under the Elastic License
 * 2.0; you may not use this file except in compliance with the Elastic License
 * 2.0.
 */
package org.elasticsearch.xpack.security.authc;

import org.apache.logging.log4j.LogManager;
import org.apache.logging.log4j.Logger;
import org.elasticsearch.action.ActionListener;
import org.elasticsearch.common.Strings;
import org.elasticsearch.common.collect.MapBuilder;
import org.elasticsearch.common.logging.DeprecationCategory;
import org.elasticsearch.common.logging.DeprecationLogger;
import org.elasticsearch.common.settings.Settings;
import org.elasticsearch.common.util.Maps;
import org.elasticsearch.common.util.concurrent.CountDown;
import org.elasticsearch.common.util.concurrent.ThreadContext;
import org.elasticsearch.core.Nullable;
import org.elasticsearch.env.Environment;
import org.elasticsearch.license.LicensedFeature;
import org.elasticsearch.license.XPackLicenseState;
import org.elasticsearch.xpack.core.XPackSettings;
import org.elasticsearch.xpack.core.security.authc.Realm;
import org.elasticsearch.xpack.core.security.authc.RealmConfig;
import org.elasticsearch.xpack.core.security.authc.RealmDomain;
import org.elasticsearch.xpack.core.security.authc.RealmSettings;
import org.elasticsearch.xpack.core.security.authc.esnative.NativeRealmSettings;
import org.elasticsearch.xpack.core.security.authc.file.FileRealmSettings;
import org.elasticsearch.xpack.core.security.authc.kerberos.KerberosRealmSettings;
import org.elasticsearch.xpack.security.Security;
import org.elasticsearch.xpack.security.authc.esnative.ReservedRealm;

import java.util.ArrayList;
import java.util.Collection;
import java.util.Collections;
import java.util.HashMap;
import java.util.HashSet;
import java.util.Iterator;
import java.util.List;
import java.util.Map;
import java.util.Map.Entry;
import java.util.Set;
import java.util.concurrent.atomic.AtomicBoolean;
import java.util.stream.Collectors;
import java.util.stream.Stream;
import java.util.stream.StreamSupport;

/**
 * Serves as a realms registry (also responsible for ordering the realms appropriately)
 */
public class Realms implements Iterable<Realm> {

    private static final Logger logger = LogManager.getLogger(Realms.class);
    private static final DeprecationLogger deprecationLogger = DeprecationLogger.getLogger(logger.getName());

    private final Settings settings;
    private final Environment env;
    private final Map<String, Realm.Factory> factories;
    private final XPackLicenseState licenseState;
    private final ThreadContext threadContext;
    private final ReservedRealm reservedRealm;

    // All realms that were configured from the node settings, some of these may not be enabled due to licensing
    private final List<Realm> allConfiguredRealms;
    private final Map<String, String> domainForRealmMap;

    // the realms in current use. This list will change dynamically as the license changes
    private volatile List<Realm> activeRealms;

    public Realms(
        Settings settings,
        Environment env,
        Map<String, Realm.Factory> factories,
        XPackLicenseState licenseState,
        ThreadContext threadContext,
        ReservedRealm reservedRealm
    ) throws Exception {
        this.settings = settings;
        this.env = env;
        this.factories = factories;
        this.licenseState = licenseState;
        this.threadContext = threadContext;
        this.reservedRealm = reservedRealm;

        assert XPackSettings.SECURITY_ENABLED.get(settings) : "security must be enabled";
        assert factories.get(ReservedRealm.TYPE) == null;

        domainForRealmMap = RealmSettings.computeRealmNameToDomainNameAssociation(settings);
        final List<RealmConfig> realmConfigs = buildRealmConfigs();
        final List<Realm> initialRealms = initRealms(realmConfigs);
        configureRealmRef(initialRealms, realmConfigs, domainForRealmMap);
        this.allConfiguredRealms = initialRealms;
        this.allConfiguredRealms.forEach(r -> r.initialize(this.allConfiguredRealms, licenseState));
        assert this.allConfiguredRealms.get(0) == reservedRealm : "the first realm must be reserved realm";

        recomputeActiveRealms();
        licenseState.addListener(this::recomputeActiveRealms);
    }

    static void configureRealmRef(Collection<Realm> realms, Collection<RealmConfig> realmConfigs, Map<String, String> domainForRealm) {
        for (Realm realm : realms) {
            String domainName = domainForRealm.get(realm.name());
            if (domainName != null) {
                Set<RealmConfig.RealmIdentifier> domainIdentifiers = new HashSet<>();
                for (RealmConfig realmConfig : realmConfigs) {
                    if (domainName.equals(domainForRealm.get(realmConfig.name()))) {
                        domainIdentifiers.add(realmConfig.identifier());
                    }
                }
                realm.initRealmRef(new RealmDomain(domainName, domainIdentifiers));
            } else {
                realm.initRealmRef(null);
            }
        }
    }

    protected void recomputeActiveRealms() {
        final XPackLicenseState licenseStateSnapshot = licenseState.copyCurrentLicenseState();
        final List<Realm> licensedRealms = calculateLicensedRealms(licenseStateSnapshot);
        logger.info(
            "license mode is [{}], currently licensed security realms are [{}]",
            licenseStateSnapshot.getOperationMode().description(),
            Strings.collectionToCommaDelimitedString(licensedRealms)
        );

        // Stop license-tracking for any previously-active realms that are no longer allowed
        if (activeRealms != null) {
            activeRealms.stream()
                .filter(r -> licensedRealms.contains(r) == false)
                .forEach(realm -> { handleDisabledRealmDueToLicenseChange(realm, licenseStateSnapshot); });
        }

        activeRealms = licensedRealms;
    }

    // Can be overridden in testing
    protected void handleDisabledRealmDueToLicenseChange(Realm realm, XPackLicenseState licenseStateSnapshot) {
        final LicensedFeature.Persistent feature = getLicensedFeatureForRealm(realm.type());
        assert feature != null
            : "Realm ["
                + realm
                + "] with no licensed feature became inactive due to change to license mode ["
                + licenseStateSnapshot.getOperationMode()
                + "]";
        feature.stopTracking(licenseStateSnapshot, realm.name());
        logger.warn(
            "The [{}.{}] realm has been automatically disabled due to a change in license [{}]",
            realm.type(),
            realm.name(),
            licenseStateSnapshot.statusDescription()
        );
    }

    @Override
    public Iterator<Realm> iterator() {
        return getActiveRealms().iterator();
    }

    /**
     * Returns a list of realms that are configured, but are not permitted under the current license.
     */
    public List<Realm> getUnlicensedRealms() {
        final List<Realm> activeSnapshot = activeRealms;
        if (activeSnapshot.equals(allConfiguredRealms)) {
            return Collections.emptyList();
        }

        // Otherwise, we return anything in "all realms" that is not in the allowed realm list
        return allConfiguredRealms.stream().filter(r -> activeSnapshot.contains(r) == false).toList();
    }

    public Stream<Realm> stream() {
        return StreamSupport.stream(this.spliterator(), false);
    }

    public List<Realm> getActiveRealms() {
        assert activeRealms != null : "Active realms not configured";
        return activeRealms;
    }

    // Protected for testing
    protected List<Realm> calculateLicensedRealms(XPackLicenseState licenseStateSnapshot) {
        return allConfiguredRealms.stream().filter(r -> checkLicense(r, licenseStateSnapshot)).toList();
    }

    private static boolean checkLicense(Realm realm, XPackLicenseState licenseState) {
        final LicensedFeature.Persistent feature = getLicensedFeatureForRealm(realm.type());
        if (feature == null) {
            return true;
        }
        return feature.checkAndStartTracking(licenseState, realm.name());
    }

    public static boolean isRealmTypeAvailable(XPackLicenseState licenseState, String type) {
        final LicensedFeature.Persistent feature = getLicensedFeatureForRealm(type);
        if (feature == null) {
            return true;
        }
        return feature.checkWithoutTracking(licenseState);
    }

    @Nullable
    private static LicensedFeature.Persistent getLicensedFeatureForRealm(String realmType) {
        assert Strings.hasText(realmType) : "Realm type must be provided (received [" + realmType + "])";
        if (InternalRealms.isInternalRealm(realmType)) {
            return InternalRealms.getLicensedFeature(realmType);
        } else {
            return Security.CUSTOM_REALMS_FEATURE;
        }
    }

    public Realm realm(String name) {
        for (Realm realm : activeRealms) {
            if (name.equals(realm.name())) {
                return realm;
            }
        }
        return null;
    }

    public Realm.Factory realmFactory(String type) {
        return factories.get(type);
    }

    protected List<Realm> initRealms(List<RealmConfig> realmConfigs) throws Exception {
        List<Realm> realms = new ArrayList<>();
        Map<String, Set<String>> nameToRealmIdentifier = new HashMap<>();
        Map<Integer, Set<String>> orderToRealmName = new HashMap<>();
        List<RealmConfig.RealmIdentifier> reservedPrefixedRealmIdentifiers = new ArrayList<>();
        for (RealmConfig config : realmConfigs) {
            Realm.Factory factory = factories.get(config.identifier().getType());
            assert factory != null : "unknown realm type [" + config.identifier().getType() + "]";
            if (config.identifier().getName().startsWith(RealmSettings.RESERVED_REALM_AND_DOMAIN_NAME_PREFIX)) {
                reservedPrefixedRealmIdentifiers.add(config.identifier());
            }
            if (config.enabled() == false) {
                if (logger.isDebugEnabled()) {
                    logger.debug("realm [{}] is disabled", config.identifier());
                }
                continue;
            }
            Realm realm = factory.create(config);
            nameToRealmIdentifier.computeIfAbsent(realm.name(), k -> new HashSet<>())
                .add(RealmSettings.realmSettingPrefix(realm.type()) + realm.name());
            orderToRealmName.computeIfAbsent(realm.order(), k -> new HashSet<>()).add(realm.name());
            realms.add(realm);
        }

        checkUniqueOrders(orderToRealmName);
        Collections.sort(realms);

        maybeAddBasicRealms(realms, realmConfigs);
        // always add built in first!
        realms.add(0, reservedRealm);
        String duplicateRealms = nameToRealmIdentifier.entrySet()
            .stream()
            .filter(entry -> entry.getValue().size() > 1)
            .map(entry -> entry.getKey() + ": " + entry.getValue())
            .collect(Collectors.joining("; "));
        if (Strings.hasText(duplicateRealms)) {
            throw new IllegalArgumentException("Found multiple realms configured with the same name: " + duplicateRealms + "");
        }
        logDeprecationForReservedPrefixedRealmNames(reservedPrefixedRealmIdentifiers);
        return Collections.unmodifiableList(realms);
    }

    @SuppressWarnings("unchecked")
    public void usageStats(ActionListener<Map<String, Object>> listener) {
        final XPackLicenseState licenseStateSnapshot = licenseState.copyCurrentLicenseState();
        Map<String, Object> realmMap = new HashMap<>();
        final AtomicBoolean failed = new AtomicBoolean(false);
<<<<<<< HEAD
        final List<Realm> realmList = getActiveRealms().stream()
            .filter(r -> ReservedRealm.TYPE.equals(r.type()) == false)
            .collect(Collectors.toList());
=======
        final List<Realm> realmList = getActiveRealms().stream().filter(r -> ReservedRealm.TYPE.equals(r.type()) == false).toList();
>>>>>>> 750f5c30
        final CountDown countDown = new CountDown(realmList.size());
        final Runnable doCountDown = () -> {
            if ((realmList.isEmpty() || countDown.countDown()) && failed.get() == false) {
                // iterate over the factories so we can add enabled & available info
                for (String type : factories.keySet()) {
                    assert ReservedRealm.TYPE.equals(type) == false;
                    realmMap.compute(type, (key, value) -> {
                        if (value == null) {
                            return MapBuilder.<String, Object>newMapBuilder()
                                .put("enabled", false)
                                .put("available", isRealmTypeAvailable(licenseStateSnapshot, type))
                                .map();
                        }

                        assert value instanceof Map;
                        @SuppressWarnings("unchecked")
                        Map<String, Object> realmTypeUsage = (Map<String, Object>) value;
                        realmTypeUsage.put("enabled", true);
                        realmTypeUsage.put("available", true);
                        return value;
                    });
                }
                listener.onResponse(realmMap);
            }
        };

        if (realmList.isEmpty()) {
            doCountDown.run();
        } else {
            for (Realm realm : realmList) {
                realm.usageStats(ActionListener.wrap(stats -> {
                    if (failed.get() == false) {
                        synchronized (realmMap) {
                            realmMap.compute(realm.type(), (key, value) -> {
                                if (value == null) {
                                    Object realmTypeUsage = convertToMapOfLists(stats);
                                    return realmTypeUsage;
                                }
                                assert value instanceof Map;
                                combineMaps((Map<String, Object>) value, stats);
                                return value;
                            });
                        }
                        doCountDown.run();
                    }
                }, e -> {
                    if (failed.compareAndSet(false, true)) {
                        listener.onFailure(e);
                    }
                }));
            }
        }
    }

    public Map<String, Object> domainUsageStats() {
        if (domainForRealmMap.isEmpty()) {
            return Map.of();
        } else {
            return domainForRealmMap.entrySet()
                .stream()
                .collect(Collectors.groupingBy(Entry::getValue, Collectors.mapping(Entry::getKey, Collectors.toList())))
                .entrySet()
                .stream()
                .collect(Collectors.toMap(Entry::getKey, entry -> Map.of("realms", entry.getValue())));
        }
    }

    private void maybeAddBasicRealms(List<Realm> realms, List<RealmConfig> realmConfigs) throws Exception {
        final Set<String> disabledBasicRealmTypes = findDisabledBasicRealmTypes(realmConfigs);
        final Set<String> realmTypes = realms.stream().map(Realm::type).collect(Collectors.toUnmodifiableSet());
        // Add native realm first so that file realm will be in the beginning
        if (false == disabledBasicRealmTypes.contains(NativeRealmSettings.TYPE) && false == realmTypes.contains(NativeRealmSettings.TYPE)) {
            var nativeRealmId = new RealmConfig.RealmIdentifier(NativeRealmSettings.TYPE, NativeRealmSettings.DEFAULT_NAME);
            var realmConfig = new RealmConfig(
                nativeRealmId,
                ensureOrderSetting(settings, nativeRealmId, Integer.MIN_VALUE),
                env,
                threadContext
            );
            realmConfigs.add(realmConfig);
            realms.add(0, factories.get(NativeRealmSettings.TYPE).create(realmConfig));
        }
        if (false == disabledBasicRealmTypes.contains(FileRealmSettings.TYPE) && false == realmTypes.contains(FileRealmSettings.TYPE)) {
            var fileRealmId = new RealmConfig.RealmIdentifier(FileRealmSettings.TYPE, FileRealmSettings.DEFAULT_NAME);
            var realmConfig = new RealmConfig(
                fileRealmId,
                ensureOrderSetting(settings, fileRealmId, Integer.MIN_VALUE),
                env,
                threadContext
            );
            realmConfigs.add(realmConfig);
            realms.add(0, factories.get(FileRealmSettings.TYPE).create(realmConfig));
        }
    }

    private Settings ensureOrderSetting(Settings settings, RealmConfig.RealmIdentifier realmIdentifier, int order) {
        String orderSettingKey = RealmSettings.realmSettingPrefix(realmIdentifier) + "order";
        return Settings.builder().put(settings).put(orderSettingKey, order).build();
    }

    private void checkUniqueOrders(Map<Integer, Set<String>> orderToRealmName) {
        String duplicateOrders = orderToRealmName.entrySet()
            .stream()
            .filter(entry -> entry.getValue().size() > 1)
            .map(entry -> entry.getKey() + ": " + entry.getValue())
            .collect(Collectors.joining("; "));
        if (Strings.hasText(duplicateOrders)) {
            throw new IllegalArgumentException("Found multiple realms configured with the same order: " + duplicateOrders);
        }
    }

    private List<RealmConfig> buildRealmConfigs() {
        final Map<RealmConfig.RealmIdentifier, Settings> realmsSettings = RealmSettings.getRealmSettings(settings);
        final Set<String> internalTypes = new HashSet<>();
        final List<String> kerberosRealmNames = new ArrayList<>();
        final List<RealmConfig> realmConfigs = new ArrayList<>();
        for (RealmConfig.RealmIdentifier identifier : realmsSettings.keySet()) {
            Realm.Factory factory = factories.get(identifier.getType());
            if (factory == null) {
                throw new IllegalArgumentException("unknown realm type [" + identifier.getType() + "] for realm [" + identifier + "]");
            }
            RealmConfig config = new RealmConfig(identifier, settings, env, threadContext);
            if (InternalRealms.isBuiltinRealm(identifier.getType())) {
                // this is an internal realm factory, let's make sure we didn't already registered one
                // (there can only be one instance of an internal realm)
                if (internalTypes.contains(identifier.getType())) {
                    throw new IllegalArgumentException(
                        "multiple ["
                            + identifier.getType()
                            + "] realms are configured. ["
                            + identifier.getType()
                            + "] is an internal realm and therefore there can only be one such realm configured"
                    );
                }
                internalTypes.add(identifier.getType());
            }
            if (KerberosRealmSettings.TYPE.equals(identifier.getType())) {
                kerberosRealmNames.add(identifier.getName());
                if (kerberosRealmNames.size() > 1) {
                    throw new IllegalArgumentException(
                        "multiple realms "
                            + kerberosRealmNames.toString()
                            + " configured of type ["
                            + identifier.getType()
                            + "], ["
                            + identifier.getType()
                            + "] can only have one such realm "
                            + "configured"
                    );
                }
            }
            realmConfigs.add(config);
        }
        return realmConfigs;
    }

    private Set<String> findDisabledBasicRealmTypes(List<RealmConfig> realmConfigs) {
        return realmConfigs.stream()
            .filter(rc -> InternalRealms.isBuiltinRealm(rc.type()))
            .filter(rc -> false == rc.enabled())
            .map(RealmConfig::type)
            .collect(Collectors.toUnmodifiableSet());
    }

    private void logDeprecationForReservedPrefixedRealmNames(List<RealmConfig.RealmIdentifier> realmIdentifiers) {
        if (false == realmIdentifiers.isEmpty()) {
            deprecationLogger.warn(
                DeprecationCategory.SECURITY,
                "realm_name_with_reserved_prefix",
                "Found realm "
                    + (realmIdentifiers.size() == 1 ? "name" : "names")
                    + " with reserved prefix [{}]: [{}]. "
                    + "In a future major release, node will fail to start if any realm names start with reserved prefix.",
                RealmSettings.RESERVED_REALM_AND_DOMAIN_NAME_PREFIX,
                realmIdentifiers.stream()
                    .map(rid -> RealmSettings.PREFIX + rid.getType() + "." + rid.getName())
                    .sorted()
                    .collect(Collectors.joining("; "))
            );
        }
    }

    @SuppressWarnings({ "unchecked", "rawtypes" })
    private static void combineMaps(Map<String, Object> mapA, Map<String, Object> mapB) {
        for (Entry<String, Object> entry : mapB.entrySet()) {
            mapA.compute(entry.getKey(), (key, value) -> {
                if (value == null) {
                    return new ArrayList<>(Collections.singletonList(entry.getValue()));
                }

                assert value instanceof List;
                ((List) value).add(entry.getValue());
                return value;
            });
        }
    }

    private static Map<String, Object> convertToMapOfLists(Map<String, Object> map) {
        Map<String, Object> converted = Maps.newMapWithExpectedSize(map.size());
        for (Entry<String, Object> entry : map.entrySet()) {
            converted.put(entry.getKey(), new ArrayList<>(Collections.singletonList(entry.getValue())));
        }
        return converted;
    }
}<|MERGE_RESOLUTION|>--- conflicted
+++ resolved
@@ -271,13 +271,7 @@
         final XPackLicenseState licenseStateSnapshot = licenseState.copyCurrentLicenseState();
         Map<String, Object> realmMap = new HashMap<>();
         final AtomicBoolean failed = new AtomicBoolean(false);
-<<<<<<< HEAD
-        final List<Realm> realmList = getActiveRealms().stream()
-            .filter(r -> ReservedRealm.TYPE.equals(r.type()) == false)
-            .collect(Collectors.toList());
-=======
         final List<Realm> realmList = getActiveRealms().stream().filter(r -> ReservedRealm.TYPE.equals(r.type()) == false).toList();
->>>>>>> 750f5c30
         final CountDown countDown = new CountDown(realmList.size());
         final Runnable doCountDown = () -> {
             if ((realmList.isEmpty() || countDown.countDown()) && failed.get() == false) {

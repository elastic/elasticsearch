--- conflicted
+++ resolved
@@ -31,7 +31,6 @@
 import org.elasticsearch.action.support.WriteRequest.RefreshPolicy;
 import org.elasticsearch.action.support.master.AcknowledgedRequest;
 import org.elasticsearch.action.update.UpdateRequest;
-import org.elasticsearch.action.update.UpdateRequestBuilder;
 import org.elasticsearch.action.update.UpdateRequestBuilder;
 import org.elasticsearch.action.update.UpdateResponse;
 import org.elasticsearch.client.Client;
@@ -247,16 +246,9 @@
             final Instant created = clock.instant();
             final Instant expiration = getExpirationTime(created);
             final Version version = clusterService.state().nodes().getMinNodeVersion();
-<<<<<<< HEAD
-            final Authentication matchingVersionAuth = version.equals(authentication.getVersion()) ? authentication :
-                    new Authentication(authentication.getUser(), authentication.getAuthenticatedBy(), authentication.getLookedUpBy(),
-                            version);
-            final UserToken userToken = new UserToken(userTokenId, version, matchingVersionAuth, expiration, metadata);
-=======
             final Authentication tokenAuth = new Authentication(authentication.getUser(), authentication.getAuthenticatedBy(),
                 authentication.getLookedUpBy(), version, AuthenticationType.TOKEN, authentication.getMetadata());
-            final UserToken userToken = new UserToken(version, tokenAuth, expiration, metadata);
->>>>>>> fe36861a
+            final UserToken userToken = new UserToken(userTokenId, version, tokenAuth, expiration, metadata);
             final String refreshToken = includeRefreshToken ? UUIDs.randomBase64UUID() : null;
 
             try (XContentBuilder builder = XContentFactory.jsonBuilder()) {
@@ -366,7 +358,6 @@
     }
 
     /**
-<<<<<<< HEAD
      * Gets the UserToken with given id by fetching the the corresponding token document
      */
     void getUserTokenFromId(String userTokenId, ActionListener<UserToken> listener) {
@@ -420,13 +411,6 @@
      * UserToken}. The process for this is asynchronous as we may need to compute a key, which can be computationally expensive
      * so this should not block the current thread, which is typically a network thread. A second reason for being asynchronous is that
      * we can restrain the amount of resources consumed by the key computation to a single thread.
-=======
-     * Asynchronously decodes the string representation of a {@link UserToken}. The process for
-     * this is asynchronous as we may need to compute a key, which can be computationally expensive
-     * so this should not block the current thread, which is typically a network thread. A second
-     * reason for being asynchronous is that we can restrain the amount of resources consumed by
-     * the key computation to a single thread.
->>>>>>> fe36861a
      */
     void decodeToken(String token, ActionListener<UserToken> listener) throws IOException {
         // We intentionally do not use try-with resources since we need to keep the stream open if we need to compute a key!

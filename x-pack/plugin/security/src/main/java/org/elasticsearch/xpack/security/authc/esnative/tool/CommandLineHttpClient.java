/*
 * Copyright Elasticsearch B.V. and/or licensed to Elasticsearch B.V. under one
 * or more contributor license agreements. Licensed under the Elastic License;
 * you may not use this file except in compliance with the Elastic License.
 */
package org.elasticsearch.xpack.security.authc.esnative.tool;

import org.elasticsearch.common.CheckedFunction;
import org.elasticsearch.common.CheckedSupplier;
import org.elasticsearch.common.Strings;
import org.elasticsearch.common.SuppressForbidden;
import org.elasticsearch.common.lease.Releasables;
import org.elasticsearch.common.network.InetAddresses;
import org.elasticsearch.common.network.NetworkService;
import org.elasticsearch.common.settings.SecureString;
import org.elasticsearch.common.settings.Settings;
import org.elasticsearch.common.xcontent.XContentType;
import org.elasticsearch.env.Environment;
import org.elasticsearch.xpack.core.XPackSettings;
import org.elasticsearch.xpack.core.common.socket.SocketAccess;
import org.elasticsearch.xpack.core.security.authc.support.UsernamePasswordToken;
import org.elasticsearch.xpack.core.ssl.SSLConfiguration;
import org.elasticsearch.xpack.core.ssl.SSLService;
import org.elasticsearch.xpack.security.authc.esnative.tool.HttpResponse.HttpResponseBuilder;

import javax.net.ssl.HttpsURLConnection;
import java.io.IOException;
import java.io.InputStream;
import java.io.OutputStream;
import java.io.UncheckedIOException;
import java.net.HttpURLConnection;
import java.net.InetAddress;
import java.net.URL;
import java.nio.charset.StandardCharsets;
import java.security.AccessController;
import java.security.PrivilegedAction;
import java.util.Collections;
import java.util.List;

import static org.elasticsearch.http.HttpTransportSettings.SETTING_HTTP_PORT;
import static org.elasticsearch.http.HttpTransportSettings.SETTING_HTTP_PUBLISH_HOST;
import static org.elasticsearch.http.HttpTransportSettings.SETTING_HTTP_PUBLISH_PORT;

/**
 * A simple http client for usage in command line tools. This client only uses internal jdk classes and does
 * not rely on an external http libraries.
 */
public class CommandLineHttpClient {

    /**
     * Timeout HTTP(s) reads after 35 seconds.
     * The default timeout for discovering a master is 30s, and we want to be longer than this, otherwise a querying a disconnected node
     * will trigger as client side timeout rather than giving clear error details.
     */
    private static final int READ_TIMEOUT = 35 * 1000;

    private final Settings settings;
    private final Environment env;

    public CommandLineHttpClient(Settings settings, Environment env) {
        this.settings = settings;
        this.env = env;
    }

    /**
     * General purpose HTTP(S) call with JSON Content-Type and Authorization Header.
     * SSL settings are read from the settings file, if any.
     *
     * @param user
     *            user in the authorization header.
     * @param password
     *            password in the authorization header.
     * @param requestBodySupplier
     *            supplier for the JSON string body of the request.
     * @param responseHandler
     *            handler of the response Input Stream.
     * @return HTTP protocol response code.
     */
    @SuppressForbidden(reason = "We call connect in doPrivileged and provide SocketPermission")
    public HttpResponse execute(String method, URL url, String user, SecureString password,
            CheckedSupplier<String, Exception> requestBodySupplier,
            CheckedFunction<InputStream, HttpResponseBuilder, Exception> responseHandler) throws Exception {
        final HttpURLConnection conn;
        // If using SSL, need a custom service because it's likely a self-signed certificate
        if ("https".equalsIgnoreCase(url.getProtocol())) {
            final SSLService sslService = new SSLService(settings, env);
            final HttpsURLConnection httpsConn = (HttpsURLConnection) url.openConnection();
            AccessController.doPrivileged((PrivilegedAction<Void>) () -> {
                final SSLConfiguration sslConfiguration = sslService.getHttpTransportSSLConfiguration();
                // Requires permission java.lang.RuntimePermission "setFactory";
<<<<<<< HEAD
                httpsConn.setSSLSocketFactory(sslService.sslSocketFactory(sslSettings));
                final boolean isHostnameVerificationEnabled = sslService.getVerificationMode(sslSettings).isHostnameVerificationEnabled();
=======
                httpsConn.setSSLSocketFactory(sslService.sslSocketFactory(sslConfiguration));
                final boolean isHostnameVerificationEnabled = sslConfiguration.verificationMode().isHostnameVerificationEnabled();
>>>>>>> 71a39d10
                if (isHostnameVerificationEnabled == false) {
                    httpsConn.setHostnameVerifier((hostname, session) -> true);
                }
                return null;
            });
            conn = httpsConn;
        } else {
            conn = (HttpURLConnection) url.openConnection();
        }
        conn.setRequestMethod(method);
        conn.setReadTimeout(READ_TIMEOUT);
        // Add basic-auth header
        String token = UsernamePasswordToken.basicAuthHeaderValue(user, password);
        conn.setRequestProperty("Authorization", token);
        conn.setRequestProperty("Content-Type", XContentType.JSON.mediaType());
        String bodyString = requestBodySupplier.get();
        conn.setDoOutput(bodyString != null); // set true if we are sending a body
        SocketAccess.doPrivileged(conn::connect);
        if (bodyString != null) {
            try (OutputStream out = conn.getOutputStream()) {
                out.write(bodyString.getBytes(StandardCharsets.UTF_8));
            } catch (Exception e) {
                Releasables.closeWhileHandlingException(conn::disconnect);
                throw e;
            }
        }
        // this throws IOException if there is a network problem
        final int responseCode = conn.getResponseCode();
        HttpResponseBuilder responseBuilder = null;
        try (InputStream inputStream = conn.getInputStream()) {
            responseBuilder = responseHandler.apply(inputStream);
        } catch (IOException e) {
            // this IOException is if the HTTP response code is 'BAD' (>= 400)
            try (InputStream errorStream = conn.getErrorStream()) {
                responseBuilder = responseHandler.apply(errorStream);
            }
        } finally {
            Releasables.closeWhileHandlingException(conn::disconnect);
        }
        responseBuilder.withHttpStatus(responseCode);
        return responseBuilder.build();
    }

    String getDefaultURL() {
        final String scheme = XPackSettings.HTTP_SSL_ENABLED.get(settings) ? "https" : "http";
        List<String> httpPublishHost = SETTING_HTTP_PUBLISH_HOST.get(settings);
        if (httpPublishHost.isEmpty()) {
            httpPublishHost = NetworkService.GLOBAL_NETWORK_PUBLISHHOST_SETTING.get(settings);
        }

        // we cannot do custom name resolution here...
        NetworkService networkService = new NetworkService(Collections.emptyList());
        try {
            InetAddress publishAddress = networkService.resolvePublishHostAddresses(httpPublishHost.toArray(Strings.EMPTY_ARRAY));
            int port = SETTING_HTTP_PUBLISH_PORT.get(settings);
            if (port <= 0) {
                int[] ports = SETTING_HTTP_PORT.get(settings).ports();
                if (ports.length > 0) {
                    port = ports[0];
                }

                // this sucks but a port can be specified with a value of 0, we'll never be able to connect to it so just default to
                // what we know
                if (port <= 0) {
                    throw new IllegalStateException("unable to determine http port from settings, please use the -u option to provide the" +
                            " url");
                }
            }
            return scheme + "://" + InetAddresses.toUriString(publishAddress) + ":" + port;
        } catch (IOException e) {
            throw new UncheckedIOException("failed to resolve default URL", e);
        }
    }

}<|MERGE_RESOLUTION|>--- conflicted
+++ resolved
@@ -88,13 +88,8 @@
             AccessController.doPrivileged((PrivilegedAction<Void>) () -> {
                 final SSLConfiguration sslConfiguration = sslService.getHttpTransportSSLConfiguration();
                 // Requires permission java.lang.RuntimePermission "setFactory";
-<<<<<<< HEAD
-                httpsConn.setSSLSocketFactory(sslService.sslSocketFactory(sslSettings));
-                final boolean isHostnameVerificationEnabled = sslService.getVerificationMode(sslSettings).isHostnameVerificationEnabled();
-=======
                 httpsConn.setSSLSocketFactory(sslService.sslSocketFactory(sslConfiguration));
                 final boolean isHostnameVerificationEnabled = sslConfiguration.verificationMode().isHostnameVerificationEnabled();
->>>>>>> 71a39d10
                 if (isHostnameVerificationEnabled == false) {
                     httpsConn.setHostnameVerifier((hostname, session) -> true);
                 }

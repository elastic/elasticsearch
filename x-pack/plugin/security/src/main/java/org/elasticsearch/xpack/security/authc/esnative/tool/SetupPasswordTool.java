/*
 * Copyright Elasticsearch B.V. and/or licensed to Elasticsearch B.V. under one
 * or more contributor license agreements. Licensed under the Elastic License
 * 2.0; you may not use this file except in compliance with the Elastic License
 * 2.0.
 */
package org.elasticsearch.xpack.security.authc.esnative.tool;

import joptsimple.OptionParser;
import joptsimple.OptionSet;
import joptsimple.OptionSpec;

import org.elasticsearch.ExceptionsHelper;
import org.elasticsearch.cli.ExitCodes;
import org.elasticsearch.cli.KeyStoreAwareCommand;
import org.elasticsearch.cli.LoggingAwareMultiCommand;
import org.elasticsearch.cli.Terminal;
import org.elasticsearch.cli.Terminal.Verbosity;
import org.elasticsearch.cli.UserException;
import org.elasticsearch.common.CheckedBiConsumer;
import org.elasticsearch.common.Strings;
import org.elasticsearch.common.settings.KeyStoreWrapper;
import org.elasticsearch.common.settings.SecureString;
import org.elasticsearch.common.settings.Settings;
import org.elasticsearch.core.Booleans;
import org.elasticsearch.core.CheckedFunction;
import org.elasticsearch.env.Environment;
import org.elasticsearch.xcontent.XContentBuilder;
import org.elasticsearch.xcontent.json.JsonXContent;
import org.elasticsearch.xpack.core.XPackSettings;
import org.elasticsearch.xpack.core.security.CommandLineHttpClient;
import org.elasticsearch.xpack.core.security.HttpResponse;
import org.elasticsearch.xpack.core.security.HttpResponse.HttpResponseBuilder;
import org.elasticsearch.xpack.core.security.support.Validation;
import org.elasticsearch.xpack.core.security.user.APMSystemUser;
import org.elasticsearch.xpack.core.security.user.BeatsSystemUser;
import org.elasticsearch.xpack.core.security.user.ElasticUser;
import org.elasticsearch.xpack.core.security.user.KibanaSystemUser;
import org.elasticsearch.xpack.core.security.user.KibanaUser;
import org.elasticsearch.xpack.core.security.user.LogstashSystemUser;
import org.elasticsearch.xpack.core.security.user.RemoteMonitoringUser;
import org.elasticsearch.xpack.security.authc.esnative.ReservedRealm;

import java.io.ByteArrayOutputStream;
import java.io.IOException;
import java.io.InputStream;
import java.net.HttpURLConnection;
import java.net.MalformedURLException;
import java.net.URISyntaxException;
import java.net.URL;
import java.nio.charset.StandardCharsets;
import java.security.SecureRandom;
import java.util.LinkedHashMap;
import java.util.List;
import java.util.Map;
import java.util.Objects;
import java.util.function.Function;

import javax.net.ssl.SSLException;

import static java.util.Arrays.asList;

/**
 * A tool to set passwords of reserved users (elastic, kibana and
 * logstash_system). Can run in `interactive` or `auto` mode. In `auto` mode
 * generates random passwords and prints them on the console. In `interactive`
 * mode prompts for each individual user's password. This tool only runs once,
 * if successful. After the elastic user password is set you have to use the
 * `security` API to manipulate passwords.
 *
 * @deprecated Use {@link ResetPasswordTool} for setting the password of the
 * elastic user and the ChangePassword API for setting the password of the rest of the built-in users when needed.
 */
@Deprecated
public class SetupPasswordTool extends LoggingAwareMultiCommand {

    private static final char[] CHARS = ("ABCDEFGHIJKLMNOPQRSTUVWXYZabcdefghijklmnopqrstuvwxyz0123456789").toCharArray();
    public static final List<String> USERS = asList(
        ElasticUser.NAME,
        APMSystemUser.NAME,
        KibanaUser.NAME,
        KibanaSystemUser.NAME,
        LogstashSystemUser.NAME,
        BeatsSystemUser.NAME,
        RemoteMonitoringUser.NAME
    );

    public static final Map<String, String> USERS_WITH_SHARED_PASSWORDS = Map.of(KibanaSystemUser.NAME, KibanaUser.NAME);

    private final Function<Environment, CommandLineHttpClient> clientFunction;
    private final CheckedFunction<Environment, KeyStoreWrapper, Exception> keyStoreFunction;

    private CommandLineHttpClient client;

    SetupPasswordTool() {
        this(environment -> new CommandLineHttpClient(environment), environment -> {
            KeyStoreWrapper keyStoreWrapper = KeyStoreWrapper.load(environment.configFile());
            if (keyStoreWrapper == null) {
                throw new UserException(
                    ExitCodes.CONFIG,
                    "Elasticsearch keystore file is missing [" + KeyStoreWrapper.keystorePath(environment.configFile()) + "]"
                );
            }
            return keyStoreWrapper;
        });
    }

    SetupPasswordTool(
        Function<Environment, CommandLineHttpClient> clientFunction,
        CheckedFunction<Environment, KeyStoreWrapper, Exception> keyStoreFunction
    ) {
        super("Sets the passwords for reserved users");
        subcommands.put("auto", newAutoSetup());
        subcommands.put("interactive", newInteractiveSetup());
        this.clientFunction = clientFunction;
        this.keyStoreFunction = keyStoreFunction;
    }

    protected AutoSetup newAutoSetup() {
        return new AutoSetup();
    }

    protected InteractiveSetup newInteractiveSetup() {
        return new InteractiveSetup();
    }

    public static void main(String[] args) throws Exception {
        exit(new SetupPasswordTool().main(args, Terminal.DEFAULT));
    }

    // Visible for testing
    OptionParser getParser() {
        return this.parser;
    }

    /**
     * This class sets the passwords using automatically generated random passwords.
     * The passwords will be printed to the console.
     */
    class AutoSetup extends SetupCommand {

        AutoSetup() {
            super("Uses randomly generated passwords");
        }

        @Override
        protected void execute(Terminal terminal, OptionSet options, Environment env) throws Exception {
            terminal.println(Verbosity.VERBOSE, "Running with configuration path: " + env.configFile());
            setupOptions(terminal, options, env);
            checkElasticKeystorePasswordValid(terminal, env);
            checkClusterHealth(terminal);

            if (shouldPrompt) {
                terminal.println("******************************************************************************");
                terminal.println(
                    "Note: The 'elasticsearch-setup-passwords' tool has been deprecated. This "
                        + "      command will be removed in a future release."
                );
                terminal.println("******************************************************************************");
                terminal.println("");
                terminal.println("Initiating the setup of passwords for reserved users " + String.join(",", USERS) + ".");
                terminal.println("The passwords will be randomly generated and printed to the console.");
                boolean shouldContinue = terminal.promptYesNo("Please confirm that you would like to continue", false);
                terminal.println("\n");
                if (shouldContinue == false) {
                    throw new UserException(ExitCodes.OK, "User cancelled operation");
                }
            }

            SecureRandom secureRandom = new SecureRandom();
            changePasswords(
                (user) -> generatePassword(secureRandom, user),
                (user, password) -> changedPasswordCallback(terminal, user, password),
                terminal
            );
        }

        private SecureString generatePassword(SecureRandom secureRandom, String user) {
            int passwordLength = 20; // Generate 20 character passwords
            char[] characters = new char[passwordLength];
            for (int i = 0; i < passwordLength; ++i) {
                characters[i] = CHARS[secureRandom.nextInt(CHARS.length)];
            }
            return new SecureString(characters);
        }

        private void changedPasswordCallback(Terminal terminal, String user, SecureString password) {
            terminal.println("Changed password for user " + user + "\n" + "PASSWORD " + user + " = " + password + "\n");
        }

    }

    /**
     * This class sets the passwords using input prompted on the console
     */
    class InteractiveSetup extends SetupCommand {

        InteractiveSetup() {
            super("Uses passwords entered by a user");
        }

        @Override
        protected void execute(Terminal terminal, OptionSet options, Environment env) throws Exception {
            terminal.println(Verbosity.VERBOSE, "Running with configuration path: " + env.configFile());
            setupOptions(terminal, options, env);
            checkElasticKeystorePasswordValid(terminal, env);
            checkClusterHealth(terminal);

            if (shouldPrompt) {
                terminal.println("******************************************************************************");
                terminal.println(
                    "Note: The 'elasticsearch-setup-passwords' tool has been deprecated. This "
                        + "      command will be removed in a future release."
                );
                terminal.println("******************************************************************************");
                terminal.println("");
                terminal.println("Initiating the setup of passwords for reserved users " + String.join(",", USERS) + ".");
                terminal.println("You will be prompted to enter passwords as the process progresses.");
                boolean shouldContinue = terminal.promptYesNo("Please confirm that you would like to continue", false);
                terminal.println("\n");
                if (shouldContinue == false) {
                    throw new UserException(ExitCodes.OK, "User cancelled operation");
                }
            }

            changePasswords(
                user -> promptForPassword(terminal, user),
                (user, password) -> changedPasswordCallback(terminal, user, password),
                terminal
            );
        }

        private SecureString promptForPassword(Terminal terminal, String user) throws UserException {
            // loop for two consecutive good passwords
            while (true) {
                SecureString password1 = new SecureString(terminal.readSecret("Enter password for [" + user + "]: "));
                Validation.Error err = Validation.Users.validatePassword(password1);
                if (err != null) {
                    terminal.errorPrintln(err.toString());
                    terminal.errorPrintln("Try again.");
                    password1.close();
                    continue;
                }
                try (SecureString password2 = new SecureString(terminal.readSecret("Reenter password for [" + user + "]: "))) {
                    if (password1.equals(password2) == false) {
                        terminal.errorPrintln("Passwords do not match.");
                        terminal.errorPrintln("Try again.");
                        password1.close();
                        continue;
                    }
                }
                return password1;
            }
        }

        private void changedPasswordCallback(Terminal terminal, String user, SecureString password) {
            terminal.println("Changed password for user [" + user + "]");
        }
    }

    /**
     * An abstract class that provides functionality common to both the auto and
     * interactive setup modes.
     */
    private abstract class SetupCommand extends KeyStoreAwareCommand {

        boolean shouldPrompt;

        private OptionSpec<String> urlOption;
        private OptionSpec<String> noPromptOption;

        private String elasticUser = ElasticUser.NAME;
        private SecureString elasticUserPassword;
        private KeyStoreWrapper keyStoreWrapper;
        private URL url;

        SetupCommand(String description) {
            super(description);
            setParser();
        }

        @Override
        public void close() {
            if (keyStoreWrapper != null) {
                keyStoreWrapper.close();
            }
            if (elasticUserPassword != null) {
                elasticUserPassword.close();
            }
        }

        void setupOptions(Terminal terminal, OptionSet options, Environment env) throws Exception {
            keyStoreWrapper = keyStoreFunction.apply(env);
            decryptKeyStore(keyStoreWrapper, terminal);

            Settings.Builder settingsBuilder = Settings.builder();
            settingsBuilder.put(env.settings(), true);
            if (settingsBuilder.getSecureSettings() == null) {
                settingsBuilder.setSecureSettings(keyStoreWrapper);
            }
            Settings settings = settingsBuilder.build();
            elasticUserPassword = ReservedRealm.BOOTSTRAP_ELASTIC_PASSWORD.get(settings);

            final Environment newEnv = new Environment(settings, env.configFile());
            Environment.assertEquivalent(newEnv, env);

            client = clientFunction.apply(newEnv);

            String providedUrl = urlOption.value(options);
            url = new URL(providedUrl == null ? client.getDefaultURL() : providedUrl);
            setShouldPrompt(options);
        }

        private void setParser() {
            urlOption = parser.acceptsAll(asList("u", "url"), "The url for the change password request.").withRequiredArg();
            noPromptOption = parser.acceptsAll(
                asList("b", "batch"),
                "If enabled, run the change password process without prompting the user."
            ).withOptionalArg();
        }

        private void setShouldPrompt(OptionSet options) {
            String optionalNoPrompt = noPromptOption.value(options);
            if (options.has(noPromptOption)) {
                shouldPrompt = optionalNoPrompt != null && Booleans.parseBoolean(optionalNoPrompt) == false;
            } else {
                shouldPrompt = true;
            }
        }

        /**
         * Validates the bootstrap password from the local keystore by making an
         * '_authenticate' call. Returns silently if server is reachable and password is
         * valid. Throws {@link UserException} otherwise.
         *
         * @param terminal where to write verbose info.
         */
        void checkElasticKeystorePasswordValid(Terminal terminal, Environment env) throws Exception {
            URL route = createURL(url, "/_security/_authenticate", "?pretty");
            terminal.println(Verbosity.VERBOSE, "");
            terminal.println(Verbosity.VERBOSE, "Testing if bootstrap password is valid for " + route.toString());
            try {
                final HttpResponse httpResponse = client.execute(
                    "GET",
                    route,
                    elasticUser,
                    elasticUserPassword,
                    () -> null,
                    is -> responseBuilder(is, terminal)
                );
                final int httpCode = httpResponse.getHttpStatus();

                // keystore password is not valid
                if (httpCode == HttpURLConnection.HTTP_UNAUTHORIZED) {
                    terminal.errorPrintln("");
                    terminal.errorPrintln("Failed to authenticate user '" + elasticUser + "' against " + route.toString());
                    terminal.errorPrintln("Possible causes include:");
                    terminal.errorPrintln(" * The password for the '" + elasticUser + "' user has already been changed on this cluster");
                    terminal.errorPrintln(" * Your elasticsearch node is running against a different keystore");
                    terminal.errorPrintln("   This tool used the keystore at " + KeyStoreWrapper.keystorePath(env.configFile()));
                    terminal.errorPrintln("");
                    terminal.errorPrintln(
<<<<<<< HEAD
                        "You can use the `elasticsearch-reset-elastic-password` CLI tool to reset the password of the '"
                            + elasticUser
                            + "' user"
=======
                        "You can use the `elasticsearch-reset-password` CLI tool to reset the password of the '" + elasticUser + "' user"
>>>>>>> 30e15ba8
                    );
                    terminal.errorPrintln("");
                    throw new UserException(ExitCodes.CONFIG, "Failed to verify bootstrap password");
                } else if (httpCode != HttpURLConnection.HTTP_OK) {
                    terminal.errorPrintln("");
                    terminal.errorPrintln("Unexpected response code [" + httpCode + "] from calling GET " + route.toString());
                    XPackSecurityFeatureConfig xPackSecurityFeatureConfig = getXPackSecurityConfig(terminal);
                    if (xPackSecurityFeatureConfig.isAvailable == false) {
                        terminal.errorPrintln("It doesn't look like the X-Pack security feature is available on this Elasticsearch node.");
                        terminal.errorPrintln(
                            "Please check if you have installed a license that allows access to " + "X-Pack Security feature."
                        );
                        terminal.errorPrintln("");
                        throw new UserException(ExitCodes.CONFIG, "X-Pack Security is not available.");
                    }
                    if (xPackSecurityFeatureConfig.isEnabled == false) {
                        terminal.errorPrintln("It doesn't look like the X-Pack security feature is enabled on this Elasticsearch node.");
                        terminal.errorPrintln(
                            "Please check if you have enabled X-Pack security in your elasticsearch.yml " + "configuration file."
                        );
                        terminal.errorPrintln("");
                        throw new UserException(ExitCodes.CONFIG, "X-Pack Security is disabled by configuration.");
                    }
                    terminal.errorPrintln("X-Pack security feature is available and enabled on this Elasticsearch node.");
                    terminal.errorPrintln("Possible causes include:");
                    terminal.errorPrintln(" * The relative path of the URL is incorrect. Is there a proxy in-between?");
                    terminal.errorPrintln(" * The protocol (http/https) does not match the port.");
                    terminal.errorPrintln(" * Is this really an Elasticsearch server?");
                    terminal.errorPrintln("");
                    throw new UserException(ExitCodes.CONFIG, "Unknown error");
                }
            } catch (SSLException e) {
                terminal.errorPrintln("");
                terminal.errorPrintln("SSL connection to " + route.toString() + " failed: " + e.getMessage());
                terminal.errorPrintln("Please check the elasticsearch SSL settings under " + XPackSettings.HTTP_SSL_PREFIX);
                terminal.errorPrintln(Verbosity.VERBOSE, "");
                terminal.errorPrintln(Verbosity.VERBOSE, ExceptionsHelper.stackTrace(e));
                terminal.errorPrintln("");
                throw new UserException(
                    ExitCodes.CONFIG,
                    "Failed to establish SSL connection to elasticsearch at " + route.toString() + ". ",
                    e
                );
            } catch (IOException e) {
                terminal.errorPrintln("");
                terminal.errorPrintln("Connection failure to: " + route.toString() + " failed: " + e.getMessage());
                terminal.errorPrintln(Verbosity.VERBOSE, "");
                terminal.errorPrintln(Verbosity.VERBOSE, ExceptionsHelper.stackTrace(e));
                terminal.errorPrintln("");
                throw new UserException(
                    ExitCodes.CONFIG,
                    "Failed to connect to elasticsearch at " + route.toString() + ". Is the URL correct and elasticsearch running?",
                    e
                );
            }
        }

        @SuppressWarnings("unchecked")
        private XPackSecurityFeatureConfig getXPackSecurityConfig(Terminal terminal) throws Exception {
            // Get x-pack security info.
            URL route = createURL(url, "/_xpack", "?categories=features&human=false&pretty");
            final HttpResponse httpResponse = client.execute(
                "GET",
                route,
                elasticUser,
                elasticUserPassword,
                () -> null,
                is -> responseBuilder(is, terminal)
            );
            if (httpResponse.getHttpStatus() != HttpURLConnection.HTTP_OK) {
                terminal.errorPrintln("");
                terminal.errorPrintln(
                    "Unexpected response code [" + httpResponse.getHttpStatus() + "] from calling GET " + route.toString()
                );
                if (httpResponse.getHttpStatus() == HttpURLConnection.HTTP_BAD_REQUEST) {
                    terminal.errorPrintln("It doesn't look like the X-Pack is available on this Elasticsearch node.");
                    terminal.errorPrintln("Please check that you have followed all installation instructions and that this tool");
                    terminal.errorPrintln("   is pointing to the correct Elasticsearch server.");
                    terminal.errorPrintln("");
                    throw new UserException(ExitCodes.CONFIG, "X-Pack is not available on this Elasticsearch node.");
                } else {
                    terminal.errorPrintln("* Try running this tool again.");
                    terminal.errorPrintln("* Verify that the tool is pointing to the correct Elasticsearch server.");
                    terminal.errorPrintln("* Check the elasticsearch logs for additional error details.");
                    terminal.errorPrintln("");
                    throw new UserException(ExitCodes.TEMP_FAILURE, "Failed to determine x-pack security feature configuration.");
                }
            }
            final XPackSecurityFeatureConfig xPackSecurityFeatureConfig;
            if (httpResponse.getHttpStatus() == HttpURLConnection.HTTP_OK && httpResponse.getResponseBody() != null) {
                Map<String, Object> features = (Map<String, Object>) httpResponse.getResponseBody().get("features");
                if (features != null) {
                    Map<String, Object> featureInfo = (Map<String, Object>) features.get("security");
                    if (featureInfo != null) {
                        xPackSecurityFeatureConfig = new XPackSecurityFeatureConfig(
                            Boolean.parseBoolean(featureInfo.get("available").toString()),
                            Boolean.parseBoolean(featureInfo.get("enabled").toString())
                        );
                        return xPackSecurityFeatureConfig;
                    }
                }
            }
            terminal.println("");
            terminal.println("Unexpected response from calling GET " + route.toString());
            terminal.println("* Try running this tool again.");
            terminal.println("* Verify that the tool is pointing to the correct Elasticsearch server.");
            terminal.println("* Check the elasticsearch logs for additional error details.");
            terminal.println("");
            throw new UserException(ExitCodes.TEMP_FAILURE, "Failed to determine x-pack security feature configuration.");
        }

        void checkClusterHealth(Terminal terminal) throws Exception {
            URL route = createURL(url, "/_cluster/health", "?pretty");
            terminal.println(Verbosity.VERBOSE, "");
            terminal.println(Verbosity.VERBOSE, "Checking cluster health: " + route.toString());
            final HttpResponse httpResponse = client.execute(
                "GET",
                route,
                elasticUser,
                elasticUserPassword,
                () -> null,
                is -> responseBuilder(is, terminal)
            );
            if (httpResponse.getHttpStatus() != HttpURLConnection.HTTP_OK) {
                terminal.errorPrintln("");
                terminal.errorPrintln("Failed to determine the health of the cluster running at " + url);
                terminal.errorPrintln(
                    "Unexpected response code [" + httpResponse.getHttpStatus() + "] from calling GET " + route.toString()
                );
                final String cause = CommandLineHttpClient.getErrorCause(httpResponse);
                if (cause != null) {
                    terminal.errorPrintln("Cause: " + cause);
                }
            } else {
                final String clusterStatus = Objects.toString(httpResponse.getResponseBody().get("status"), "");
                if (clusterStatus.isEmpty()) {
                    terminal.errorPrintln("");
                    terminal.errorPrintln("Failed to determine the health of the cluster running at " + url);
                    terminal.errorPrintln("Could not find a 'status' value at " + route.toString());
                } else if ("red".equalsIgnoreCase(clusterStatus)) {
                    terminal.errorPrintln("");
                    terminal.errorPrintln("Your cluster health is currently RED.");
                    terminal.errorPrintln("This means that some cluster data is unavailable and your cluster is not fully functional.");
                } else {
                    // Cluster is yellow/green -> all OK
                    return;
                }
            }
            terminal.errorPrintln("");
            terminal.errorPrintln(
                "It is recommended that you resolve the issues with your cluster before running elasticsearch-setup-passwords."
            );
            terminal.errorPrintln("It is very likely that the password changes will fail when run against an unhealthy cluster.");
            terminal.errorPrintln("");
            if (shouldPrompt) {
                final boolean keepGoing = terminal.promptYesNo("Do you want to continue with the password setup process", false);
                if (keepGoing == false) {
                    throw new UserException(ExitCodes.OK, "User cancelled operation");
                }
                terminal.println("");
            }
        }

        /**
         * Sets one user's password using the elastic superUser credentials.
         *
         * @param user     The user who's password will change.
         * @param password the new password of the user.
         */
        private void changeUserPassword(String user, SecureString password, Terminal terminal) throws Exception {
            URL route = createURL(url, "/_security/user/" + user + "/_password", "?pretty");
            terminal.println(Verbosity.VERBOSE, "");
            terminal.println(Verbosity.VERBOSE, "Trying user password change call " + route.toString());
            try {
                // supplier should own his resources
                SecureString supplierPassword = password.clone();
                final HttpResponse httpResponse = client.execute("PUT", route, elasticUser, elasticUserPassword, () -> {
                    try {
                        XContentBuilder xContentBuilder = JsonXContent.contentBuilder();
                        xContentBuilder.startObject().field("password", supplierPassword.toString()).endObject();
                        return Strings.toString(xContentBuilder);
                    } finally {
                        supplierPassword.close();
                    }
                }, is -> responseBuilder(is, terminal));
                if (httpResponse.getHttpStatus() != HttpURLConnection.HTTP_OK) {
                    terminal.errorPrintln("");
                    terminal.errorPrintln(
                        "Unexpected response code [" + httpResponse.getHttpStatus() + "] from calling PUT " + route.toString()
                    );
                    String cause = CommandLineHttpClient.getErrorCause(httpResponse);
                    if (cause != null) {
                        terminal.errorPrintln("Cause: " + cause);
                        terminal.errorPrintln("");
                    }
                    terminal.errorPrintln("Possible next steps:");
                    terminal.errorPrintln("* Try running this tool again.");
                    terminal.errorPrintln("* Try running with the --verbose parameter for additional messages.");
                    terminal.errorPrintln("* Check the elasticsearch logs for additional error details.");
                    terminal.errorPrintln("* Use the change password API manually. ");
                    terminal.errorPrintln("");
                    throw new UserException(ExitCodes.TEMP_FAILURE, "Failed to set password for user [" + user + "].");
                }
            } catch (IOException e) {
                terminal.errorPrintln("");
                terminal.errorPrintln("Connection failure to: " + route.toString() + " failed: " + e.getMessage());
                terminal.errorPrintln(Verbosity.VERBOSE, "");
                terminal.errorPrintln(Verbosity.VERBOSE, ExceptionsHelper.stackTrace(e));
                terminal.errorPrintln("");
                throw new UserException(ExitCodes.TEMP_FAILURE, "Failed to set password for user [" + user + "].", e);
            }
        }

        /**
         * Collects passwords for all the users, then issues set requests. Fails on the
         * first failed request. In this case rerun the tool to redo all the operations.
         *
         * @param passwordFn      Function to generate or prompt for each user's password.
         * @param successCallback Callback for each successful operation
         */
        void changePasswords(
            CheckedFunction<String, SecureString, UserException> passwordFn,
            CheckedBiConsumer<String, SecureString, Exception> successCallback,
            Terminal terminal
        ) throws Exception {
            Map<String, SecureString> passwordsMap = new LinkedHashMap<>(USERS.size());
            try {
                for (String user : USERS) {
                    if (USERS_WITH_SHARED_PASSWORDS.containsValue(user)) {
                        continue;
                    }

                    SecureString password = passwordFn.apply(user);
                    passwordsMap.put(user, password);
                    if (USERS_WITH_SHARED_PASSWORDS.containsKey(user)) {
                        passwordsMap.put(USERS_WITH_SHARED_PASSWORDS.get(user), password.clone());
                    }
                }
                /*
                 * Change elastic user last. This tool will not run after the elastic user
                 * password is changed even if changing password for any subsequent user fails.
                 * Stay safe and change elastic last.
                 */
                Map.Entry<String, SecureString> superUserEntry = null;
                for (Map.Entry<String, SecureString> entry : passwordsMap.entrySet()) {
                    if (entry.getKey().equals(elasticUser)) {
                        superUserEntry = entry;
                        continue;
                    }
                    changeUserPassword(entry.getKey(), entry.getValue(), terminal);
                    successCallback.accept(entry.getKey(), entry.getValue());
                }
                // change elastic superuser
                if (superUserEntry != null) {
                    changeUserPassword(superUserEntry.getKey(), superUserEntry.getValue(), terminal);
                    successCallback.accept(superUserEntry.getKey(), superUserEntry.getValue());
                }
            } finally {
                passwordsMap.forEach((user, pass) -> pass.close());
            }
        }

        private HttpResponseBuilder responseBuilder(InputStream is, Terminal terminal) throws IOException {
            HttpResponseBuilder httpResponseBuilder = new HttpResponseBuilder();
            if (is != null) {
                byte[] bytes = toByteArray(is);
                String responseBody = new String(bytes, StandardCharsets.UTF_8);
                terminal.println(Verbosity.VERBOSE, responseBody);
                httpResponseBuilder.withResponseBody(responseBody);
            } else {
                terminal.println(Verbosity.VERBOSE, "<Empty response>");
            }
            return httpResponseBuilder;
        }

        private URL createURL(URL url, String path, String query) throws MalformedURLException, URISyntaxException {
            return new URL(url, (url.toURI().getPath() + path).replaceAll("/+", "/") + query);
        }
    }

    private byte[] toByteArray(InputStream is) throws IOException {
        ByteArrayOutputStream baos = new ByteArrayOutputStream();
        byte[] internalBuffer = new byte[1024];
        int read = is.read(internalBuffer);
        while (read != -1) {
            baos.write(internalBuffer, 0, read);
            read = is.read(internalBuffer);
        }
        return baos.toByteArray();
    }

    /**
     * This class is used to capture x-pack security feature configuration.
     */
    static class XPackSecurityFeatureConfig {
        final boolean isAvailable;
        final boolean isEnabled;

        XPackSecurityFeatureConfig(boolean isAvailable, boolean isEnabled) {
            this.isAvailable = isAvailable;
            this.isEnabled = isEnabled;
        }
    }

}<|MERGE_RESOLUTION|>--- conflicted
+++ resolved
@@ -360,13 +360,7 @@
                     terminal.errorPrintln("   This tool used the keystore at " + KeyStoreWrapper.keystorePath(env.configFile()));
                     terminal.errorPrintln("");
                     terminal.errorPrintln(
-<<<<<<< HEAD
-                        "You can use the `elasticsearch-reset-elastic-password` CLI tool to reset the password of the '"
-                            + elasticUser
-                            + "' user"
-=======
                         "You can use the `elasticsearch-reset-password` CLI tool to reset the password of the '" + elasticUser + "' user"
->>>>>>> 30e15ba8
                     );
                     terminal.errorPrintln("");
                     throw new UserException(ExitCodes.CONFIG, "Failed to verify bootstrap password");

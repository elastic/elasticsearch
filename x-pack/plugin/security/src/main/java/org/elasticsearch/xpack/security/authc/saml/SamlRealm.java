--- conflicted
+++ resolved
@@ -300,17 +300,10 @@
         }
     }
 
-<<<<<<< HEAD
     private static List<X509Credential> buildCredential(RealmConfig config, String prefix, Setting.AffixSetting<String> aliasSetting,
                                                         boolean allowMultiple) {
         final X509KeyPairSettings keyPairSettings = X509KeyPairSettings.withPrefix(prefix, false);
-        final X509KeyManager keyManager = CertUtils.getKeyManager(keyPairSettings, config.globalSettings(), null, config.env());
-=======
-    private static List<X509Credential> buildCredential(RealmConfig config, X509KeyPairSettings keyPairSettings,
-            Setting<String> aliasSetting, final boolean allowMultiple) {
-        final X509KeyManager keyManager = CertParsingUtils.getKeyManager(keyPairSettings, config.settings(), null, config.env());
-
->>>>>>> 80564884
+        final X509KeyManager keyManager = CertParsingUtils.getKeyManager(keyPairSettings, config.globalSettings(), null, config.env());
         if (keyManager == null) {
             return null;
         }

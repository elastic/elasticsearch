/*
 * Copyright Elasticsearch B.V. and/or licensed to Elasticsearch B.V. under one
 * or more contributor license agreements. Licensed under the Elastic License
 * 2.0; you may not use this file except in compliance with the Elastic License
 * 2.0.
 */

package org.elasticsearch.xpack.security.authz;

import org.apache.logging.log4j.LogManager;
import org.apache.logging.log4j.Logger;
import org.elasticsearch.ElasticsearchException;
import org.elasticsearch.ElasticsearchRoleRestrictionException;
import org.elasticsearch.ElasticsearchSecurityException;
import org.elasticsearch.TransportVersion;
import org.elasticsearch.action.ActionListener;
import org.elasticsearch.action.AuthorizedProjectsSupplier;
import org.elasticsearch.action.DelegatingActionListener;
import org.elasticsearch.action.DocWriteRequest;
import org.elasticsearch.action.IndicesRequest;
import org.elasticsearch.action.admin.indices.alias.Alias;
import org.elasticsearch.action.admin.indices.alias.TransportIndicesAliasesAction;
import org.elasticsearch.action.admin.indices.create.CreateIndexRequest;
import org.elasticsearch.action.bulk.BulkItemRequest;
import org.elasticsearch.action.bulk.BulkShardRequest;
import org.elasticsearch.action.bulk.TransportShardBulkAction;
import org.elasticsearch.action.datastreams.CreateDataStreamAction;
import org.elasticsearch.action.datastreams.MigrateToDataStreamAction;
import org.elasticsearch.action.delete.TransportDeleteAction;
import org.elasticsearch.action.index.TransportIndexAction;
import org.elasticsearch.action.search.SearchRequest;
import org.elasticsearch.action.support.GroupedActionListener;
import org.elasticsearch.action.support.InvalidSelectorException;
import org.elasticsearch.action.support.SubscribableListener;
import org.elasticsearch.action.support.UnsupportedSelectorException;
import org.elasticsearch.action.support.replication.TransportReplicationAction.ConcreteShardRequest;
import org.elasticsearch.action.update.TransportUpdateAction;
import org.elasticsearch.cluster.metadata.IndexNameExpressionResolver;
import org.elasticsearch.cluster.metadata.ProjectMetadata;
import org.elasticsearch.cluster.project.ProjectResolver;
import org.elasticsearch.cluster.service.ClusterService;
import org.elasticsearch.common.Strings;
import org.elasticsearch.common.settings.Setting;
import org.elasticsearch.common.settings.Setting.Property;
import org.elasticsearch.common.settings.Settings;
import org.elasticsearch.common.util.concurrent.ListenableFuture;
import org.elasticsearch.common.util.concurrent.ThreadContext;
import org.elasticsearch.core.Nullable;
import org.elasticsearch.core.Tuple;
import org.elasticsearch.index.IndexNotFoundException;
import org.elasticsearch.indices.InvalidIndexNameException;
import org.elasticsearch.license.XPackLicenseState;
import org.elasticsearch.threadpool.ThreadPool;
import org.elasticsearch.transport.LinkedProjectConfigService;
import org.elasticsearch.transport.TransportActionProxy;
import org.elasticsearch.transport.TransportRequest;
import org.elasticsearch.xpack.core.security.SecurityContext;
import org.elasticsearch.xpack.core.security.action.apikey.QueryApiKeyAction;
import org.elasticsearch.xpack.core.security.action.apikey.QueryApiKeyRequest;
import org.elasticsearch.xpack.core.security.action.user.GetUserPrivilegesResponse;
import org.elasticsearch.xpack.core.security.authc.Authentication;
import org.elasticsearch.xpack.core.security.authc.AuthenticationFailureHandler;
import org.elasticsearch.xpack.core.security.authc.Subject;
import org.elasticsearch.xpack.core.security.authc.esnative.ClientReservedRealm;
import org.elasticsearch.xpack.core.security.authz.AuthorizationEngine;
import org.elasticsearch.xpack.core.security.authz.AuthorizationEngine.AsyncSupplier;
import org.elasticsearch.xpack.core.security.authz.AuthorizationEngine.AuthorizationContext;
import org.elasticsearch.xpack.core.security.authz.AuthorizationEngine.AuthorizationInfo;
import org.elasticsearch.xpack.core.security.authz.AuthorizationEngine.AuthorizationResult;
import org.elasticsearch.xpack.core.security.authz.AuthorizationEngine.EmptyAuthorizationInfo;
import org.elasticsearch.xpack.core.security.authz.AuthorizationEngine.IndexAuthorizationResult;
import org.elasticsearch.xpack.core.security.authz.AuthorizationEngine.ParentActionAuthorization;
import org.elasticsearch.xpack.core.security.authz.AuthorizationEngine.RequestInfo;
import org.elasticsearch.xpack.core.security.authz.AuthorizationServiceField;
import org.elasticsearch.xpack.core.security.authz.ResolvedIndices;
import org.elasticsearch.xpack.core.security.authz.RestrictedIndices;
import org.elasticsearch.xpack.core.security.authz.RoleDescriptorsIntersection;
import org.elasticsearch.xpack.core.security.authz.accesscontrol.IndicesAccessControl;
import org.elasticsearch.xpack.core.security.authz.permission.FieldPermissionsCache;
import org.elasticsearch.xpack.core.security.authz.privilege.ApplicationPrivilegeDescriptor;
import org.elasticsearch.xpack.core.security.authz.privilege.ClusterPrivilegeResolver;
import org.elasticsearch.xpack.core.security.authz.privilege.IndexPrivilege;
import org.elasticsearch.xpack.core.security.user.AnonymousUser;
import org.elasticsearch.xpack.core.security.user.InternalUser;
import org.elasticsearch.xpack.core.security.user.SystemUser;
import org.elasticsearch.xpack.core.security.user.User;
import org.elasticsearch.xpack.security.Security;
import org.elasticsearch.xpack.security.audit.AuditLevel;
import org.elasticsearch.xpack.security.audit.AuditTrail;
import org.elasticsearch.xpack.security.audit.AuditTrailService;
import org.elasticsearch.xpack.security.audit.AuditUtil;
import org.elasticsearch.xpack.security.authz.accesscontrol.wrapper.DlsFlsFeatureTrackingIndicesAccessControlWrapper;
import org.elasticsearch.xpack.security.authz.interceptor.RequestInterceptor;
import org.elasticsearch.xpack.security.authz.store.CompositeRolesStore;
import org.elasticsearch.xpack.security.operator.OperatorPrivileges.OperatorPrivilegesService;

import java.util.ArrayList;
import java.util.Collection;
import java.util.Collections;
import java.util.HashMap;
import java.util.HashSet;
import java.util.Iterator;
import java.util.List;
import java.util.Map;
import java.util.Set;
import java.util.function.Consumer;
import java.util.function.Supplier;

import static org.elasticsearch.action.support.ContextPreservingActionListener.wrapPreservingContext;
import static org.elasticsearch.xpack.core.security.SecurityField.setting;
import static org.elasticsearch.xpack.core.security.authz.AuthorizationServiceField.ACTION_SCOPE_AUTHORIZATION_KEYS;
import static org.elasticsearch.xpack.core.security.authz.AuthorizationServiceField.AUTHORIZATION_INFO_VALUE;
import static org.elasticsearch.xpack.core.security.authz.AuthorizationServiceField.ORIGINATING_ACTION_VALUE;
import static org.elasticsearch.xpack.core.security.authz.accesscontrol.IndicesAccessControl.allowAll;
import static org.elasticsearch.xpack.core.security.support.Exceptions.authorizationError;
import static org.elasticsearch.xpack.security.audit.logfile.LoggingAuditTrail.PRINCIPAL_ROLES_FIELD_NAME;

public class AuthorizationService {
    public static final Setting<Boolean> ANONYMOUS_AUTHORIZATION_EXCEPTION_SETTING = Setting.boolSetting(
        setting("authc.anonymous.authz_exception"),
        true,
        Property.NodeScope
    );
    private static final AuthorizationInfo SYSTEM_AUTHZ_INFO = () -> Collections.singletonMap(
        PRINCIPAL_ROLES_FIELD_NAME,
        new String[] { SystemUser.ROLE_NAME }
    );
    private static final String IMPLIED_INDEX_ACTION = TransportIndexAction.NAME + ":op_type/index";
    private static final String IMPLIED_CREATE_ACTION = TransportIndexAction.NAME + ":op_type/create";

    private static final Logger logger = LogManager.getLogger(AuthorizationService.class);

    private final Settings settings;
    private final ClusterService clusterService;
    private final AuditTrailService auditTrailService;
    private final IndicesAndAliasesResolver indicesAndAliasesResolver;
    private final AuthenticationFailureHandler authcFailureHandler;
    private final ThreadContext threadContext;
    private final SecurityContext securityContext;
    private final AnonymousUser anonymousUser;
    private final AuthorizationEngine rbacEngine;
    private final AuthorizationEngine authorizationEngine;
    private final Set<RequestInterceptor> requestInterceptors;
    private final XPackLicenseState licenseState;
    private final OperatorPrivilegesService operatorPrivilegesService;
    private final RestrictedIndices restrictedIndices;
    private final AuthorizationDenialMessages authorizationDenialMessages;
    private final ProjectResolver projectResolver;
    private final AuthorizedProjectsSupplier authorizedProjectsSupplier;

    private final boolean isAnonymousEnabled;
    private final boolean anonymousAuthzExceptionEnabled;
    private final DlsFlsFeatureTrackingIndicesAccessControlWrapper indicesAccessControlWrapper;

    public AuthorizationService(
        Settings settings,
        CompositeRolesStore rolesStore,
        FieldPermissionsCache fieldPermissionsCache,
        ClusterService clusterService,
        AuditTrailService auditTrailService,
        AuthenticationFailureHandler authcFailureHandler,
        ThreadPool threadPool,
        AnonymousUser anonymousUser,
        @Nullable AuthorizationEngine authorizationEngine,
        Set<RequestInterceptor> requestInterceptors,
        XPackLicenseState licenseState,
        IndexNameExpressionResolver resolver,
        OperatorPrivilegesService operatorPrivilegesService,
        RestrictedIndices restrictedIndices,
        AuthorizationDenialMessages authorizationDenialMessages,
<<<<<<< HEAD
        ProjectResolver projectResolver,
        AuthorizedProjectsSupplier authorizedProjectsSupplier
=======
        LinkedProjectConfigService linkedProjectConfigService,
        ProjectResolver projectResolver
>>>>>>> 1a0f0921
    ) {
        this.clusterService = clusterService;
        this.auditTrailService = auditTrailService;
        this.restrictedIndices = restrictedIndices;
        this.indicesAndAliasesResolver = new IndicesAndAliasesResolver(settings, linkedProjectConfigService, resolver);
        this.authcFailureHandler = authcFailureHandler;
        this.threadContext = threadPool.getThreadContext();
        this.securityContext = new SecurityContext(settings, this.threadContext);
        this.anonymousUser = anonymousUser;
        this.isAnonymousEnabled = AnonymousUser.isAnonymousEnabled(settings);
        this.anonymousAuthzExceptionEnabled = ANONYMOUS_AUTHORIZATION_EXCEPTION_SETTING.get(settings);
        this.rbacEngine = new RBACEngine(
            settings,
            rolesStore,
            fieldPermissionsCache,
            new LoadAuthorizedIndicesTimeChecker.Factory(logger, settings, clusterService.getClusterSettings())
        );
        this.authorizationEngine = authorizationEngine == null ? this.rbacEngine : authorizationEngine;
        this.requestInterceptors = requestInterceptors;
        this.settings = settings;
        this.licenseState = licenseState;
        this.operatorPrivilegesService = operatorPrivilegesService;
        this.indicesAccessControlWrapper = new DlsFlsFeatureTrackingIndicesAccessControlWrapper(settings, licenseState);
        this.authorizationDenialMessages = authorizationDenialMessages;
        this.projectResolver = projectResolver;
        this.authorizedProjectsSupplier = authorizedProjectsSupplier;
    }

    public void checkPrivileges(
        Subject subject,
        AuthorizationEngine.PrivilegesToCheck privilegesToCheck,
        Collection<ApplicationPrivilegeDescriptor> applicationPrivilegeDescriptors,
        ActionListener<AuthorizationEngine.PrivilegesCheckResult> listener
    ) {
        final AuthorizationEngine authorizationEngine = getAuthorizationEngineForSubject(subject);
        authorizationEngine.resolveAuthorizationInfo(
            subject,
            wrapPreservingContext(
                listener.delegateFailure(
                    (delegateListener, authorizationInfo) -> authorizationEngine.checkPrivileges(
                        authorizationInfo,
                        privilegesToCheck,
                        applicationPrivilegeDescriptors,
                        wrapPreservingContext(delegateListener, threadContext)
                    )
                ),
                threadContext
            )
        );
    }

    public void retrieveUserPrivileges(
        Subject subject,
        AuthorizationInfo authorizationInfo,
        ActionListener<GetUserPrivilegesResponse> listener
    ) {
        final AuthorizationEngine authorizationEngine = getAuthorizationEngineForSubject(subject);
        // TODO the AuthorizationInfo is associated to the Subject; the argument is redundant and a possible source of conflict
        authorizationEngine.getUserPrivileges(authorizationInfo, wrapPreservingContext(listener, threadContext));
    }

    public void getRoleDescriptorsIntersectionForRemoteCluster(
        final String remoteClusterAlias,
        final TransportVersion remoteClusterVersion,
        final Subject subject,
        final ActionListener<RoleDescriptorsIntersection> listener
    ) {
        if (subject.getUser() instanceof InternalUser) {
            final String message = "the user ["
                + subject.getUser().principal()
                + "] is an internal user and we should never try to retrieve its roles descriptors towards a remote cluster";
            assert false : message;
            logger.warn(message);
            listener.onFailure(new IllegalArgumentException(message));
            return;
        }

        final AuthorizationEngine authorizationEngine = getAuthorizationEngineForSubject(subject);
        // AuthZ info can be null for persistent tasks
        if (AUTHORIZATION_INFO_VALUE.exists(threadContext) == false) {
            logger.debug("authorization info not available in thread context, resolving it for subject [{}]", subject);
        }
        authorizationEngine.resolveAuthorizationInfo(
            subject,
            wrapPreservingContext(
                listener.delegateFailure(
                    (delegatedLister, resolvedAuthzInfo) -> authorizationEngine.getRoleDescriptorsIntersectionForRemoteCluster(
                        remoteClusterAlias,
                        remoteClusterVersion,
                        resolvedAuthzInfo,
                        wrapPreservingContext(delegatedLister, threadContext)
                    )
                ),
                threadContext
            )
        );
    }

    /**
     * Verifies that the given user can execute the given request (and action). If the user doesn't
     * have the appropriate privileges for this action/request, an {@link ElasticsearchSecurityException}
     * will be thrown.
     *
     * @param authentication  The authentication information
     * @param action          The action
     * @param originalRequest The request
     * @param listener        The listener that gets called. A call to {@link ActionListener#onResponse(Object)} indicates success
     */
    public void authorize(
        final Authentication authentication,
        final String action,
        final TransportRequest originalRequest,
        final ActionListener<Void> listener
    ) {

        final AuthorizationContext enclosingContext = extractAuthorizationContext(threadContext, action);
        final ParentActionAuthorization parentAuthorization = securityContext.getParentAuthorization();

        /* authorization fills in certain transient headers, which must be observed in the listener (action handler execution)
         * as well, but which must not bleed across different action context (eg parent-child action contexts).
         * <p>
         * Therefore we begin by clearing the existing ones up, as they might already be set during the authorization of a
         * previous parent action that ran under the same thread context (also on the same node).
         * When the returned {@code StoredContext} is closed, ALL the original headers are restored.
         */
        try (
            ThreadContext.StoredContext ignore = threadContext.newStoredContext(
                ACTION_SCOPE_AUTHORIZATION_KEYS,
                List.of(ParentActionAuthorization.THREAD_CONTEXT_KEY)
            )
        ) {
            // this does not clear {@code AuthorizationServiceField.ORIGINATING_ACTION_KEY}
            // prior to doing any authorization lets set the originating action in the thread context
            // the originating action is the current action if no originating action has yet been set in the current thread context
            // if there is already an original action, that stays put (eg. the current action is a child action)
            ORIGINATING_ACTION_VALUE.setIfEmpty(threadContext, action);

            final String auditId;
            try {
                auditId = requireAuditId(authentication, action, originalRequest);
            } catch (ElasticsearchSecurityException e) {
                listener.onFailure(e);
                return;
            }

            // sometimes a request might be wrapped within another, which is the case for proxied
            // requests and concrete shard requests
            final TransportRequest unwrappedRequest = maybeUnwrapRequest(authentication, originalRequest, action, auditId);

            try {
                checkOperatorPrivileges(authentication, action, originalRequest);
            } catch (ElasticsearchException e) {
                listener.onFailure(e);
                return;
            }

            if (SystemUser.is(authentication.getEffectiveSubject().getUser())) {
                // this never goes async so no need to wrap the listener
                authorizeSystemUser(authentication, action, auditId, unwrappedRequest, listener);
            } else {
                final RequestInfo requestInfo = new RequestInfo(
                    authentication,
                    unwrappedRequest,
                    action,
                    enclosingContext,
                    parentAuthorization
                );
                final AuthorizationEngine engine = getAuthorizationEngine(authentication);
                final ActionListener<AuthorizationInfo> authzInfoListener = wrapPreservingContext(ActionListener.wrap(authorizationInfo -> {
                    AUTHORIZATION_INFO_VALUE.set(threadContext, authorizationInfo);
                    maybeAuthorizeRunAs(requestInfo, auditId, authorizationInfo, listener);
                }, e -> {
                    if (e instanceof ElasticsearchRoleRestrictionException) {
                        logger.debug(
                            () -> Strings.format(
                                "denying action [%s] due to role restriction for authentication [%s]",
                                action,
                                authentication
                            ),
                            e
                        );
                        listener.onFailure(actionDenied(authentication, EmptyAuthorizationInfo.INSTANCE, action, unwrappedRequest, e));
                    } else {
                        listener.onFailure(e);
                    }
                }), threadContext);
                engine.resolveAuthorizationInfo(requestInfo, authzInfoListener);
            }
        }
    }

    @Nullable
    private static AuthorizationContext extractAuthorizationContext(ThreadContext threadContext, String childAction) {
        final String originatingAction = ORIGINATING_ACTION_VALUE.get(threadContext);
        if (Strings.isNullOrEmpty(originatingAction)) {
            // No parent action
            return null;
        }
        AuthorizationInfo authorizationInfo = AUTHORIZATION_INFO_VALUE.get(threadContext);
        if (authorizationInfo == null) {
            throw internalError(
                "While attempting to authorize action ["
                    + childAction
                    + "], found originating action ["
                    + originatingAction
                    + "] but no authorization info"
            );
        }

        final IndicesAccessControl parentAccessControl = AuthorizationServiceField.INDICES_PERMISSIONS_VALUE.get(threadContext);
        return new AuthorizationContext(originatingAction, authorizationInfo, parentAccessControl);
    }

    private String requireAuditId(Authentication authentication, String action, TransportRequest originalRequest) {
        String auditId = AuditUtil.extractRequestId(threadContext);
        if (auditId == null) {
            // We would like to assert that there is an existing request-id, but if this is a system action, then that might not be
            // true because the request-id is generated during authentication
            if (authentication.getEffectiveSubject().getUser() instanceof InternalUser) {
                auditId = AuditUtil.getOrGenerateRequestId(threadContext);
            } else {
                auditTrailService.get().tamperedRequest(null, authentication, action, originalRequest);
                throw internalError(
                    "Attempt to authorize action ["
                        + action
                        + "] for ["
                        + authentication.getEffectiveSubject().getUser().principal()
                        + "] without an existing request-id"
                );
            }
        }
        return auditId;
    }

    private static ElasticsearchSecurityException internalError(String message) {
        // When running with assertions enabled (testing) kill the node so that there is a hard failure in CI
        assert false : message;
        // Otherwise (production) just throw an exception so that we don't authorize something incorrectly
        return new ElasticsearchSecurityException(message);
    }

    private void checkOperatorPrivileges(Authentication authentication, String action, TransportRequest originalRequest)
        throws ElasticsearchSecurityException {
        // Check operator privileges
        // TODO: audit?
        final ElasticsearchSecurityException operatorException = operatorPrivilegesService.check(
            authentication,
            action,
            originalRequest,
            threadContext
        );
        if (operatorException != null) {
            throw actionDenied(authentication, null, action, originalRequest, "because it requires operator privileges", operatorException);
        }
        operatorPrivilegesService.maybeInterceptRequest(threadContext, originalRequest);
    }

    private void maybeAuthorizeRunAs(
        final RequestInfo requestInfo,
        final String requestId,
        final AuthorizationInfo authzInfo,
        final ActionListener<Void> listener
    ) {
        final Authentication authentication = requestInfo.getAuthentication();
        final TransportRequest request = requestInfo.getRequest();
        final String action = requestInfo.getAction();
        final boolean isRunAs = authentication.isRunAs();
        final AuditTrail auditTrail = auditTrailService.get();
        if (isRunAs) {
            ActionListener<AuthorizationResult> runAsListener = wrapPreservingContext(ActionListener.wrap(result -> {
                if (result.isGranted()) {
                    auditTrail.runAsGranted(requestId, authentication, action, request, authzInfo.getAuthenticatedUserAuthorizationInfo());
                    authorizeAction(requestInfo, requestId, authzInfo, listener);
                } else {
                    auditTrail.runAsDenied(requestId, authentication, action, request, authzInfo.getAuthenticatedUserAuthorizationInfo());
                    listener.onFailure(runAsDenied(authentication, authzInfo, action));
                }
            }, e -> {
                auditTrail.runAsDenied(requestId, authentication, action, request, authzInfo.getAuthenticatedUserAuthorizationInfo());
                listener.onFailure(actionDenied(authentication, authzInfo, action, request));
            }), threadContext);
            authorizeRunAs(requestInfo, authzInfo, runAsListener);
        } else {
            authorizeAction(requestInfo, requestId, authzInfo, listener);
        }
    }

    private void authorizeAction(
        final RequestInfo requestInfo,
        final String requestId,
        final AuthorizationInfo authzInfo,
        final ActionListener<Void> listener
    ) {
        final Authentication authentication = requestInfo.getAuthentication();
        final TransportRequest request = requestInfo.getRequest();
        final String action = requestInfo.getAction();
        final AuthorizationEngine authzEngine = getAuthorizationEngine(authentication);
        final AuditTrail auditTrail = auditTrailService.get();

        if (ClusterPrivilegeResolver.isClusterAction(action)) {
            final ActionListener<AuthorizationResult> clusterAuthzListener = wrapPreservingContext(
                new AuthorizationResultListener<>(result -> {
                    securityContext.putIndicesAccessControl(allowAll());
                    listener.onResponse(null);
                }, listener::onFailure, requestInfo, requestId, authzInfo),
                threadContext
            );
            authzEngine.authorizeClusterAction(requestInfo, authzInfo, clusterAuthzListener.delegateFailureAndWrap((l, result) -> {
                if (false == result.isGranted() && QueryApiKeyAction.NAME.equals(action)) {
                    assert request instanceof QueryApiKeyRequest : "request does not match action";
                    final QueryApiKeyRequest queryApiKeyRequest = (QueryApiKeyRequest) request;
                    if (false == queryApiKeyRequest.isFilterForCurrentUser()) {
                        queryApiKeyRequest.setFilterForCurrentUser();
                        authzEngine.authorizeClusterAction(requestInfo, authzInfo, l);
                        return;
                    }
                }
                l.onResponse(result);
            }));
        } else if (isIndexAction(action)) {
            final ProjectMetadata projectMetadata = projectResolver.getProjectMetadata(clusterService.state());
            // Doesn't need to be here
            final AuthorizedProjectsSupplier.AuthorizedProjects targetProjects = request instanceof IndicesRequest.CrossProjectSearchCapable
                ? authorizedProjectsSupplier.get()
                : AuthorizedProjectsSupplier.AuthorizedProjects.NOT_CROSS_PROJECT;
            assert projectMetadata != null;
            final AsyncSupplier<ResolvedIndices> resolvedIndicesAsyncSupplier = new CachingAsyncSupplier<>(() -> {
                if (request instanceof SearchRequest searchRequest && searchRequest.pointInTimeBuilder() != null) {
                    var resolvedIndices = indicesAndAliasesResolver.resolvePITIndices(searchRequest, targetProjects);
                    return SubscribableListener.newSucceeded(resolvedIndices);
                }
                final ResolvedIndices resolvedIndices = indicesAndAliasesResolver.tryResolveWithoutWildcards(action, request);
                if (resolvedIndices != null) {
                    return SubscribableListener.newSucceeded(resolvedIndices);
                } else {
                    final SubscribableListener<ResolvedIndices> resolvedIndicesListener = new SubscribableListener<>();
                    authzEngine.loadAuthorizedIndices(
                        requestInfo,
                        authzInfo,
                        projectMetadata.getIndicesLookup(),
                        ActionListener.wrap(
                            authorizedIndices -> resolvedIndicesListener.onResponse(
                                indicesAndAliasesResolver.resolve(action, request, projectMetadata, authorizedIndices, targetProjects)
                            ),
                            e -> {
                                if (e instanceof InvalidIndexNameException
                                    || e instanceof InvalidSelectorException
                                    || e instanceof UnsupportedSelectorException) {
                                    logger.debug(
                                        () -> Strings.format(
                                            "failed [%s] action authorization for [%s] due to [%s] exception",
                                            action,
                                            authentication,
                                            e.getClass().getSimpleName()
                                        ),
                                        e
                                    );
                                    listener.onFailure(e);
                                    return;
                                }
                                auditTrail.accessDenied(requestId, authentication, action, request, authzInfo);
                                if (e instanceof IndexNotFoundException) {
                                    listener.onFailure(e);
                                } else {
                                    listener.onFailure(actionDenied(authentication, authzInfo, action, request, e));
                                }
                            }
                        )
                    );
                    return resolvedIndicesListener;
                }
            });
            authzEngine.authorizeIndexAction(requestInfo, authzInfo, resolvedIndicesAsyncSupplier, projectMetadata)
                .addListener(
                    wrapPreservingContext(
                        new AuthorizationResultListener<>(
                            result -> handleIndexActionAuthorizationResult(
                                result,
                                requestInfo,
                                requestId,
                                authzInfo,
                                authzEngine,
                                resolvedIndicesAsyncSupplier,
                                projectMetadata,
                                listener
                            ),
                            listener::onFailure,
                            requestInfo,
                            requestId,
                            authzInfo
                        ),
                        threadContext
                    )
                );
        } else {
            logger.warn("denying access for [{}] as action [{}] is not an index or cluster action", authentication, action);
            auditTrail.accessDenied(requestId, authentication, action, request, authzInfo);
            listener.onFailure(actionDenied(authentication, authzInfo, action, request));
        }
    }

    private void handleIndexActionAuthorizationResult(
        final IndexAuthorizationResult result,
        final RequestInfo requestInfo,
        final String requestId,
        final AuthorizationInfo authzInfo,
        final AuthorizationEngine authzEngine,
        final AsyncSupplier<ResolvedIndices> resolvedIndicesAsyncSupplier,
        final ProjectMetadata projectMetadata,
        final ActionListener<Void> listener
    ) {
        final IndicesAccessControl indicesAccessControl = indicesAccessControlWrapper.wrap(result.getIndicesAccessControl());
        final Authentication authentication = requestInfo.getAuthentication();
        final TransportRequest request = requestInfo.getRequest();
        final String action = requestInfo.getAction();
        securityContext.putIndicesAccessControl(indicesAccessControl);

        final AuthorizationContext authzContext = new AuthorizationContext(action, authzInfo, indicesAccessControl);
        PreAuthorizationUtils.maybeSkipChildrenActionAuthorization(securityContext, authzContext);

        // if we are creating an index we need to authorize potential aliases created at the same time
        if (IndexPrivilege.CREATE_INDEX_MATCHER.test(action)) {
            assert (request instanceof CreateIndexRequest)
                || (request instanceof MigrateToDataStreamAction.Request)
                || (request instanceof CreateDataStreamAction.Request);
            if (request instanceof CreateDataStreamAction.Request
                || (request instanceof MigrateToDataStreamAction.Request)
                || ((CreateIndexRequest) request).aliases().isEmpty()) {
                runRequestInterceptors(requestInfo, authzInfo, authorizationEngine, listener);
            } else {
                Set<Alias> aliases = ((CreateIndexRequest) request).aliases();
                final RequestInfo aliasesRequestInfo = new RequestInfo(
                    authentication,
                    request,
                    TransportIndicesAliasesAction.NAME,
                    authzContext
                );
                authzEngine.authorizeIndexAction(aliasesRequestInfo, authzInfo, () -> {
                    SubscribableListener<ResolvedIndices> ril = new SubscribableListener<>();
                    resolvedIndicesAsyncSupplier.getAsync().addListener(ril.delegateFailureAndWrap((l, resolvedIndices) -> {
                        List<String> aliasesAndIndices = new ArrayList<>(resolvedIndices.getLocal());
                        for (Alias alias : aliases) {
                            aliasesAndIndices.add(alias.name());
                        }
                        ResolvedIndices withAliases = new ResolvedIndices(aliasesAndIndices, Collections.emptyList());
                        l.onResponse(withAliases);
                    }));
                    return ril;
                }, projectMetadata)
                    .addListener(
                        wrapPreservingContext(
                            new AuthorizationResultListener<>(
                                authorizationResult -> runRequestInterceptors(requestInfo, authzInfo, authorizationEngine, listener),
                                listener::onFailure,
                                aliasesRequestInfo,
                                requestId,
                                authzInfo
                            ),
                            threadContext
                        )
                    );
            }
        } else if (action.equals(TransportShardBulkAction.ACTION_NAME)) {
            // if this is performing multiple actions on the index, then check each of those actions.
            assert request instanceof BulkShardRequest
                : "Action " + action + " requires " + BulkShardRequest.class + " but was " + request.getClass();
            authorizeBulkItems(
                requestInfo,
                authzContext,
                authzEngine,
                resolvedIndicesAsyncSupplier,
                projectMetadata,
                requestId,
                wrapPreservingContext(
                    listener.delegateFailureAndWrap((l, ignore) -> runRequestInterceptors(requestInfo, authzInfo, authorizationEngine, l)),
                    threadContext
                )
            );
        } else {
            runRequestInterceptors(requestInfo, authzInfo, authorizationEngine, listener);
        }
    }

    private void runRequestInterceptors(
        RequestInfo requestInfo,
        AuthorizationInfo authorizationInfo,
        AuthorizationEngine authorizationEngine,
        ActionListener<Void> listener
    ) {
        final Iterator<RequestInterceptor> requestInterceptorIterator = requestInterceptors.iterator();
        while (requestInterceptorIterator.hasNext()) {
            var res = requestInterceptorIterator.next().intercept(requestInfo, authorizationEngine, authorizationInfo);
            if (res.isSuccess() == false) {
                res.addListener(new DelegatingActionListener<>(listener) {
                    @Override
                    public void onResponse(Void unused) {
                        if (requestInterceptorIterator.hasNext()) {
                            requestInterceptorIterator.next()
                                .intercept(requestInfo, authorizationEngine, authorizationInfo)
                                .addListener(this);
                        } else {
                            delegate.onResponse(null);
                        }
                    }
                });
                return;
            }
        }
        listener.onResponse(null);
    }

    // pkg-private for testing
    AuthorizationEngine getRunAsAuthorizationEngine(final Authentication authentication) {
        return getAuthorizationEngineForSubject(authentication.getAuthenticatingSubject());
    }

    // pkg-private for testing
    AuthorizationEngine getAuthorizationEngine(final Authentication authentication) {
        return getAuthorizationEngineForSubject(authentication.getEffectiveSubject());
    }

    AuthorizationEngine getAuthorizationEngineForSubject(final Subject subject) {
        return getAuthorizationEngineForUser(subject.getUser());
    }

    private AuthorizationEngine getAuthorizationEngineForUser(final User user) {
        if (rbacEngine != authorizationEngine && Security.AUTHORIZATION_ENGINE_FEATURE.check(licenseState)) {
            if (ClientReservedRealm.isReserved(user.principal(), settings) || user instanceof InternalUser) {
                return rbacEngine;
            } else {
                return authorizationEngine;
            }
        } else {
            return rbacEngine;
        }
    }

    private void authorizeSystemUser(
        final Authentication authentication,
        final String action,
        final String requestId,
        final TransportRequest request,
        final ActionListener<Void> listener
    ) {
        final AuditTrail auditTrail = auditTrailService.get();
        if (SystemUser.isAuthorized(action)) {
            securityContext.putIndicesAccessControl(allowAll());
            AUTHORIZATION_INFO_VALUE.set(threadContext, SYSTEM_AUTHZ_INFO);
            auditTrail.accessGranted(requestId, authentication, action, request, SYSTEM_AUTHZ_INFO);
            listener.onResponse(null);
        } else {
            auditTrail.accessDenied(requestId, authentication, action, request, SYSTEM_AUTHZ_INFO);
            listener.onFailure(actionDenied(authentication, SYSTEM_AUTHZ_INFO, action, request));
        }
    }

    private TransportRequest maybeUnwrapRequest(
        Authentication authentication,
        TransportRequest originalRequest,
        String action,
        String requestId
    ) {
        final TransportRequest request;
        if (originalRequest instanceof ConcreteShardRequest) {
            request = ((ConcreteShardRequest<?>) originalRequest).getRequest();
            assert TransportActionProxy.isProxyRequest(request) == false : "expected non-proxy request for action: " + action;
        } else {
            request = TransportActionProxy.unwrapRequest(originalRequest);
            final boolean isOriginalRequestProxyRequest = TransportActionProxy.isProxyRequest(originalRequest);
            final boolean isProxyAction = TransportActionProxy.isProxyAction(action);
            final AuditTrail auditTrail = auditTrailService.get();
            if (isProxyAction && isOriginalRequestProxyRequest == false) {
                IllegalStateException cause = new IllegalStateException(
                    "originalRequest is not a proxy request: [" + originalRequest + "] but action: [" + action + "] is a proxy action"
                );
                auditTrail.accessDenied(requestId, authentication, action, request, EmptyAuthorizationInfo.INSTANCE);
                throw actionDenied(authentication, null, action, request, cause);
            }
            if (TransportActionProxy.isProxyRequest(originalRequest) && TransportActionProxy.isProxyAction(action) == false) {
                IllegalStateException cause = new IllegalStateException(
                    "originalRequest is a proxy request for: [" + request + "] but action: [" + action + "] isn't"
                );
                auditTrail.accessDenied(requestId, authentication, action, request, EmptyAuthorizationInfo.INSTANCE);
                throw actionDenied(authentication, null, action, request, cause);
            }
        }
        return request;
    }

    private void authorizeRunAs(
        final RequestInfo requestInfo,
        final AuthorizationInfo authzInfo,
        final ActionListener<AuthorizationResult> listener
    ) {
        final Authentication authentication = requestInfo.getAuthentication();
        assert authentication.isRunAs() : "authentication must have run-as for run-as to be authorized";
        if (authentication.getEffectiveSubject().getRealm() == null) {
            // this user did not really exist
            // TODO(jaymode) find a better way to indicate lookup failed for a user and we need to fail authz
            listener.onResponse(AuthorizationResult.deny());
        } else {
            final AuthorizationEngine runAsAuthzEngine = getRunAsAuthorizationEngine(authentication);
            runAsAuthzEngine.authorizeRunAs(requestInfo, authzInfo, listener);
        }
    }

    /**
     * Performs authorization checks on the items within a {@link BulkShardRequest}.
     * This inspects the {@link BulkItemRequest items} within the request, computes
     * an <em>implied</em> action for each item's {@link DocWriteRequest#opType()},
     * and then checks whether that action is allowed on the targeted index. Items
     * that fail this checks are {@link BulkItemRequest#abort(String, Exception)
     * aborted}, with an
     * {@link #actionDenied(Authentication, AuthorizationInfo, String, TransportRequest, String, Exception)
     * access denied} exception. Because a shard level request is for exactly 1 index,
     * and there are a small number of possible item {@link DocWriteRequest.OpType
     * types}, the number of distinct authorization checks that need to be performed
     * is very small, but the results must be cached, to avoid adding a high
     * overhead to each bulk request.
     */
    private void authorizeBulkItems(
        RequestInfo requestInfo,
        AuthorizationContext bulkAuthzContext,
        AuthorizationEngine authzEngine,
        AsyncSupplier<ResolvedIndices> resolvedIndicesAsyncSupplier,
        ProjectMetadata projectMetadata,
        String requestId,
        ActionListener<Void> listener
    ) {
        final Authentication authentication = requestInfo.getAuthentication();
        final AuthorizationInfo authzInfo = bulkAuthzContext.getAuthorizationInfo();
        final BulkShardRequest request = (BulkShardRequest) requestInfo.getRequest();
        // Maps original-index -> expanded-index-name (expands date-math, but not aliases)
        final Map<String, String> resolvedIndexNames = new HashMap<>();
        // Maps action -> resolved indices set (there are 4 action types total)
        final Map<String, Set<String>> actionToIndicesMap = new HashMap<>(4);
        final AuditTrail auditTrail = auditTrailService.get();

        resolvedIndicesAsyncSupplier.getAsync().addListener(ActionListener.wrap(overallResolvedIndices -> {
            final Set<String> localIndices = new HashSet<>(overallResolvedIndices.getLocal());
            for (BulkItemRequest item : request.items()) {
                final String itemAction = getAction(item);
                final String resolvedIndex = resolvedIndexNames.computeIfAbsent(item.index(), key -> {
                    final String resolved = resolveIndexNameDateMath(item);
                    if (localIndices.contains(resolved) == false) {
                        throw illegalArgument(
                            "Found bulk item that writes to index " + resolved + " but the request writes to " + localIndices
                        );
                    }
                    return resolved;
                });
                actionToIndicesMap.computeIfAbsent(itemAction, k -> new HashSet<>()).add(resolvedIndex);
            }

            final ActionListener<Collection<Tuple<String, IndexAuthorizationResult>>> bulkAuthzListener = ActionListener.wrap(
                collection -> {
                    final Map<String, IndicesAccessControl> actionToIndicesAccessControl = new HashMap<>(4);
                    collection.forEach(tuple -> {
                        final IndicesAccessControl existing = actionToIndicesAccessControl.putIfAbsent(
                            tuple.v1(),
                            tuple.v2().getIndicesAccessControl()
                        );
                        if (existing != null) {
                            throw new IllegalStateException("a value already exists for action " + tuple.v1());
                        }
                    });

                    final Map<String, Set<String>> actionToGrantedIndicesMap = new HashMap<>(4);
                    final Map<String, Set<String>> actionToDeniedIndicesMap = new HashMap<>(4);
                    for (BulkItemRequest item : request.items()) {
                        final String resolvedIndex = resolvedIndexNames.get(item.index());
                        final String itemAction = getAction(item);
                        if (actionToIndicesAccessControl.get(itemAction).hasIndexPermissions(resolvedIndex)) {
                            actionToGrantedIndicesMap.computeIfAbsent(itemAction, ignore -> new HashSet<>()).add(resolvedIndex);
                        } else {
                            actionToDeniedIndicesMap.computeIfAbsent(itemAction, ignore -> new HashSet<>()).add(resolvedIndex);
                            item.abort(
                                resolvedIndex,
                                actionDenied(
                                    authentication,
                                    authzInfo,
                                    itemAction,
                                    request,
                                    IndexAuthorizationResult.getFailureDescription(List.of(resolvedIndex), restrictedIndices),
                                    null
                                )
                            );
                        }
                    }
                    actionToDeniedIndicesMap.forEach((action, resolvedIndicesSet) -> {
                        auditTrail.explicitIndexAccessEvent(
                            requestId,
                            AuditLevel.ACCESS_DENIED,
                            authentication,
                            action,
                            resolvedIndicesSet.toArray(new String[0]),
                            BulkItemRequest.class.getSimpleName(),
                            request.remoteAddress(),
                            authzInfo
                        );
                    });
                    actionToGrantedIndicesMap.forEach((action, resolvedIndicesSet) -> {
                        auditTrail.explicitIndexAccessEvent(
                            requestId,
                            AuditLevel.ACCESS_GRANTED,
                            authentication,
                            action,
                            resolvedIndicesSet.toArray(new String[0]),
                            BulkItemRequest.class.getSimpleName(),
                            request.remoteAddress(),
                            authzInfo
                        );
                    });
                    listener.onResponse(null);
                },
                listener::onFailure
            );
            final ActionListener<Tuple<String, IndexAuthorizationResult>> groupedActionListener = wrapPreservingContext(
                new GroupedActionListener<>(actionToIndicesMap.size(), bulkAuthzListener),
                threadContext
            );

            actionToIndicesMap.forEach((bulkItemAction, indices) -> {
                final RequestInfo bulkItemInfo = new RequestInfo(
                    requestInfo.getAuthentication(),
                    requestInfo.getRequest(),
                    bulkItemAction,
                    bulkAuthzContext,
                    requestInfo.getParentAuthorization()
                );
                authzEngine.authorizeIndexAction(
                    bulkItemInfo,
                    authzInfo,
                    () -> SubscribableListener.newSucceeded(new ResolvedIndices(new ArrayList<>(indices), Collections.emptyList())),
                    projectMetadata
                )
                    .addListener(
                        groupedActionListener.delegateFailureAndWrap(
                            (l, indexAuthorizationResult) -> l.onResponse(new Tuple<>(bulkItemAction, indexAuthorizationResult))
                        )
                    );
            });
        }, listener::onFailure));
    }

    private String resolveIndexNameDateMath(BulkItemRequest bulkItemRequest) {
        final ResolvedIndices resolvedIndices = indicesAndAliasesResolver.resolveIndicesAndAliasesWithoutWildcards(
            getAction(bulkItemRequest),
            bulkItemRequest.request()
        );
        if (resolvedIndices.getRemote().size() != 0) {
            throw illegalArgument(
                "Bulk item should not write to remote indices, but request writes to " + String.join(",", resolvedIndices.getRemote())
            );
        }
        if (resolvedIndices.getLocal().size() != 1) {
            throw illegalArgument(
                "Bulk item should write to exactly 1 index, but request writes to " + String.join(",", resolvedIndices.getLocal())
            );
        }
        return resolvedIndices.getLocal().get(0);
    }

    private static IllegalArgumentException illegalArgument(String message) {
        assert false : message;
        return new IllegalArgumentException(message);
    }

    static boolean isIndexAction(String action) {
        return IndexPrivilege.ACTION_MATCHER.test(action);
    }

    private static String getAction(BulkItemRequest item) {
        final DocWriteRequest<?> docWriteRequest = item.request();
        return switch (docWriteRequest.opType()) {
            case INDEX -> IMPLIED_INDEX_ACTION;
            case CREATE -> IMPLIED_CREATE_ACTION;
            case UPDATE -> TransportUpdateAction.NAME;
            case DELETE -> TransportDeleteAction.NAME;
        };
    }

    private void putTransientIfNonExisting(String key, Object value) {
        Object existing = threadContext.getTransient(key);
        if (existing == null) {
            threadContext.putTransient(key, value);
        }
    }

    private ElasticsearchSecurityException runAsDenied(
        Authentication authentication,
        @Nullable AuthorizationInfo authorizationInfo,
        String action
    ) {
        return denialException(
            authentication,
            action,
            () -> authorizationDenialMessages.runAsDenied(authentication, authorizationInfo, action),
            null
        );
    }

    public ElasticsearchSecurityException remoteActionDenied(Authentication authentication, String action, String clusterAlias) {
        final AuthorizationInfo authorizationInfo = AUTHORIZATION_INFO_VALUE.get(threadContext);
        return denialException(
            authentication,
            action,
            () -> authorizationDenialMessages.remoteActionDenied(authentication, authorizationInfo, action, clusterAlias),
            null
        );
    }

    ElasticsearchSecurityException actionDenied(
        Authentication authentication,
        @Nullable AuthorizationInfo authorizationInfo,
        String action,
        TransportRequest request
    ) {
        return actionDenied(authentication, authorizationInfo, action, request, null);
    }

    private ElasticsearchSecurityException actionDenied(
        Authentication authentication,
        @Nullable AuthorizationInfo authorizationInfo,
        String action,
        TransportRequest request,
        Exception cause
    ) {
        return actionDenied(authentication, authorizationInfo, action, request, null, cause);
    }

    private ElasticsearchSecurityException actionDenied(
        Authentication authentication,
        @Nullable AuthorizationInfo authorizationInfo,
        String action,
        TransportRequest request,
        @Nullable String context,
        Exception cause
    ) {
        return denialException(
            authentication,
            action,
            () -> authorizationDenialMessages.actionDenied(authentication, authorizationInfo, action, request, context),
            cause
        );
    }

    private ElasticsearchSecurityException denialException(
        Authentication authentication,
        String action,
        Supplier<String> authzDenialMessageSupplier,
        Exception cause
    ) {
        // Special case for anonymous user
        if (isAnonymousEnabled
            && anonymousUser.equals(authentication.getAuthenticatingSubject().getUser())
            && anonymousAuthzExceptionEnabled == false) {
            return authcFailureHandler.authenticationRequired(action, threadContext);
        }

        String message = authzDenialMessageSupplier.get();
        logger.debug(message);
        return authorizationError(message, cause);
    }

    private class AuthorizationResultListener<T extends AuthorizationResult> implements ActionListener<T> {

        private final Consumer<T> responseConsumer;
        private final Consumer<Exception> failureConsumer;
        private final RequestInfo requestInfo;
        private final String requestId;
        private final AuthorizationInfo authzInfo;

        private AuthorizationResultListener(
            Consumer<T> responseConsumer,
            Consumer<Exception> failureConsumer,
            RequestInfo requestInfo,
            String requestId,
            AuthorizationInfo authzInfo
        ) {
            this.responseConsumer = responseConsumer;
            this.failureConsumer = failureConsumer;
            this.requestInfo = requestInfo;
            this.requestId = requestId;
            this.authzInfo = authzInfo;
        }

        @Override
        public void onResponse(T result) {
            if (result.isGranted()) {
                auditTrailService.get()
                    .accessGranted(
                        requestId,
                        requestInfo.getAuthentication(),
                        requestInfo.getAction(),
                        requestInfo.getRequest(),
                        authzInfo
                    );
                try {
                    responseConsumer.accept(result);
                } catch (Exception e) {
                    failureConsumer.accept(e);
                }
            } else {
                handleFailure(result.getFailureContext(requestInfo, restrictedIndices), null);
            }
        }

        @Override
        public void onFailure(Exception e) {
            handleFailure(null, e);
        }

        private void handleFailure(@Nullable String context, @Nullable Exception e) {
            Authentication authentication = requestInfo.getAuthentication();
            String action = requestInfo.getAction();
            TransportRequest request = requestInfo.getRequest();
            auditTrailService.get().accessDenied(requestId, authentication, action, request, authzInfo);
            failureConsumer.accept(actionDenied(authentication, authzInfo, action, request, context, e));
        }
    }

    private static class CachingAsyncSupplier<V> implements AsyncSupplier<V> {

        private final AsyncSupplier<V> asyncSupplier;
        private volatile ListenableFuture<V> valueFuture = null;

        private CachingAsyncSupplier(AsyncSupplier<V> supplier) {
            this.asyncSupplier = supplier;
        }

        @Override
        public SubscribableListener<V> getAsync() {
            if (valueFuture == null) {
                boolean firstInvocation = false;
                synchronized (this) {
                    if (valueFuture == null) {
                        valueFuture = new ListenableFuture<>();
                        firstInvocation = true;
                    }
                }
                if (firstInvocation) {
                    asyncSupplier.getAsync().addListener(valueFuture);
                }
            }
            return valueFuture;
        }
    }

    public static void addSettings(List<Setting<?>> settings) {
        settings.add(ANONYMOUS_AUTHORIZATION_EXCEPTION_SETTING);
        settings.addAll(LoadAuthorizedIndicesTimeChecker.Factory.getSettings());
    }
}<|MERGE_RESOLUTION|>--- conflicted
+++ resolved
@@ -168,13 +168,8 @@
         OperatorPrivilegesService operatorPrivilegesService,
         RestrictedIndices restrictedIndices,
         AuthorizationDenialMessages authorizationDenialMessages,
-<<<<<<< HEAD
         ProjectResolver projectResolver,
         AuthorizedProjectsSupplier authorizedProjectsSupplier
-=======
-        LinkedProjectConfigService linkedProjectConfigService,
-        ProjectResolver projectResolver
->>>>>>> 1a0f0921
     ) {
         this.clusterService = clusterService;
         this.auditTrailService = auditTrailService;

/*
 * Copyright Elasticsearch B.V. and/or licensed to Elasticsearch B.V. under one
 * or more contributor license agreements. Licensed under the Elastic License;
 * you may not use this file except in compliance with the Elastic License.
 */

package org.elasticsearch.xpack.security.authz;

import org.apache.logging.log4j.LogManager;
import org.apache.logging.log4j.Logger;
import org.elasticsearch.ElasticsearchSecurityException;
import org.elasticsearch.action.ActionListener;
import org.elasticsearch.action.DocWriteRequest;
import org.elasticsearch.action.StepListener;
import org.elasticsearch.action.admin.indices.alias.Alias;
import org.elasticsearch.action.admin.indices.alias.IndicesAliasesAction;
import org.elasticsearch.action.admin.indices.create.CreateIndexRequest;
import org.elasticsearch.action.bulk.BulkItemRequest;
import org.elasticsearch.action.bulk.BulkShardRequest;
import org.elasticsearch.action.bulk.TransportShardBulkAction;
import org.elasticsearch.action.delete.DeleteAction;
import org.elasticsearch.action.index.IndexAction;
import org.elasticsearch.action.support.GroupedActionListener;
import org.elasticsearch.action.support.replication.TransportReplicationAction.ConcreteShardRequest;
import org.elasticsearch.action.update.UpdateAction;
import org.elasticsearch.cluster.metadata.MetaData;
import org.elasticsearch.cluster.service.ClusterService;
import org.elasticsearch.common.Nullable;
import org.elasticsearch.common.collect.Tuple;
import org.elasticsearch.common.settings.Setting;
import org.elasticsearch.common.settings.Setting.Property;
import org.elasticsearch.common.settings.Settings;
import org.elasticsearch.common.util.concurrent.ThreadContext;
import org.elasticsearch.index.IndexNotFoundException;
import org.elasticsearch.license.XPackLicenseState;
import org.elasticsearch.threadpool.ThreadPool;
import org.elasticsearch.transport.TransportActionProxy;
import org.elasticsearch.transport.TransportRequest;
import org.elasticsearch.xpack.core.security.action.user.GetUserPrivilegesRequest;
import org.elasticsearch.xpack.core.security.action.user.GetUserPrivilegesResponse;
import org.elasticsearch.xpack.core.security.action.user.HasPrivilegesRequest;
import org.elasticsearch.xpack.core.security.action.user.HasPrivilegesResponse;
import org.elasticsearch.xpack.core.security.authc.Authentication;
import org.elasticsearch.xpack.core.security.authc.AuthenticationFailureHandler;
import org.elasticsearch.xpack.core.security.authc.esnative.ClientReservedRealm;
import org.elasticsearch.xpack.core.security.authz.AuthorizationEngine;
import org.elasticsearch.xpack.core.security.authz.AuthorizationEngine.AsyncSupplier;
import org.elasticsearch.xpack.core.security.authz.AuthorizationEngine.AuthorizationInfo;
import org.elasticsearch.xpack.core.security.authz.AuthorizationEngine.AuthorizationResult;
import org.elasticsearch.xpack.core.security.authz.AuthorizationEngine.EmptyAuthorizationInfo;
import org.elasticsearch.xpack.core.security.authz.AuthorizationEngine.IndexAuthorizationResult;
import org.elasticsearch.xpack.core.security.authz.AuthorizationEngine.RequestInfo;
import org.elasticsearch.xpack.core.security.authz.AuthorizationServiceField;
import org.elasticsearch.xpack.core.security.authz.ResolvedIndices;
import org.elasticsearch.xpack.core.security.authz.accesscontrol.IndicesAccessControl;
<<<<<<< HEAD
import org.elasticsearch.xpack.core.security.authz.privilege.ApplicationPrivilegeDescriptor;
=======
import org.elasticsearch.xpack.core.security.authz.permission.FieldPermissionsCache;
import org.elasticsearch.xpack.core.security.authz.permission.Role;
>>>>>>> 638ba4a5
import org.elasticsearch.xpack.core.security.authz.privilege.ClusterPrivilege;
import org.elasticsearch.xpack.core.security.authz.privilege.IndexPrivilege;
import org.elasticsearch.xpack.core.security.user.AnonymousUser;
import org.elasticsearch.xpack.core.security.user.SystemUser;
import org.elasticsearch.xpack.core.security.user.User;
import org.elasticsearch.xpack.core.security.user.XPackSecurityUser;
import org.elasticsearch.xpack.core.security.user.XPackUser;
import org.elasticsearch.xpack.security.audit.AuditTrailService;
import org.elasticsearch.xpack.security.audit.AuditUtil;
<<<<<<< HEAD
import org.elasticsearch.xpack.security.authz.interceptor.RequestInterceptor;
=======
import org.elasticsearch.xpack.security.authc.ApiKeyService;
import org.elasticsearch.xpack.security.authc.esnative.ReservedRealm;
import org.elasticsearch.xpack.security.authz.IndicesAndAliasesResolver.ResolvedIndices;
>>>>>>> 638ba4a5
import org.elasticsearch.xpack.security.authz.store.CompositeRolesStore;

import java.util.ArrayList;
import java.util.Collection;
import java.util.Collections;
import java.util.HashMap;
import java.util.HashSet;
import java.util.Iterator;
import java.util.List;
import java.util.Map;
import java.util.Objects;
import java.util.Set;
import java.util.concurrent.atomic.AtomicBoolean;
import java.util.function.Consumer;

import static org.elasticsearch.action.support.ContextPreservingActionListener.wrapPreservingContext;
import static org.elasticsearch.xpack.core.security.SecurityField.setting;
import static org.elasticsearch.xpack.core.security.support.Exceptions.authorizationError;
import static org.elasticsearch.xpack.security.audit.logfile.LoggingAuditTrail.PRINCIPAL_ROLES_FIELD_NAME;

public class AuthorizationService {
    public static final Setting<Boolean> ANONYMOUS_AUTHORIZATION_EXCEPTION_SETTING =
        Setting.boolSetting(setting("authc.anonymous.authz_exception"), true, Property.NodeScope);
    public static final String ORIGINATING_ACTION_KEY = "_originating_action_name";
<<<<<<< HEAD
    public static final String AUTHORIZATION_INFO_KEY = "_authz_info";
    private static final AuthorizationInfo SYSTEM_AUTHZ_INFO =
        () -> Collections.singletonMap(PRINCIPAL_ROLES_FIELD_NAME, new String[] { SystemUser.ROLE_NAME });
=======
    public static final String ROLE_NAMES_KEY = "_effective_role_names";

    private static final Predicate<String> SAME_USER_PRIVILEGE = Automatons.predicate(
            ChangePasswordAction.NAME, AuthenticateAction.NAME, HasPrivilegesAction.NAME, GetUserPrivilegesAction.NAME);
>>>>>>> 638ba4a5

    private static final Logger logger = LogManager.getLogger(AuthorizationService.class);

    private final Settings settings;
    private final ClusterService clusterService;
    private final AuditTrailService auditTrail;
    private final IndicesAndAliasesResolver indicesAndAliasesResolver;
    private final AuthenticationFailureHandler authcFailureHandler;
    private final ThreadContext threadContext;
    private final AnonymousUser anonymousUser;
<<<<<<< HEAD
    private final AuthorizationEngine rbacEngine;
    private final AuthorizationEngine authorizationEngine;
    private final Set<RequestInterceptor> requestInterceptors;
    private final XPackLicenseState licenseState;
=======
    private final FieldPermissionsCache fieldPermissionsCache;
    private final ApiKeyService apiKeyService;
>>>>>>> 638ba4a5
    private final boolean isAnonymousEnabled;
    private final boolean anonymousAuthzExceptionEnabled;

    public AuthorizationService(Settings settings, CompositeRolesStore rolesStore, ClusterService clusterService,
                                AuditTrailService auditTrail, AuthenticationFailureHandler authcFailureHandler,
<<<<<<< HEAD
                                ThreadPool threadPool, AnonymousUser anonymousUser, @Nullable AuthorizationEngine authorizationEngine,
                                Set<RequestInterceptor> requestInterceptors, XPackLicenseState licenseState) {
=======
                                ThreadPool threadPool, AnonymousUser anonymousUser, ApiKeyService apiKeyService,
                                FieldPermissionsCache fieldPermissionsCache) {
        this.rolesStore = rolesStore;
>>>>>>> 638ba4a5
        this.clusterService = clusterService;
        this.auditTrail = auditTrail;
        this.indicesAndAliasesResolver = new IndicesAndAliasesResolver(settings, clusterService);
        this.authcFailureHandler = authcFailureHandler;
        this.threadContext = threadPool.getThreadContext();
        this.anonymousUser = anonymousUser;
        this.isAnonymousEnabled = AnonymousUser.isAnonymousEnabled(settings);
        this.anonymousAuthzExceptionEnabled = ANONYMOUS_AUTHORIZATION_EXCEPTION_SETTING.get(settings);
<<<<<<< HEAD
        this.rbacEngine = new RBACEngine(settings, rolesStore);
        this.authorizationEngine = authorizationEngine == null ? this.rbacEngine : authorizationEngine;
        this.requestInterceptors = requestInterceptors;
        this.settings = settings;
        this.licenseState = licenseState;
    }

    public void checkPrivileges(Authentication authentication, HasPrivilegesRequest request,
                                Collection<ApplicationPrivilegeDescriptor> applicationPrivilegeDescriptors,
                                ActionListener<HasPrivilegesResponse> listener) {
        getAuthorizationEngine(authentication).checkPrivileges(authentication, getAuthorizationInfoFromContext(), request,
            applicationPrivilegeDescriptors, wrapPreservingContext(listener, threadContext));
    }

    public void retrieveUserPrivileges(Authentication authentication, GetUserPrivilegesRequest request,
                                       ActionListener<GetUserPrivilegesResponse> listener) {
        getAuthorizationEngine(authentication).getUserPrivileges(authentication, getAuthorizationInfoFromContext(), request, listener);
    }

    private AuthorizationInfo getAuthorizationInfoFromContext() {
        return Objects.requireNonNull(threadContext.getTransient(AUTHORIZATION_INFO_KEY), "authorization info is missing from context");
=======
        this.fieldPermissionsCache = fieldPermissionsCache;
        this.apiKeyService = apiKeyService;
>>>>>>> 638ba4a5
    }

    /**
     * Verifies that the given user can execute the given request (and action). If the user doesn't
     * have the appropriate privileges for this action/request, an {@link ElasticsearchSecurityException}
     * will be thrown.
     *
     * @param authentication  The authentication information
     * @param action          The action
     * @param originalRequest The request
     * @param listener        The listener that gets called. A call to {@link ActionListener#onResponse(Object)} indicates success
     * @throws ElasticsearchSecurityException If the given user is no allowed to execute the given request
     */
    public void authorize(final Authentication authentication, final String action, final TransportRequest originalRequest,
                          final ActionListener<Void> listener) throws ElasticsearchSecurityException {
        // prior to doing any authorization lets set the originating action in the context only
        putTransientIfNonExisting(ORIGINATING_ACTION_KEY, action);

        String auditId = AuditUtil.extractRequestId(threadContext);
        if (auditId == null) {
            // We would like to assert that there is an existing request-id, but if this is a system action, then that might not be
            // true because the request-id is generated during authentication
            if (isInternalUser(authentication.getUser()) != false) {
                auditId = AuditUtil.getOrGenerateRequestId(threadContext);
            } else {
                auditTrail.tamperedRequest(null, authentication.getUser(), action, originalRequest);
                final String message = "Attempt to authorize action [" + action + "] for [" + authentication.getUser().principal()
                    + "] without an existing request-id";
                assert false : message;
                listener.onFailure(new ElasticsearchSecurityException(message));
            }
        }

        // sometimes a request might be wrapped within another, which is the case for proxied
        // requests and concrete shard requests
        final TransportRequest unwrappedRequest = maybeUnwrapRequest(authentication, originalRequest, action, auditId);
        if (SystemUser.is(authentication.getUser())) {
            // this never goes async so no need to wrap the listener
            authorizeSystemUser(authentication, action, auditId, unwrappedRequest, listener);
        } else {
            final String finalAuditId = auditId;
            final RequestInfo requestInfo = new RequestInfo(authentication, unwrappedRequest, action);
            final ActionListener<AuthorizationInfo> authzInfoListener = wrapPreservingContext(ActionListener.wrap(
                authorizationInfo -> {
                    putTransientIfNonExisting(AUTHORIZATION_INFO_KEY, authorizationInfo);
                    maybeAuthorizeRunAs(requestInfo, finalAuditId, authorizationInfo, listener);
                }, listener::onFailure), threadContext);
            getAuthorizationEngine(authentication).resolveAuthorizationInfo(requestInfo, authzInfoListener);
        }
    }

    private void maybeAuthorizeRunAs(final RequestInfo requestInfo, final String requestId, final AuthorizationInfo authzInfo,
                                     final ActionListener<Void> listener) {
        final Authentication authentication = requestInfo.getAuthentication();
        final TransportRequest request = requestInfo.getRequest();
        final String action = requestInfo.getAction();
        final boolean isRunAs = authentication.getUser().isRunAs();
        if (isRunAs) {
            ActionListener<AuthorizationResult> runAsListener = wrapPreservingContext(ActionListener.wrap(result -> {
                if (result.isGranted()) {
                    if (result.isAuditable()) {
                        auditTrail.runAsGranted(requestId, authentication, action, request,
                            authzInfo.getAuthenticatedUserAuthorizationInfo());
                    }
                    authorizeAction(requestInfo, requestId, authzInfo, listener);
                } else {
                    if (result.isAuditable()) {
                        auditTrail.runAsDenied(requestId, authentication, action, request,
                            authzInfo.getAuthenticatedUserAuthorizationInfo());
                    }
                    listener.onFailure(denialException(authentication, action, null));
                }
            }, e -> {
                auditTrail.runAsDenied(requestId, authentication, action, request,
                    authzInfo.getAuthenticatedUserAuthorizationInfo());
                listener.onFailure(denialException(authentication, action, null));
            }), threadContext);
            authorizeRunAs(requestInfo, authzInfo, runAsListener);
        } else {
            authorizeAction(requestInfo, requestId, authzInfo, listener);
        }
    }

    private void authorizeAction(final RequestInfo requestInfo, final String requestId, final AuthorizationInfo authzInfo,
                                 final ActionListener<Void> listener) {
        final Authentication authentication = requestInfo.getAuthentication();
        final TransportRequest request = requestInfo.getRequest();
        final String action = requestInfo.getAction();
        final AuthorizationEngine authzEngine = getAuthorizationEngine(authentication);
        if (ClusterPrivilege.ACTION_MATCHER.test(action)) {
<<<<<<< HEAD
            final ActionListener<AuthorizationResult> clusterAuthzListener =
                wrapPreservingContext(new AuthorizationResultListener<>(result -> {
                        putTransientIfNonExisting(AuthorizationServiceField.INDICES_PERMISSIONS_KEY, IndicesAccessControl.ALLOW_ALL);
                        listener.onResponse(null);
                    }, listener::onFailure, requestInfo, requestId, authzInfo), threadContext);
            authzEngine.authorizeClusterAction(requestInfo, authzInfo, clusterAuthzListener);
        } else if (IndexPrivilege.ACTION_MATCHER.test(action)) {
            final MetaData metaData = clusterService.state().metaData();
            final AsyncSupplier<List<String>> authorizedIndicesSupplier = new CachingAsyncSupplier<>(authzIndicesListener ->
                authzEngine.loadAuthorizedIndices(requestInfo, authzInfo, metaData.getAliasAndIndexLookup(),
                    authzIndicesListener));
            final AsyncSupplier<ResolvedIndices> resolvedIndicesAsyncSupplier = new CachingAsyncSupplier<>((resolvedIndicesListener) -> {
                authorizedIndicesSupplier.getAsync(ActionListener.wrap(authorizedIndices -> {
                    resolveIndexNames(request, metaData, authorizedIndices, resolvedIndicesListener);
                }, e -> {
                    auditTrail.accessDenied(requestId, authentication, action, request, authzInfo);
                    if (e instanceof IndexNotFoundException) {
                        listener.onFailure(e);
                    } else {
                        listener.onFailure(denialException(authentication, action, e));
                    }
                }));
            });
            authzEngine.authorizeIndexAction(requestInfo, authzInfo, resolvedIndicesAsyncSupplier,
                metaData.getAliasAndIndexLookup(), wrapPreservingContext(new AuthorizationResultListener<>(result ->
                    handleIndexActionAuthorizationResult(result, requestInfo, requestId, authzInfo, authzEngine, authorizedIndicesSupplier,
                        resolvedIndicesAsyncSupplier, metaData, listener),
                    listener::onFailure, requestInfo, requestId, authzInfo), threadContext));
        } else {
            logger.warn("denying access as action [{}] is not an index or cluster action", action);
            auditTrail.accessDenied(requestId, authentication, action, request, authzInfo);
            listener.onFailure(denialException(authentication, action, null));
=======
            if (permission.checkClusterAction(action, request) || checkSameUserPermissions(action, request, authentication)) {
                putTransientIfNonExisting(AuthorizationServiceField.INDICES_PERMISSIONS_KEY, IndicesAccessControl.ALLOW_ALL);
                auditTrail.accessGranted(auditId, authentication, action, request, permission.names());
                return;
            }
            throw denial(auditId, authentication, action, request, permission.names());
>>>>>>> 638ba4a5
        }
    }

    private void handleIndexActionAuthorizationResult(final IndexAuthorizationResult result, final RequestInfo requestInfo,
                                                      final String requestId, final AuthorizationInfo authzInfo,
                                                      final AuthorizationEngine authzEngine,
                                                      final AsyncSupplier<List<String>> authorizedIndicesSupplier,
                                                      final AsyncSupplier<ResolvedIndices> resolvedIndicesAsyncSupplier,
                                                      final MetaData metaData,
                                                      final ActionListener<Void> listener) {
        final Authentication authentication = requestInfo.getAuthentication();
        final TransportRequest request = requestInfo.getRequest();
        final String action = requestInfo.getAction();
        if (result.getIndicesAccessControl() != null) {
            putTransientIfNonExisting(AuthorizationServiceField.INDICES_PERMISSIONS_KEY,
                result.getIndicesAccessControl());
        }
<<<<<<< HEAD
        //if we are creating an index we need to authorize potential aliases created at the same time
        if (IndexPrivilege.CREATE_INDEX_MATCHER.test(action)) {
            assert request instanceof CreateIndexRequest;
            Set<Alias> aliases = ((CreateIndexRequest) request).aliases();
            if (aliases.isEmpty()) {
                runRequestInterceptors(requestInfo, authzInfo, authorizationEngine, listener);
=======

        //composite actions are explicitly listed and will be authorized at the sub-request / shard level
        if (isCompositeAction(action)) {
            if (request instanceof CompositeIndicesRequest == false) {
                throw new IllegalStateException("Composite actions must implement " + CompositeIndicesRequest.class.getSimpleName()
                    + ", " + request.getClass().getSimpleName() + " doesn't");
            }
            // we check if the user can execute the action, without looking at indices, which will be authorized at the shard level
            if (permission.checkIndicesAction(action)) {
                auditTrail.accessGranted(auditId, authentication, action, request, permission.names());
                return;
            }
            throw denial(auditId, authentication, action, request, permission.names());
        } else if (isTranslatedToBulkAction(action)) {
            if (request instanceof CompositeIndicesRequest == false) {
                throw new IllegalStateException("Bulk translated actions must implement " + CompositeIndicesRequest.class.getSimpleName()
                    + ", " + request.getClass().getSimpleName() + " doesn't");
            }
            // we check if the user can execute the action, without looking at indices, which will be authorized at the shard level
            if (permission.checkIndicesAction(action)) {
                auditTrail.accessGranted(auditId, authentication, action, request, permission.names());
                return;
            }
            throw denial(auditId, authentication, action, request, permission.names());
        } else if (TransportActionProxy.isProxyAction(action)) {
            // we authorize proxied actions once they are "unwrapped" on the next node
            if (TransportActionProxy.isProxyRequest(originalRequest) == false) {
                throw new IllegalStateException("originalRequest is not a proxy request: [" + originalRequest + "] but action: ["
                    + action + "] is a proxy action");
            }
            if (permission.checkIndicesAction(action)) {
                auditTrail.accessGranted(auditId, authentication, action, request, permission.names());
                return;
>>>>>>> 638ba4a5
            } else {
                final RequestInfo aliasesRequestInfo = new RequestInfo(authentication, request, IndicesAliasesAction.NAME);
                authzEngine.authorizeIndexAction(aliasesRequestInfo, authzInfo,
                    ril -> {
                        resolvedIndicesAsyncSupplier.getAsync(ActionListener.wrap(resolvedIndices -> {
                            List<String> aliasesAndIndices = new ArrayList<>(resolvedIndices.getLocal());
                            for (Alias alias : aliases) {
                                aliasesAndIndices.add(alias.name());
                            }
                            ResolvedIndices withAliases = new ResolvedIndices(aliasesAndIndices, Collections.emptyList());
                            ril.onResponse(withAliases);
                        }, ril::onFailure));
                    },
                    metaData.getAliasAndIndexLookup(),
                    wrapPreservingContext(new AuthorizationResultListener<>(
                        authorizationResult -> runRequestInterceptors(requestInfo, authzInfo, authorizationEngine, listener),
                        listener::onFailure, aliasesRequestInfo, requestId, authzInfo), threadContext));
            }
        } else if (action.equals(TransportShardBulkAction.ACTION_NAME)) {
            // if this is performing multiple actions on the index, then check each of those actions.
            assert request instanceof BulkShardRequest
                : "Action " + action + " requires " + BulkShardRequest.class + " but was " + request.getClass();

<<<<<<< HEAD
            authorizeBulkItems(requestInfo, authzInfo, authzEngine, resolvedIndicesAsyncSupplier, authorizedIndicesSupplier,
                metaData, requestId,
                ActionListener.wrap(ignore -> runRequestInterceptors(requestInfo, authzInfo, authorizationEngine, listener),
                    listener::onFailure));
        } else {
            runRequestInterceptors(requestInfo, authzInfo, authorizationEngine, listener);
=======
        // some APIs are indices requests that are not actually associated with indices. For example,
        // search scroll request, is categorized under the indices context, but doesn't hold indices names
        // (in this case, the security check on the indices was done on the search request that initialized
        // the scroll. Given that scroll is implemented using a context on the node holding the shard, we
        // piggyback on it and enhance the context with the original authentication. This serves as our method
        // to validate the scroll id only stays with the same user!
        if (request instanceof IndicesRequest == false && request instanceof IndicesAliasesRequest == false) {
            //note that clear scroll shard level actions can originate from a clear scroll all, which doesn't require any
            //indices permission as it's categorized under cluster. This is why the scroll check is performed
            //even before checking if the user has any indices permission.
            if (isScrollRelatedAction(action)) {
                // if the action is a search scroll action, we first authorize that the user can execute the action for some
                // index and if they cannot, we can fail the request early before we allow the execution of the action and in
                // turn the shard actions
                if (SearchScrollAction.NAME.equals(action) && permission.checkIndicesAction(action) == false) {
                    throw denial(auditId, authentication, action, request, permission.names());
                } else {
                    // we store the request as a transient in the ThreadContext in case of a authorization failure at the shard
                    // level. If authorization fails we will audit a access_denied message and will use the request to retrieve
                    // information such as the index and the incoming address of the request
                    auditTrail.accessGranted(auditId, authentication, action, request, permission.names());
                    return;
                }
            } else {
                assert false :
                    "only scroll related requests are known indices api that don't support retrieving the indices they relate to";
                throw denial(auditId, authentication, action, request, permission.names());
            }
>>>>>>> 638ba4a5
        }
    }

    private void runRequestInterceptors(RequestInfo requestInfo, AuthorizationInfo authorizationInfo,
                                        AuthorizationEngine authorizationEngine, ActionListener<Void> listener) {
        if (requestInterceptors.isEmpty()) {
            listener.onResponse(null);
        } else {
            Iterator<RequestInterceptor> requestInterceptorIterator = requestInterceptors.iterator();
            final StepListener<Void> firstStepListener = new StepListener<>();
            final RequestInterceptor first = requestInterceptorIterator.next();

            StepListener<Void> prevListener = firstStepListener;
            while (requestInterceptorIterator.hasNext()) {
                final RequestInterceptor nextInterceptor = requestInterceptorIterator.next();
                final StepListener<Void> current = new StepListener<>();
                prevListener.whenComplete(v -> nextInterceptor.intercept(requestInfo, authorizationEngine, authorizationInfo, current),
                    listener::onFailure);
                prevListener = current;
            }

<<<<<<< HEAD
            prevListener.whenComplete(v -> listener.onResponse(null), listener::onFailure);
            first.intercept(requestInfo, authorizationEngine, authorizationInfo, firstStepListener);
=======
        // If this request does not allow remote indices
        // then the user must have permission to perform this action on at least 1 local index
        if (allowsRemoteIndices == false && permission.checkIndicesAction(action) == false) {
            throw denial(auditId, authentication, action, request, permission.names());
>>>>>>> 638ba4a5
        }
    }

<<<<<<< HEAD
    // pkg-private for testing
    AuthorizationEngine getRunAsAuthorizationEngine(final Authentication authentication) {
        return getAuthorizationEngineForUser(authentication.getUser().authenticatedUser());
    }
=======
        final MetaData metaData = clusterService.state().metaData();
        final AuthorizedIndices authorizedIndices = new AuthorizedIndices(permission, action, metaData);
        final ResolvedIndices resolvedIndices = resolveIndexNames(auditId, authentication, action, request, metaData,
            authorizedIndices, permission);
        assert !resolvedIndices.isEmpty()
            : "every indices request needs to have its indices set thus the resolved indices must not be empty";

        // If this request does reference any remote indices
        // then the user must have permission to perform this action on at least 1 local index
        if (resolvedIndices.getRemote().isEmpty() && permission.checkIndicesAction(action) == false) {
            throw denial(auditId, authentication, action, request, permission.names());
        }
>>>>>>> 638ba4a5

    // pkg-private for testing
    AuthorizationEngine getAuthorizationEngine(final Authentication authentication) {
        return getAuthorizationEngineForUser(authentication.getUser());
    }

    private AuthorizationEngine getAuthorizationEngineForUser(final User user) {
        if (rbacEngine != authorizationEngine && licenseState.isAuthorizationEngineAllowed()) {
            if (ClientReservedRealm.isReserved(user.principal(), settings) || isInternalUser(user)) {
                return rbacEngine;
            } else {
                return authorizationEngine;
            }
        } else {
            return rbacEngine;
        }
    }

    private void authorizeSystemUser(final Authentication authentication, final String action, final String requestId,
                                     final TransportRequest request, final ActionListener<Void> listener) {
        if (SystemUser.isAuthorized(action)) {
            putTransientIfNonExisting(AuthorizationServiceField.INDICES_PERMISSIONS_KEY, IndicesAccessControl.ALLOW_ALL);
            putTransientIfNonExisting(AUTHORIZATION_INFO_KEY, SYSTEM_AUTHZ_INFO);
            auditTrail.accessGranted(requestId, authentication, action, request, SYSTEM_AUTHZ_INFO);
            listener.onResponse(null);
        } else {
            auditTrail.accessDenied(requestId, authentication, action, request, SYSTEM_AUTHZ_INFO);
            listener.onFailure(denialException(authentication, action, null));
        }
    }

    private TransportRequest maybeUnwrapRequest(Authentication authentication, TransportRequest originalRequest, String action,
                                                String requestId) {
        final TransportRequest request;
        if (originalRequest instanceof ConcreteShardRequest) {
            request = ((ConcreteShardRequest<?>) originalRequest).getRequest();
            assert TransportActionProxy.isProxyRequest(request) == false : "expected non-proxy request for action: " + action;
        } else {
            request = TransportActionProxy.unwrapRequest(originalRequest);
            final boolean isOriginalRequestProxyRequest = TransportActionProxy.isProxyRequest(originalRequest);
            final boolean isProxyAction = TransportActionProxy.isProxyAction(action);
            if (isProxyAction && isOriginalRequestProxyRequest == false) {
                IllegalStateException cause = new IllegalStateException("originalRequest is not a proxy request: [" + originalRequest +
                    "] but action: [" + action + "] is a proxy action");
                auditTrail.accessDenied(requestId, authentication, action, request, EmptyAuthorizationInfo.INSTANCE);
                throw denialException(authentication, action, cause);
            }
            if (TransportActionProxy.isProxyRequest(originalRequest) && TransportActionProxy.isProxyAction(action) == false) {
                IllegalStateException cause = new IllegalStateException("originalRequest is a proxy request for: [" + request +
                    "] but action: [" + action + "] isn't");
                auditTrail.accessDenied(requestId, authentication, action, request, EmptyAuthorizationInfo.INSTANCE);
                throw denialException(authentication, action, cause);
            }
        }
        return request;
    }

    private boolean isInternalUser(User user) {
        return SystemUser.is(user) || XPackUser.is(user) || XPackSecurityUser.is(user);
    }

    private void authorizeRunAs(final RequestInfo requestInfo, final AuthorizationInfo authzInfo,
                                final ActionListener<AuthorizationResult> listener) {
        final Authentication authentication = requestInfo.getAuthentication();
        if (authentication.getLookedUpBy() == null) {
            // this user did not really exist
            // TODO(jaymode) find a better way to indicate lookup failed for a user and we need to fail authz
            listener.onResponse(AuthorizationResult.deny());
        } else {
            final AuthorizationEngine runAsAuthzEngine = getRunAsAuthorizationEngine(authentication);
            runAsAuthzEngine.authorizeRunAs(requestInfo, authzInfo, listener);
        }
    }

    /**
     * Performs authorization checks on the items within a {@link BulkShardRequest}.
     * This inspects the {@link BulkItemRequest items} within the request, computes
     * an <em>implied</em> action for each item's {@link DocWriteRequest#opType()},
     * and then checks whether that action is allowed on the targeted index. Items
     * that fail this checks are {@link BulkItemRequest#abort(String, Exception)
     * aborted}, with an
     * {@link #denialException(Authentication, String, Exception) access
     * denied} exception. Because a shard level request is for exactly 1 index, and
     * there are a small number of possible item {@link DocWriteRequest.OpType
     * types}, the number of distinct authorization checks that need to be performed
     * is very small, but the results must be cached, to avoid adding a high
     * overhead to each bulk request.
     */
    private void authorizeBulkItems(RequestInfo requestInfo, AuthorizationInfo authzInfo,
                                    AuthorizationEngine authzEngine, AsyncSupplier<ResolvedIndices> resolvedIndicesAsyncSupplier,
                                    AsyncSupplier<List<String>> authorizedIndicesSupplier,
                                    MetaData metaData, String requestId, ActionListener<Void> listener) {
        final Authentication authentication = requestInfo.getAuthentication();
        final BulkShardRequest request = (BulkShardRequest) requestInfo.getRequest();
        // Maps original-index -> expanded-index-name (expands date-math, but not aliases)
        final Map<String, String> resolvedIndexNames = new HashMap<>();
        // Maps action -> resolved indices set
        final Map<String, Set<String>> actionToIndicesMap = new HashMap<>();

        authorizedIndicesSupplier.getAsync(ActionListener.wrap(authorizedIndices -> {
            resolvedIndicesAsyncSupplier.getAsync(ActionListener.wrap(overallResolvedIndices -> {
                final Set<String> localIndices = new HashSet<>(overallResolvedIndices.getLocal());
                for (BulkItemRequest item : request.items()) {
                    String resolvedIndex = resolvedIndexNames.computeIfAbsent(item.index(), key -> {
                        final ResolvedIndices resolvedIndices =
                            indicesAndAliasesResolver.resolveIndicesAndAliases(item.request(), metaData, authorizedIndices);
                        if (resolvedIndices.getRemote().size() != 0) {
                            throw illegalArgument("Bulk item should not write to remote indices, but request writes to "
                                + String.join(",", resolvedIndices.getRemote()));
                        }
                        if (resolvedIndices.getLocal().size() != 1) {
                            throw illegalArgument("Bulk item should write to exactly 1 index, but request writes to "
                                + String.join(",", resolvedIndices.getLocal()));
                        }
                        final String resolved = resolvedIndices.getLocal().get(0);
                        if (localIndices.contains(resolved) == false) {
                            throw illegalArgument("Found bulk item that writes to index " + resolved + " but the request writes to " +
                                localIndices);
                        }
                        return resolved;
                    });

                    final String itemAction = getAction(item);
                    actionToIndicesMap.compute(itemAction, (key, resolvedIndicesSet) -> {
                        final Set<String> localSet = resolvedIndicesSet != null ? resolvedIndicesSet : new HashSet<>();
                        localSet.add(resolvedIndex);
                        return localSet;
                    });
                }

                final ActionListener<Collection<Tuple<String, IndexAuthorizationResult>>> bulkAuthzListener =
                    ActionListener.wrap(collection -> {
                        final Map<String, IndicesAccessControl> actionToIndicesAccessControl = new HashMap<>();
                        final AtomicBoolean audit = new AtomicBoolean(false);
                        collection.forEach(tuple -> {
                            final IndicesAccessControl existing =
                                actionToIndicesAccessControl.putIfAbsent(tuple.v1(), tuple.v2().getIndicesAccessControl());
                            if (existing != null) {
                                throw new IllegalStateException("a value already exists for action " + tuple.v1());
                            }
                            if (tuple.v2().isAuditable()) {
                                audit.set(true);
                            }
                        });

                        for (BulkItemRequest item : request.items()) {
                            final String resolvedIndex = resolvedIndexNames.get(item.index());
                            final String itemAction = getAction(item);
                            final IndicesAccessControl indicesAccessControl = actionToIndicesAccessControl.get(getAction(item));
                            final IndicesAccessControl.IndexAccessControl indexAccessControl
                                = indicesAccessControl.getIndexPermissions(resolvedIndex);
                            if (indexAccessControl == null || indexAccessControl.isGranted() == false) {
                                auditTrail.accessDenied(requestId, authentication, itemAction, request, authzInfo);
                                item.abort(resolvedIndex, denialException(authentication, itemAction, null));
                            } else if (audit.get()) {
                                auditTrail.accessGranted(requestId, authentication, itemAction, request, authzInfo);
                            }
                        }
                        listener.onResponse(null);
                    }, listener::onFailure);
                final ActionListener<Tuple<String, IndexAuthorizationResult>> groupedActionListener = wrapPreservingContext(
                    new GroupedActionListener<>(bulkAuthzListener, actionToIndicesMap.size(), Collections.emptyList()), threadContext);

                actionToIndicesMap.forEach((bulkItemAction, indices) -> {
                    final RequestInfo bulkItemInfo =
                        new RequestInfo(requestInfo.getAuthentication(), requestInfo.getRequest(), bulkItemAction);
                    authzEngine.authorizeIndexAction(bulkItemInfo, authzInfo,
                        ril -> ril.onResponse(new ResolvedIndices(new ArrayList<>(indices), Collections.emptyList())),
                        metaData.getAliasAndIndexLookup(), ActionListener.wrap(indexAuthorizationResult ->
                                groupedActionListener.onResponse(new Tuple<>(bulkItemAction, indexAuthorizationResult)),
                            groupedActionListener::onFailure));
                });
                }, listener::onFailure));
            }, listener::onFailure));
    }

    private IllegalArgumentException illegalArgument(String message) {
        assert false : message;
        return new IllegalArgumentException(message);
    }

    private static String getAction(BulkItemRequest item) {
        final DocWriteRequest<?> docWriteRequest = item.request();
        switch (docWriteRequest.opType()) {
            case INDEX:
            case CREATE:
                return IndexAction.NAME;
            case UPDATE:
                return UpdateAction.NAME;
            case DELETE:
                return DeleteAction.NAME;
        }
        throw new IllegalArgumentException("No equivalent action for opType [" + docWriteRequest.opType() + "]");
    }

    private void resolveIndexNames(TransportRequest request, MetaData metaData, List<String> authorizedIndices,
                                   ActionListener<ResolvedIndices> listener) {
        listener.onResponse(indicesAndAliasesResolver.resolve(request, metaData, authorizedIndices));
    }

    private void putTransientIfNonExisting(String key, Object value) {
        Object existing = threadContext.getTransient(key);
        if (existing == null) {
            threadContext.putTransient(key, value);
        }
    }

<<<<<<< HEAD
    private ElasticsearchSecurityException denialException(Authentication authentication, String action, Exception cause) {
        final User authUser = authentication.getUser().authenticatedUser();
        // Special case for anonymous user
        if (isAnonymousEnabled && anonymousUser.equals(authUser)) {
            if (anonymousAuthzExceptionEnabled == false) {
                return authcFailureHandler.authenticationRequired(action, threadContext);
            }
=======
    public void roles(User user, Authentication authentication, ActionListener<Role> roleActionListener) {
        // we need to special case the internal users in this method, if we apply the anonymous roles to every user including these system
        // user accounts then we run into the chance of a deadlock because then we need to get a role that we may be trying to get as the
        // internal user. The SystemUser is special cased as it has special privileges to execute internal actions and should never be
        // passed into this method. The XPackUser has the Superuser role and we can simply return that
        if (SystemUser.is(user)) {
            throw new IllegalArgumentException("the user [" + user.principal() + "] is the system user and we should never try to get its" +
                " roles");
>>>>>>> 638ba4a5
        }
        // check for run as
        if (authentication.getUser().isRunAs()) {
            logger.debug("action [{}] is unauthorized for user [{}] run as [{}]", action, authUser.principal(),
                    authentication.getUser().principal());
            return authorizationError("action [{}] is unauthorized for user [{}] run as [{}]", cause, action, authUser.principal(),
                    authentication.getUser().principal());
        }
        logger.debug("action [{}] is unauthorized for user [{}]", action, authUser.principal());
        return authorizationError("action [{}] is unauthorized for user [{}]", cause, action, authUser.principal());
    }

    private class AuthorizationResultListener<T extends AuthorizationResult> implements ActionListener<T> {

        private final Consumer<T> responseConsumer;
        private final Consumer<Exception> failureConsumer;
        private final RequestInfo requestInfo;
        private final String requestId;
        private final AuthorizationInfo authzInfo;

        private AuthorizationResultListener(Consumer<T> responseConsumer, Consumer<Exception> failureConsumer, RequestInfo requestInfo,
                                            String requestId, AuthorizationInfo authzInfo) {
            this.responseConsumer = responseConsumer;
            this.failureConsumer = failureConsumer;
            this.requestInfo = requestInfo;
            this.requestId = requestId;
            this.authzInfo = authzInfo;
        }

<<<<<<< HEAD
        @Override
        public void onResponse(T result) {
            if (result.isGranted()) {
                if (result.isAuditable()) {
                    auditTrail.accessGranted(requestId, requestInfo.getAuthentication(), requestInfo.getAction(), requestInfo.getRequest(),
                        authzInfo);
                }
                try {
                    responseConsumer.accept(result);
                } catch (Exception e) {
                    failureConsumer.accept(e);
                }
            } else {
                handleFailure(result.isAuditable(), null);
            }
        }

        @Override
        public void onFailure(Exception e) {
            handleFailure(true, e);
=======
        final Authentication.AuthenticationType authType = authentication.getAuthenticationType();
        if (authType == Authentication.AuthenticationType.API_KEY) {
            apiKeyService.getRoleForApiKey(authentication, rolesStore, roleActionListener);
        } else {
            Set<String> roleNames = new HashSet<>();
            Collections.addAll(roleNames, user.roles());
            if (isAnonymousEnabled && anonymousUser.equals(user) == false) {
                if (anonymousUser.roles().length == 0) {
                    throw new IllegalStateException("anonymous is only enabled when the anonymous user has roles");
                }
                Collections.addAll(roleNames, anonymousUser.roles());
            }

            if (roleNames.isEmpty()) {
                roleActionListener.onResponse(Role.EMPTY);
            } else if (roleNames.contains(ReservedRolesStore.SUPERUSER_ROLE_DESCRIPTOR.getName())) {
                roleActionListener.onResponse(ReservedRolesStore.SUPERUSER_ROLE);
            } else {
                rolesStore.roles(roleNames, roleActionListener);
            }
>>>>>>> 638ba4a5
        }

        private void handleFailure(boolean audit, @Nullable Exception e) {
            if (audit) {
                auditTrail.accessDenied(requestId, requestInfo.getAuthentication(), requestInfo.getAction(), requestInfo.getRequest(),
                    authzInfo);
            }
            failureConsumer.accept(denialException(requestInfo.getAuthentication(), requestInfo.getAction(), e));
        }
    }

    private static class CachingAsyncSupplier<V> implements AsyncSupplier<V> {

        private final AsyncSupplier<V> asyncSupplier;
        private V value = null;

        private CachingAsyncSupplier(AsyncSupplier<V> supplier) {
            this.asyncSupplier = supplier;
        }

        @Override
        public synchronized void getAsync(ActionListener<V> listener) {
            if (value == null) {
                asyncSupplier.getAsync(ActionListener.wrap(loaded -> {
                    value = loaded;
                    listener.onResponse(value);
                }, listener::onFailure));
            } else {
                listener.onResponse(value);
            }
        }
    }

    public static void addSettings(List<Setting<?>> settings) {
        settings.add(ANONYMOUS_AUTHORIZATION_EXCEPTION_SETTING);
    }
}<|MERGE_RESOLUTION|>--- conflicted
+++ resolved
@@ -53,12 +53,7 @@
 import org.elasticsearch.xpack.core.security.authz.AuthorizationServiceField;
 import org.elasticsearch.xpack.core.security.authz.ResolvedIndices;
 import org.elasticsearch.xpack.core.security.authz.accesscontrol.IndicesAccessControl;
-<<<<<<< HEAD
 import org.elasticsearch.xpack.core.security.authz.privilege.ApplicationPrivilegeDescriptor;
-=======
-import org.elasticsearch.xpack.core.security.authz.permission.FieldPermissionsCache;
-import org.elasticsearch.xpack.core.security.authz.permission.Role;
->>>>>>> 638ba4a5
 import org.elasticsearch.xpack.core.security.authz.privilege.ClusterPrivilege;
 import org.elasticsearch.xpack.core.security.authz.privilege.IndexPrivilege;
 import org.elasticsearch.xpack.core.security.user.AnonymousUser;
@@ -68,13 +63,7 @@
 import org.elasticsearch.xpack.core.security.user.XPackUser;
 import org.elasticsearch.xpack.security.audit.AuditTrailService;
 import org.elasticsearch.xpack.security.audit.AuditUtil;
-<<<<<<< HEAD
 import org.elasticsearch.xpack.security.authz.interceptor.RequestInterceptor;
-=======
-import org.elasticsearch.xpack.security.authc.ApiKeyService;
-import org.elasticsearch.xpack.security.authc.esnative.ReservedRealm;
-import org.elasticsearch.xpack.security.authz.IndicesAndAliasesResolver.ResolvedIndices;
->>>>>>> 638ba4a5
 import org.elasticsearch.xpack.security.authz.store.CompositeRolesStore;
 
 import java.util.ArrayList;
@@ -99,16 +88,9 @@
     public static final Setting<Boolean> ANONYMOUS_AUTHORIZATION_EXCEPTION_SETTING =
         Setting.boolSetting(setting("authc.anonymous.authz_exception"), true, Property.NodeScope);
     public static final String ORIGINATING_ACTION_KEY = "_originating_action_name";
-<<<<<<< HEAD
     public static final String AUTHORIZATION_INFO_KEY = "_authz_info";
     private static final AuthorizationInfo SYSTEM_AUTHZ_INFO =
         () -> Collections.singletonMap(PRINCIPAL_ROLES_FIELD_NAME, new String[] { SystemUser.ROLE_NAME });
-=======
-    public static final String ROLE_NAMES_KEY = "_effective_role_names";
-
-    private static final Predicate<String> SAME_USER_PRIVILEGE = Automatons.predicate(
-            ChangePasswordAction.NAME, AuthenticateAction.NAME, HasPrivilegesAction.NAME, GetUserPrivilegesAction.NAME);
->>>>>>> 638ba4a5
 
     private static final Logger logger = LogManager.getLogger(AuthorizationService.class);
 
@@ -119,28 +101,17 @@
     private final AuthenticationFailureHandler authcFailureHandler;
     private final ThreadContext threadContext;
     private final AnonymousUser anonymousUser;
-<<<<<<< HEAD
     private final AuthorizationEngine rbacEngine;
     private final AuthorizationEngine authorizationEngine;
     private final Set<RequestInterceptor> requestInterceptors;
     private final XPackLicenseState licenseState;
-=======
-    private final FieldPermissionsCache fieldPermissionsCache;
-    private final ApiKeyService apiKeyService;
->>>>>>> 638ba4a5
     private final boolean isAnonymousEnabled;
     private final boolean anonymousAuthzExceptionEnabled;
 
     public AuthorizationService(Settings settings, CompositeRolesStore rolesStore, ClusterService clusterService,
                                 AuditTrailService auditTrail, AuthenticationFailureHandler authcFailureHandler,
-<<<<<<< HEAD
                                 ThreadPool threadPool, AnonymousUser anonymousUser, @Nullable AuthorizationEngine authorizationEngine,
                                 Set<RequestInterceptor> requestInterceptors, XPackLicenseState licenseState) {
-=======
-                                ThreadPool threadPool, AnonymousUser anonymousUser, ApiKeyService apiKeyService,
-                                FieldPermissionsCache fieldPermissionsCache) {
-        this.rolesStore = rolesStore;
->>>>>>> 638ba4a5
         this.clusterService = clusterService;
         this.auditTrail = auditTrail;
         this.indicesAndAliasesResolver = new IndicesAndAliasesResolver(settings, clusterService);
@@ -149,7 +120,6 @@
         this.anonymousUser = anonymousUser;
         this.isAnonymousEnabled = AnonymousUser.isAnonymousEnabled(settings);
         this.anonymousAuthzExceptionEnabled = ANONYMOUS_AUTHORIZATION_EXCEPTION_SETTING.get(settings);
-<<<<<<< HEAD
         this.rbacEngine = new RBACEngine(settings, rolesStore);
         this.authorizationEngine = authorizationEngine == null ? this.rbacEngine : authorizationEngine;
         this.requestInterceptors = requestInterceptors;
@@ -171,10 +141,6 @@
 
     private AuthorizationInfo getAuthorizationInfoFromContext() {
         return Objects.requireNonNull(threadContext.getTransient(AUTHORIZATION_INFO_KEY), "authorization info is missing from context");
-=======
-        this.fieldPermissionsCache = fieldPermissionsCache;
-        this.apiKeyService = apiKeyService;
->>>>>>> 638ba4a5
     }
 
     /**
@@ -265,7 +231,6 @@
         final String action = requestInfo.getAction();
         final AuthorizationEngine authzEngine = getAuthorizationEngine(authentication);
         if (ClusterPrivilege.ACTION_MATCHER.test(action)) {
-<<<<<<< HEAD
             final ActionListener<AuthorizationResult> clusterAuthzListener =
                 wrapPreservingContext(new AuthorizationResultListener<>(result -> {
                         putTransientIfNonExisting(AuthorizationServiceField.INDICES_PERMISSIONS_KEY, IndicesAccessControl.ALLOW_ALL);
@@ -298,14 +263,6 @@
             logger.warn("denying access as action [{}] is not an index or cluster action", action);
             auditTrail.accessDenied(requestId, authentication, action, request, authzInfo);
             listener.onFailure(denialException(authentication, action, null));
-=======
-            if (permission.checkClusterAction(action, request) || checkSameUserPermissions(action, request, authentication)) {
-                putTransientIfNonExisting(AuthorizationServiceField.INDICES_PERMISSIONS_KEY, IndicesAccessControl.ALLOW_ALL);
-                auditTrail.accessGranted(auditId, authentication, action, request, permission.names());
-                return;
-            }
-            throw denial(auditId, authentication, action, request, permission.names());
->>>>>>> 638ba4a5
         }
     }
 
@@ -323,48 +280,12 @@
             putTransientIfNonExisting(AuthorizationServiceField.INDICES_PERMISSIONS_KEY,
                 result.getIndicesAccessControl());
         }
-<<<<<<< HEAD
         //if we are creating an index we need to authorize potential aliases created at the same time
         if (IndexPrivilege.CREATE_INDEX_MATCHER.test(action)) {
             assert request instanceof CreateIndexRequest;
             Set<Alias> aliases = ((CreateIndexRequest) request).aliases();
             if (aliases.isEmpty()) {
                 runRequestInterceptors(requestInfo, authzInfo, authorizationEngine, listener);
-=======
-
-        //composite actions are explicitly listed and will be authorized at the sub-request / shard level
-        if (isCompositeAction(action)) {
-            if (request instanceof CompositeIndicesRequest == false) {
-                throw new IllegalStateException("Composite actions must implement " + CompositeIndicesRequest.class.getSimpleName()
-                    + ", " + request.getClass().getSimpleName() + " doesn't");
-            }
-            // we check if the user can execute the action, without looking at indices, which will be authorized at the shard level
-            if (permission.checkIndicesAction(action)) {
-                auditTrail.accessGranted(auditId, authentication, action, request, permission.names());
-                return;
-            }
-            throw denial(auditId, authentication, action, request, permission.names());
-        } else if (isTranslatedToBulkAction(action)) {
-            if (request instanceof CompositeIndicesRequest == false) {
-                throw new IllegalStateException("Bulk translated actions must implement " + CompositeIndicesRequest.class.getSimpleName()
-                    + ", " + request.getClass().getSimpleName() + " doesn't");
-            }
-            // we check if the user can execute the action, without looking at indices, which will be authorized at the shard level
-            if (permission.checkIndicesAction(action)) {
-                auditTrail.accessGranted(auditId, authentication, action, request, permission.names());
-                return;
-            }
-            throw denial(auditId, authentication, action, request, permission.names());
-        } else if (TransportActionProxy.isProxyAction(action)) {
-            // we authorize proxied actions once they are "unwrapped" on the next node
-            if (TransportActionProxy.isProxyRequest(originalRequest) == false) {
-                throw new IllegalStateException("originalRequest is not a proxy request: [" + originalRequest + "] but action: ["
-                    + action + "] is a proxy action");
-            }
-            if (permission.checkIndicesAction(action)) {
-                auditTrail.accessGranted(auditId, authentication, action, request, permission.names());
-                return;
->>>>>>> 638ba4a5
             } else {
                 final RequestInfo aliasesRequestInfo = new RequestInfo(authentication, request, IndicesAliasesAction.NAME);
                 authzEngine.authorizeIndexAction(aliasesRequestInfo, authzInfo,
@@ -387,44 +308,12 @@
             // if this is performing multiple actions on the index, then check each of those actions.
             assert request instanceof BulkShardRequest
                 : "Action " + action + " requires " + BulkShardRequest.class + " but was " + request.getClass();
-
-<<<<<<< HEAD
             authorizeBulkItems(requestInfo, authzInfo, authzEngine, resolvedIndicesAsyncSupplier, authorizedIndicesSupplier,
                 metaData, requestId,
                 ActionListener.wrap(ignore -> runRequestInterceptors(requestInfo, authzInfo, authorizationEngine, listener),
                     listener::onFailure));
         } else {
             runRequestInterceptors(requestInfo, authzInfo, authorizationEngine, listener);
-=======
-        // some APIs are indices requests that are not actually associated with indices. For example,
-        // search scroll request, is categorized under the indices context, but doesn't hold indices names
-        // (in this case, the security check on the indices was done on the search request that initialized
-        // the scroll. Given that scroll is implemented using a context on the node holding the shard, we
-        // piggyback on it and enhance the context with the original authentication. This serves as our method
-        // to validate the scroll id only stays with the same user!
-        if (request instanceof IndicesRequest == false && request instanceof IndicesAliasesRequest == false) {
-            //note that clear scroll shard level actions can originate from a clear scroll all, which doesn't require any
-            //indices permission as it's categorized under cluster. This is why the scroll check is performed
-            //even before checking if the user has any indices permission.
-            if (isScrollRelatedAction(action)) {
-                // if the action is a search scroll action, we first authorize that the user can execute the action for some
-                // index and if they cannot, we can fail the request early before we allow the execution of the action and in
-                // turn the shard actions
-                if (SearchScrollAction.NAME.equals(action) && permission.checkIndicesAction(action) == false) {
-                    throw denial(auditId, authentication, action, request, permission.names());
-                } else {
-                    // we store the request as a transient in the ThreadContext in case of a authorization failure at the shard
-                    // level. If authorization fails we will audit a access_denied message and will use the request to retrieve
-                    // information such as the index and the incoming address of the request
-                    auditTrail.accessGranted(auditId, authentication, action, request, permission.names());
-                    return;
-                }
-            } else {
-                assert false :
-                    "only scroll related requests are known indices api that don't support retrieving the indices they relate to";
-                throw denial(auditId, authentication, action, request, permission.names());
-            }
->>>>>>> 638ba4a5
         }
     }
 
@@ -446,37 +335,16 @@
                 prevListener = current;
             }
 
-<<<<<<< HEAD
             prevListener.whenComplete(v -> listener.onResponse(null), listener::onFailure);
             first.intercept(requestInfo, authorizationEngine, authorizationInfo, firstStepListener);
-=======
-        // If this request does not allow remote indices
-        // then the user must have permission to perform this action on at least 1 local index
-        if (allowsRemoteIndices == false && permission.checkIndicesAction(action) == false) {
-            throw denial(auditId, authentication, action, request, permission.names());
->>>>>>> 638ba4a5
-        }
-    }
-
-<<<<<<< HEAD
+        }
+    }
+
+
     // pkg-private for testing
     AuthorizationEngine getRunAsAuthorizationEngine(final Authentication authentication) {
         return getAuthorizationEngineForUser(authentication.getUser().authenticatedUser());
     }
-=======
-        final MetaData metaData = clusterService.state().metaData();
-        final AuthorizedIndices authorizedIndices = new AuthorizedIndices(permission, action, metaData);
-        final ResolvedIndices resolvedIndices = resolveIndexNames(auditId, authentication, action, request, metaData,
-            authorizedIndices, permission);
-        assert !resolvedIndices.isEmpty()
-            : "every indices request needs to have its indices set thus the resolved indices must not be empty";
-
-        // If this request does reference any remote indices
-        // then the user must have permission to perform this action on at least 1 local index
-        if (resolvedIndices.getRemote().isEmpty() && permission.checkIndicesAction(action) == false) {
-            throw denial(auditId, authentication, action, request, permission.names());
-        }
->>>>>>> 638ba4a5
 
     // pkg-private for testing
     AuthorizationEngine getAuthorizationEngine(final Authentication authentication) {
@@ -684,7 +552,6 @@
         }
     }
 
-<<<<<<< HEAD
     private ElasticsearchSecurityException denialException(Authentication authentication, String action, Exception cause) {
         final User authUser = authentication.getUser().authenticatedUser();
         // Special case for anonymous user
@@ -692,16 +559,6 @@
             if (anonymousAuthzExceptionEnabled == false) {
                 return authcFailureHandler.authenticationRequired(action, threadContext);
             }
-=======
-    public void roles(User user, Authentication authentication, ActionListener<Role> roleActionListener) {
-        // we need to special case the internal users in this method, if we apply the anonymous roles to every user including these system
-        // user accounts then we run into the chance of a deadlock because then we need to get a role that we may be trying to get as the
-        // internal user. The SystemUser is special cased as it has special privileges to execute internal actions and should never be
-        // passed into this method. The XPackUser has the Superuser role and we can simply return that
-        if (SystemUser.is(user)) {
-            throw new IllegalArgumentException("the user [" + user.principal() + "] is the system user and we should never try to get its" +
-                " roles");
->>>>>>> 638ba4a5
         }
         // check for run as
         if (authentication.getUser().isRunAs()) {
@@ -731,7 +588,6 @@
             this.authzInfo = authzInfo;
         }
 
-<<<<<<< HEAD
         @Override
         public void onResponse(T result) {
             if (result.isGranted()) {
@@ -752,28 +608,6 @@
         @Override
         public void onFailure(Exception e) {
             handleFailure(true, e);
-=======
-        final Authentication.AuthenticationType authType = authentication.getAuthenticationType();
-        if (authType == Authentication.AuthenticationType.API_KEY) {
-            apiKeyService.getRoleForApiKey(authentication, rolesStore, roleActionListener);
-        } else {
-            Set<String> roleNames = new HashSet<>();
-            Collections.addAll(roleNames, user.roles());
-            if (isAnonymousEnabled && anonymousUser.equals(user) == false) {
-                if (anonymousUser.roles().length == 0) {
-                    throw new IllegalStateException("anonymous is only enabled when the anonymous user has roles");
-                }
-                Collections.addAll(roleNames, anonymousUser.roles());
-            }
-
-            if (roleNames.isEmpty()) {
-                roleActionListener.onResponse(Role.EMPTY);
-            } else if (roleNames.contains(ReservedRolesStore.SUPERUSER_ROLE_DESCRIPTOR.getName())) {
-                roleActionListener.onResponse(ReservedRolesStore.SUPERUSER_ROLE);
-            } else {
-                rolesStore.roles(roleNames, roleActionListener);
-            }
->>>>>>> 638ba4a5
         }
 
         private void handleFailure(boolean audit, @Nullable Exception e) {

/*
 * Copyright Elasticsearch B.V. and/or licensed to Elasticsearch B.V. under one
 * or more contributor license agreements. Licensed under the Elastic License
 * 2.0; you may not use this file except in compliance with the Elastic License
 * 2.0.
 */

package org.elasticsearch.xpack.security.authz;

import org.apache.logging.log4j.LogManager;
import org.apache.logging.log4j.Logger;
import org.elasticsearch.ElasticsearchException;
import org.elasticsearch.ElasticsearchRoleRestrictionException;
import org.elasticsearch.ElasticsearchSecurityException;
import org.elasticsearch.TransportVersion;
import org.elasticsearch.action.ActionListener;
import org.elasticsearch.action.DelegatingActionListener;
import org.elasticsearch.action.DocWriteRequest;
import org.elasticsearch.action.IndicesRequest;
import org.elasticsearch.action.admin.indices.alias.Alias;
import org.elasticsearch.action.admin.indices.alias.TransportIndicesAliasesAction;
import org.elasticsearch.action.admin.indices.create.CreateIndexRequest;
import org.elasticsearch.action.bulk.BulkItemRequest;
import org.elasticsearch.action.bulk.BulkShardRequest;
import org.elasticsearch.action.bulk.TransportShardBulkAction;
import org.elasticsearch.action.datastreams.CreateDataStreamAction;
import org.elasticsearch.action.datastreams.MigrateToDataStreamAction;
import org.elasticsearch.action.delete.TransportDeleteAction;
import org.elasticsearch.action.index.TransportIndexAction;
import org.elasticsearch.action.search.SearchRequest;
import org.elasticsearch.action.support.GroupedActionListener;
import org.elasticsearch.action.support.InvalidSelectorException;
import org.elasticsearch.action.support.SubscribableListener;
import org.elasticsearch.action.support.UnsupportedSelectorException;
import org.elasticsearch.action.support.replication.TransportReplicationAction.ConcreteShardRequest;
import org.elasticsearch.action.update.TransportUpdateAction;
import org.elasticsearch.cluster.metadata.IndexNameExpressionResolver;
import org.elasticsearch.cluster.metadata.ProjectMetadata;
import org.elasticsearch.cluster.project.ProjectResolver;
import org.elasticsearch.cluster.service.ClusterService;
import org.elasticsearch.common.Strings;
import org.elasticsearch.common.settings.Setting;
import org.elasticsearch.common.settings.Setting.Property;
import org.elasticsearch.common.settings.Settings;
import org.elasticsearch.common.util.concurrent.ListenableFuture;
import org.elasticsearch.common.util.concurrent.ThreadContext;
import org.elasticsearch.core.Nullable;
import org.elasticsearch.core.Tuple;
import org.elasticsearch.index.IndexNotFoundException;
import org.elasticsearch.indices.InvalidIndexNameException;
import org.elasticsearch.license.XPackLicenseState;
import org.elasticsearch.search.crossproject.CrossProjectModeDecider;
import org.elasticsearch.search.crossproject.NoMatchingProjectException;
import org.elasticsearch.search.crossproject.TargetProjects;
import org.elasticsearch.threadpool.ThreadPool;
import org.elasticsearch.transport.LinkedProjectConfigService;
import org.elasticsearch.transport.TransportActionProxy;
import org.elasticsearch.transport.TransportRequest;
import org.elasticsearch.xpack.core.security.SecurityContext;
import org.elasticsearch.xpack.core.security.action.apikey.QueryApiKeyAction;
import org.elasticsearch.xpack.core.security.action.apikey.QueryApiKeyRequest;
import org.elasticsearch.xpack.core.security.action.user.GetUserPrivilegesResponse;
import org.elasticsearch.xpack.core.security.authc.Authentication;
import org.elasticsearch.xpack.core.security.authc.AuthenticationFailureHandler;
import org.elasticsearch.xpack.core.security.authc.Subject;
import org.elasticsearch.xpack.core.security.authc.esnative.ClientReservedRealm;
import org.elasticsearch.xpack.core.security.authz.AuthorizationEngine;
import org.elasticsearch.xpack.core.security.authz.AuthorizationEngine.AsyncSupplier;
import org.elasticsearch.xpack.core.security.authz.AuthorizationEngine.AuthorizationContext;
import org.elasticsearch.xpack.core.security.authz.AuthorizationEngine.AuthorizationInfo;
import org.elasticsearch.xpack.core.security.authz.AuthorizationEngine.AuthorizationResult;
import org.elasticsearch.xpack.core.security.authz.AuthorizationEngine.EmptyAuthorizationInfo;
import org.elasticsearch.xpack.core.security.authz.AuthorizationEngine.IndexAuthorizationResult;
import org.elasticsearch.xpack.core.security.authz.AuthorizationEngine.ParentActionAuthorization;
import org.elasticsearch.xpack.core.security.authz.AuthorizationEngine.RequestInfo;
import org.elasticsearch.xpack.core.security.authz.AuthorizationServiceField;
import org.elasticsearch.xpack.core.security.authz.AuthorizedProjectsResolver;
import org.elasticsearch.xpack.core.security.authz.ResolvedIndices;
import org.elasticsearch.xpack.core.security.authz.RestrictedIndices;
import org.elasticsearch.xpack.core.security.authz.RoleDescriptorsIntersection;
import org.elasticsearch.xpack.core.security.authz.accesscontrol.IndicesAccessControl;
import org.elasticsearch.xpack.core.security.authz.permission.FieldPermissionsCache;
import org.elasticsearch.xpack.core.security.authz.privilege.ApplicationPrivilegeDescriptor;
import org.elasticsearch.xpack.core.security.authz.privilege.ClusterPrivilegeResolver;
import org.elasticsearch.xpack.core.security.authz.privilege.IndexPrivilege;
import org.elasticsearch.xpack.core.security.user.AnonymousUser;
import org.elasticsearch.xpack.core.security.user.InternalUser;
import org.elasticsearch.xpack.core.security.user.SystemUser;
import org.elasticsearch.xpack.core.security.user.User;
import org.elasticsearch.xpack.security.Security;
import org.elasticsearch.xpack.security.audit.AuditLevel;
import org.elasticsearch.xpack.security.audit.AuditTrail;
import org.elasticsearch.xpack.security.audit.AuditTrailService;
import org.elasticsearch.xpack.security.audit.AuditUtil;
import org.elasticsearch.xpack.security.authz.accesscontrol.wrapper.DlsFlsFeatureTrackingIndicesAccessControlWrapper;
import org.elasticsearch.xpack.security.authz.interceptor.RequestInterceptor;
import org.elasticsearch.xpack.security.authz.store.CompositeRolesStore;
import org.elasticsearch.xpack.security.operator.OperatorPrivileges.OperatorPrivilegesService;

import java.util.ArrayList;
import java.util.Collection;
import java.util.Collections;
import java.util.HashMap;
import java.util.HashSet;
import java.util.Iterator;
import java.util.List;
import java.util.Map;
import java.util.Set;
import java.util.function.Consumer;
import java.util.function.Supplier;

import static org.elasticsearch.action.ResolvedIndexExpression.LocalIndexResolutionResult.CONCRETE_RESOURCE_UNAUTHORIZED;
import static org.elasticsearch.action.support.ContextPreservingActionListener.wrapPreservingContext;
import static org.elasticsearch.xpack.core.security.SecurityField.setting;
import static org.elasticsearch.xpack.core.security.authz.AuthorizationServiceField.ACTION_SCOPE_AUTHORIZATION_KEYS;
import static org.elasticsearch.xpack.core.security.authz.AuthorizationServiceField.AUTHORIZATION_INFO_VALUE;
import static org.elasticsearch.xpack.core.security.authz.AuthorizationServiceField.ORIGINATING_ACTION_VALUE;
import static org.elasticsearch.xpack.core.security.authz.accesscontrol.IndicesAccessControl.allowAll;
import static org.elasticsearch.xpack.core.security.support.Exceptions.authorizationError;
import static org.elasticsearch.xpack.security.audit.logfile.LoggingAuditTrail.PRINCIPAL_ROLES_FIELD_NAME;

public class AuthorizationService {
    public static final Setting<Boolean> ANONYMOUS_AUTHORIZATION_EXCEPTION_SETTING = Setting.boolSetting(
        setting("authc.anonymous.authz_exception"),
        true,
        Property.NodeScope
    );
    private static final AuthorizationInfo SYSTEM_AUTHZ_INFO = () -> Collections.singletonMap(
        PRINCIPAL_ROLES_FIELD_NAME,
        new String[] { SystemUser.ROLE_NAME }
    );
    private static final String IMPLIED_INDEX_ACTION = TransportIndexAction.NAME + ":op_type/index";
    private static final String IMPLIED_CREATE_ACTION = TransportIndexAction.NAME + ":op_type/create";

    private static final Logger logger = LogManager.getLogger(AuthorizationService.class);

    private final Settings settings;
    private final ClusterService clusterService;
    private final AuditTrailService auditTrailService;
    private final IndicesAndAliasesResolver indicesAndAliasesResolver;
    private final AuthenticationFailureHandler authcFailureHandler;
    private final ThreadContext threadContext;
    private final SecurityContext securityContext;
    private final AnonymousUser anonymousUser;
    private final AuthorizationEngine rbacEngine;
    private final AuthorizationEngine authorizationEngine;
    private final Set<RequestInterceptor> requestInterceptors;
    private final XPackLicenseState licenseState;
    private final OperatorPrivilegesService operatorPrivilegesService;
    private final RestrictedIndices restrictedIndices;
    private final AuthorizationDenialMessages authorizationDenialMessages;
    private final ProjectResolver projectResolver;

    private final boolean isAnonymousEnabled;
    private final boolean anonymousAuthzExceptionEnabled;
    private final DlsFlsFeatureTrackingIndicesAccessControlWrapper indicesAccessControlWrapper;
    private final AuthorizedProjectsResolver authorizedProjectsResolver;

    public AuthorizationService(
        Settings settings,
        CompositeRolesStore rolesStore,
        FieldPermissionsCache fieldPermissionsCache,
        ClusterService clusterService,
        AuditTrailService auditTrailService,
        AuthenticationFailureHandler authcFailureHandler,
        ThreadPool threadPool,
        AnonymousUser anonymousUser,
        @Nullable AuthorizationEngine authorizationEngine,
        Set<RequestInterceptor> requestInterceptors,
        XPackLicenseState licenseState,
        IndexNameExpressionResolver resolver,
        OperatorPrivilegesService operatorPrivilegesService,
        RestrictedIndices restrictedIndices,
        AuthorizationDenialMessages authorizationDenialMessages,
        LinkedProjectConfigService linkedProjectConfigService,
        ProjectResolver projectResolver,
        AuthorizedProjectsResolver authorizedProjectsResolver
    ) {
        this.clusterService = clusterService;
        this.auditTrailService = auditTrailService;
        this.restrictedIndices = restrictedIndices;
        this.indicesAndAliasesResolver = new IndicesAndAliasesResolver(
            settings,
            linkedProjectConfigService,
            resolver,
            new CrossProjectModeDecider(settings)
        );
        this.authcFailureHandler = authcFailureHandler;
        this.threadContext = threadPool.getThreadContext();
        this.securityContext = new SecurityContext(settings, this.threadContext);
        this.anonymousUser = anonymousUser;
        this.isAnonymousEnabled = AnonymousUser.isAnonymousEnabled(settings);
        this.anonymousAuthzExceptionEnabled = ANONYMOUS_AUTHORIZATION_EXCEPTION_SETTING.get(settings);
        this.rbacEngine = new RBACEngine(
            settings,
            rolesStore,
            fieldPermissionsCache,
            new LoadAuthorizedIndicesTimeChecker.Factory(logger, settings, clusterService.getClusterSettings())
        );
        this.authorizationEngine = authorizationEngine == null ? this.rbacEngine : authorizationEngine;
        this.requestInterceptors = requestInterceptors;
        this.settings = settings;
        this.licenseState = licenseState;
        this.operatorPrivilegesService = operatorPrivilegesService;
        this.indicesAccessControlWrapper = new DlsFlsFeatureTrackingIndicesAccessControlWrapper(settings, licenseState);
        this.authorizationDenialMessages = authorizationDenialMessages;
        this.projectResolver = projectResolver;
        this.authorizedProjectsResolver = authorizedProjectsResolver;
    }

    public void checkPrivileges(
        Subject subject,
        AuthorizationEngine.PrivilegesToCheck privilegesToCheck,
        Collection<ApplicationPrivilegeDescriptor> applicationPrivilegeDescriptors,
        ActionListener<AuthorizationEngine.PrivilegesCheckResult> listener
    ) {
        final AuthorizationEngine authorizationEngine = getAuthorizationEngineForSubject(subject);
        authorizationEngine.resolveAuthorizationInfo(
            subject,
            wrapPreservingContext(
                listener.delegateFailure(
                    (delegateListener, authorizationInfo) -> authorizationEngine.checkPrivileges(
                        authorizationInfo,
                        privilegesToCheck,
                        applicationPrivilegeDescriptors,
                        wrapPreservingContext(delegateListener, threadContext)
                    )
                ),
                threadContext
            )
        );
    }

    public void retrieveUserPrivileges(
        Subject subject,
        AuthorizationInfo authorizationInfo,
        ActionListener<GetUserPrivilegesResponse> listener
    ) {
        final AuthorizationEngine authorizationEngine = getAuthorizationEngineForSubject(subject);
        // TODO the AuthorizationInfo is associated to the Subject; the argument is redundant and a possible source of conflict
        authorizationEngine.getUserPrivileges(authorizationInfo, wrapPreservingContext(listener, threadContext));
    }

    public void getRoleDescriptorsIntersectionForRemoteCluster(
        final String remoteClusterAlias,
        final TransportVersion remoteClusterVersion,
        final Subject subject,
        final ActionListener<RoleDescriptorsIntersection> listener
    ) {
        if (subject.getUser() instanceof InternalUser) {
            final String message = "the user ["
                + subject.getUser().principal()
                + "] is an internal user and we should never try to retrieve its roles descriptors towards a remote cluster";
            assert false : message;
            logger.warn(message);
            listener.onFailure(new IllegalArgumentException(message));
            return;
        }

        final AuthorizationEngine authorizationEngine = getAuthorizationEngineForSubject(subject);
        // AuthZ info can be null for persistent tasks
        if (AUTHORIZATION_INFO_VALUE.exists(threadContext) == false) {
            logger.debug("authorization info not available in thread context, resolving it for subject [{}]", subject);
        }
        authorizationEngine.resolveAuthorizationInfo(
            subject,
            wrapPreservingContext(
                listener.delegateFailure(
                    (delegatedLister, resolvedAuthzInfo) -> authorizationEngine.getRoleDescriptorsIntersectionForRemoteCluster(
                        remoteClusterAlias,
                        remoteClusterVersion,
                        resolvedAuthzInfo,
                        wrapPreservingContext(delegatedLister, threadContext)
                    )
                ),
                threadContext
            )
        );
    }

    /**
     * Verifies that the given user can execute the given request (and action). If the user doesn't
     * have the appropriate privileges for this action/request, an {@link ElasticsearchSecurityException}
     * will be thrown.
     *
     * @param authentication  The authentication information
     * @param action          The action
     * @param originalRequest The request
     * @param listener        The listener that gets called. A call to {@link ActionListener#onResponse(Object)} indicates success
     */
    public void authorize(
        final Authentication authentication,
        final String action,
        final TransportRequest originalRequest,
        final ActionListener<Void> listener
    ) {

        final AuthorizationContext enclosingContext = extractAuthorizationContext(threadContext, action);
        final ParentActionAuthorization parentAuthorization = securityContext.getParentAuthorization();

        /* authorization fills in certain transient headers, which must be observed in the listener (action handler execution)
         * as well, but which must not bleed across different action context (eg parent-child action contexts).
         * <p>
         * Therefore we begin by clearing the existing ones up, as they might already be set during the authorization of a
         * previous parent action that ran under the same thread context (also on the same node).
         * When the returned {@code StoredContext} is closed, ALL the original headers are restored.
         */
        try (
            ThreadContext.StoredContext ignore = threadContext.newStoredContext(
                ACTION_SCOPE_AUTHORIZATION_KEYS,
                List.of(ParentActionAuthorization.THREAD_CONTEXT_KEY)
            )
        ) {
            // this does not clear {@code AuthorizationServiceField.ORIGINATING_ACTION_KEY}
            // prior to doing any authorization lets set the originating action in the thread context
            // the originating action is the current action if no originating action has yet been set in the current thread context
            // if there is already an original action, that stays put (eg. the current action is a child action)
            ORIGINATING_ACTION_VALUE.setIfEmpty(threadContext, action);

            final String auditId;
            try {
                auditId = requireAuditId(authentication, action, originalRequest);
            } catch (ElasticsearchSecurityException e) {
                listener.onFailure(e);
                return;
            }

            // sometimes a request might be wrapped within another, which is the case for proxied
            // requests and concrete shard requests
            final TransportRequest unwrappedRequest = maybeUnwrapRequest(authentication, originalRequest, action, auditId);

            try {
                checkOperatorPrivileges(authentication, action, originalRequest);
            } catch (ElasticsearchException e) {
                listener.onFailure(e);
                return;
            }

            if (SystemUser.is(authentication.getEffectiveSubject().getUser())) {
                // this never goes async so no need to wrap the listener
                authorizeSystemUser(authentication, action, auditId, unwrappedRequest, listener);
            } else {
                final RequestInfo requestInfo = new RequestInfo(
                    authentication,
                    unwrappedRequest,
                    action,
                    enclosingContext,
                    parentAuthorization
                );
                final AuthorizationEngine engine = getAuthorizationEngine(authentication);
                final ActionListener<AuthorizationInfo> authzInfoListener = wrapPreservingContext(ActionListener.wrap(authorizationInfo -> {
                    AUTHORIZATION_INFO_VALUE.set(threadContext, authorizationInfo);
                    maybeAuthorizeRunAs(requestInfo, auditId, authorizationInfo, listener);
                }, e -> {
                    if (e instanceof ElasticsearchRoleRestrictionException) {
                        logger.debug(
                            () -> Strings.format(
                                "denying action [%s] due to role restriction for authentication [%s]",
                                action,
                                authentication
                            ),
                            e
                        );
                        listener.onFailure(actionDenied(authentication, EmptyAuthorizationInfo.INSTANCE, action, unwrappedRequest, e));
                    } else {
                        listener.onFailure(e);
                    }
                }), threadContext);
                engine.resolveAuthorizationInfo(requestInfo, authzInfoListener);
            }
        }
    }

    @Nullable
    private static AuthorizationContext extractAuthorizationContext(ThreadContext threadContext, String childAction) {
        final String originatingAction = ORIGINATING_ACTION_VALUE.get(threadContext);
        if (Strings.isNullOrEmpty(originatingAction)) {
            // No parent action
            return null;
        }
        AuthorizationInfo authorizationInfo = AUTHORIZATION_INFO_VALUE.get(threadContext);
        if (authorizationInfo == null) {
            throw internalError(
                "While attempting to authorize action ["
                    + childAction
                    + "], found originating action ["
                    + originatingAction
                    + "] but no authorization info"
            );
        }

        final IndicesAccessControl parentAccessControl = AuthorizationServiceField.INDICES_PERMISSIONS_VALUE.get(threadContext);
        return new AuthorizationContext(originatingAction, authorizationInfo, parentAccessControl);
    }

    private String requireAuditId(Authentication authentication, String action, TransportRequest originalRequest) {
        String auditId = AuditUtil.extractRequestId(threadContext);
        if (auditId == null) {
            // We would like to assert that there is an existing request-id, but if this is a system action, then that might not be
            // true because the request-id is generated during authentication
            if (authentication.getEffectiveSubject().getUser() instanceof InternalUser) {
                auditId = AuditUtil.getOrGenerateRequestId(threadContext);
            } else {
                auditTrailService.get().tamperedRequest(null, authentication, action, originalRequest);
                throw internalError(
                    "Attempt to authorize action ["
                        + action
                        + "] for ["
                        + authentication.getEffectiveSubject().getUser().principal()
                        + "] without an existing request-id"
                );
            }
        }
        return auditId;
    }

    private static ElasticsearchSecurityException internalError(String message) {
        // When running with assertions enabled (testing) kill the node so that there is a hard failure in CI
        assert false : message;
        // Otherwise (production) just throw an exception so that we don't authorize something incorrectly
        return new ElasticsearchSecurityException(message);
    }

    private void checkOperatorPrivileges(Authentication authentication, String action, TransportRequest originalRequest)
        throws ElasticsearchSecurityException {
        // Check operator privileges
        // TODO: audit?
        final ElasticsearchSecurityException operatorException = operatorPrivilegesService.check(
            authentication,
            action,
            originalRequest,
            threadContext
        );
        if (operatorException != null) {
            throw actionDenied(authentication, null, action, originalRequest, "because it requires operator privileges", operatorException);
        }
        operatorPrivilegesService.maybeInterceptRequest(threadContext, originalRequest);
    }

    private void maybeAuthorizeRunAs(
        final RequestInfo requestInfo,
        final String requestId,
        final AuthorizationInfo authzInfo,
        final ActionListener<Void> listener
    ) {
        final Authentication authentication = requestInfo.getAuthentication();
        final TransportRequest request = requestInfo.getRequest();
        final String action = requestInfo.getAction();
        final boolean isRunAs = authentication.isRunAs();
        final AuditTrail auditTrail = auditTrailService.get();
        if (isRunAs) {
            ActionListener<AuthorizationResult> runAsListener = wrapPreservingContext(ActionListener.wrap(result -> {
                if (result.isGranted()) {
                    auditTrail.runAsGranted(requestId, authentication, action, request, authzInfo.getAuthenticatedUserAuthorizationInfo());
                    authorizeAction(requestInfo, requestId, authzInfo, listener);
                } else {
                    auditTrail.runAsDenied(requestId, authentication, action, request, authzInfo.getAuthenticatedUserAuthorizationInfo());
                    listener.onFailure(runAsDenied(authentication, authzInfo, action));
                }
            }, e -> {
                auditTrail.runAsDenied(requestId, authentication, action, request, authzInfo.getAuthenticatedUserAuthorizationInfo());
                listener.onFailure(actionDenied(authentication, authzInfo, action, request));
            }), threadContext);
            authorizeRunAs(requestInfo, authzInfo, runAsListener);
        } else {
            authorizeAction(requestInfo, requestId, authzInfo, listener);
        }
    }

    private void authorizeAction(
        final RequestInfo requestInfo,
        final String requestId,
        final AuthorizationInfo authzInfo,
        final ActionListener<Void> listener
    ) {
        final Authentication authentication = requestInfo.getAuthentication();
        final TransportRequest request = requestInfo.getRequest();
        final String action = requestInfo.getAction();
        final AuthorizationEngine authzEngine = getAuthorizationEngine(authentication);
        final AuditTrail auditTrail = auditTrailService.get();

        if (ClusterPrivilegeResolver.isClusterAction(action)) {
            final ActionListener<AuthorizationResult> clusterAuthzListener = wrapPreservingContext(
                new AuthorizationResultListener<>(result -> {
                    securityContext.putIndicesAccessControl(allowAll());
                    listener.onResponse(null);
                }, listener::onFailure, requestInfo, requestId, authzInfo),
                threadContext
            );
            authzEngine.authorizeClusterAction(requestInfo, authzInfo, clusterAuthzListener.delegateFailureAndWrap((l, result) -> {
                if (false == result.isGranted() && QueryApiKeyAction.NAME.equals(action)) {
                    assert request instanceof QueryApiKeyRequest : "request does not match action";
                    final QueryApiKeyRequest queryApiKeyRequest = (QueryApiKeyRequest) request;
                    if (false == queryApiKeyRequest.isFilterForCurrentUser()) {
                        queryApiKeyRequest.setFilterForCurrentUser();
                        authzEngine.authorizeClusterAction(requestInfo, authzInfo, l);
                        return;
                    }
                }
                l.onResponse(result);
            }));
        } else if (isIndexAction(action)) {
            final ProjectMetadata projectMetadata = projectResolver.getProjectMetadata(clusterService.state());
            assert projectMetadata != null;
            final AsyncSupplier<ResolvedIndices> resolvedIndicesAsyncSupplier = new CachingAsyncSupplier<>(() -> {
                if (request instanceof SearchRequest searchRequest && searchRequest.pointInTimeBuilder() != null) {
                    var resolvedIndices = indicesAndAliasesResolver.resolvePITIndices(searchRequest);
                    return SubscribableListener.newSucceeded(resolvedIndices);
                }
                final ResolvedIndices resolvedIndices = indicesAndAliasesResolver.tryResolveWithoutWildcards(action, request);
                if (resolvedIndices != null) {
                    return SubscribableListener.newSucceeded(resolvedIndices);
                } else {
                    final SubscribableListener<ResolvedIndices> resolvedIndicesListener = new SubscribableListener<>();
                    final var authorizedIndicesListener = new SubscribableListener<AuthorizationEngine.AuthorizedIndices>();
                    authorizedIndicesListener.<Tuple<AuthorizationEngine.AuthorizedIndices, TargetProjects>>andThen(
                        (l, authorizedIndices) -> {
                            if (indicesAndAliasesResolver.resolvesCrossProject(request)) {
                                authorizedProjectsResolver.resolveAuthorizedProjects(
                                    l.map(targetProjects -> new Tuple<>(authorizedIndices, targetProjects))
                                );
                            } else {
                                l.onResponse(new Tuple<>(authorizedIndices, TargetProjects.NOT_CROSS_PROJECT));
                            }
                        }
                    )
                        .addListener(
                            ActionListener.wrap(
                                authorizedIndicesAndProjects -> resolvedIndicesListener.onResponse(
                                    indicesAndAliasesResolver.resolve(
                                        action,
                                        request,
                                        projectMetadata,
                                        authorizedIndicesAndProjects.v1(),
                                        authorizedIndicesAndProjects.v2()
                                    )
                                ),
                                e -> onAuthorizedResourceLoadFailure(requestId, requestInfo, authzInfo, auditTrail, listener, e)
                            )
                        );

                    authzEngine.loadAuthorizedIndices(
                        requestInfo,
                        authzInfo,
                        projectMetadata.getIndicesLookup(),
<<<<<<< HEAD
                        ActionListener.wrap(
                            authorizedIndices -> resolvedIndicesListener.onResponse(
                                indicesAndAliasesResolver.resolve(action, request, projectMetadata, authorizedIndices)
                            ),
                            e -> {
                                if (e instanceof InvalidIndexNameException
                                    || e instanceof InvalidSelectorException
                                    || e instanceof UnsupportedSelectorException) {
                                    logger.debug(
                                        () -> Strings.format(
                                            "failed [%s] action authorization for [%s] due to [%s] exception",
                                            action,
                                            authentication,
                                            e.getClass().getSimpleName()
                                        ),
                                        e
                                    );
                                    listener.onFailure(e);
                                    return;
                                }
                                auditTrail.accessDenied(requestId, authentication, action, request, authzInfo);
                                if (e instanceof IndexNotFoundException) {
                                    listener.onFailure(e);
                                } else {
                                    final var denial = actionDenied(authentication, authzInfo, action, request, e);
                                    setResolvedIndexException(request, denial);
                                    listener.onFailure(denial);
                                }
                            }
                        )
=======
                        authorizedIndicesListener
>>>>>>> 06763faf
                    );

                    return resolvedIndicesListener;
                }
            });
            authzEngine.authorizeIndexAction(requestInfo, authzInfo, resolvedIndicesAsyncSupplier, projectMetadata)
                .addListener(
                    wrapPreservingContext(
                        new AuthorizationResultListener<>(
                            result -> handleIndexActionAuthorizationResult(
                                result,
                                requestInfo,
                                requestId,
                                authzInfo,
                                authzEngine,
                                resolvedIndicesAsyncSupplier,
                                projectMetadata,
                                listener
                            ),
                            listener::onFailure,
                            requestInfo,
                            requestId,
                            authzInfo
                        ),
                        threadContext
                    )
                );
        } else {
            logger.warn("denying access for [{}] as action [{}] is not an index or cluster action", authentication, action);
            auditTrail.accessDenied(requestId, authentication, action, request, authzInfo);
            listener.onFailure(actionDenied(authentication, authzInfo, action, request));
        }
    }

    private void onAuthorizedResourceLoadFailure(
        String requestId,
        RequestInfo requestInfo,
        AuthorizationInfo authzInfo,
        AuditTrail auditTrail,
        ActionListener<Void> listener,
        Exception ex
    ) {
        final String action = requestInfo.getAction();
        final TransportRequest request = requestInfo.getRequest();
        final Authentication authentication = requestInfo.getAuthentication();

        if (ex instanceof InvalidIndexNameException
            || ex instanceof InvalidSelectorException
            || ex instanceof UnsupportedSelectorException) {
            logger.info(
                () -> Strings.format(
                    "failed [%s] action authorization for [%s] due to [%s] exception",
                    action,
                    authentication,
                    ex.getClass().getSimpleName()
                ),
                ex
            );
            listener.onFailure(ex);
            return;
        }
        auditTrail.accessDenied(requestId, authentication, action, request, authzInfo);
        if (ex instanceof IndexNotFoundException || ex instanceof NoMatchingProjectException) {
            listener.onFailure(ex);
        } else {
            listener.onFailure(actionDenied(authentication, authzInfo, action, request, ex));
        }
    }

    private void handleIndexActionAuthorizationResult(
        final IndexAuthorizationResult result,
        final RequestInfo requestInfo,
        final String requestId,
        final AuthorizationInfo authzInfo,
        final AuthorizationEngine authzEngine,
        final AsyncSupplier<ResolvedIndices> resolvedIndicesAsyncSupplier,
        final ProjectMetadata projectMetadata,
        final ActionListener<Void> listener
    ) {
        final IndicesAccessControl indicesAccessControl = indicesAccessControlWrapper.wrap(result.getIndicesAccessControl());
        final Authentication authentication = requestInfo.getAuthentication();
        final TransportRequest request = requestInfo.getRequest();
        final String action = requestInfo.getAction();
        securityContext.putIndicesAccessControl(indicesAccessControl);

        final AuthorizationContext authzContext = new AuthorizationContext(action, authzInfo, indicesAccessControl);
        PreAuthorizationUtils.maybeSkipChildrenActionAuthorization(securityContext, authzContext);

        // if we are creating an index we need to authorize potential aliases created at the same time
        if (IndexPrivilege.CREATE_INDEX_MATCHER.test(action)) {
            assert (request instanceof CreateIndexRequest)
                || (request instanceof MigrateToDataStreamAction.Request)
                || (request instanceof CreateDataStreamAction.Request);
            if (request instanceof CreateDataStreamAction.Request
                || (request instanceof MigrateToDataStreamAction.Request)
                || ((CreateIndexRequest) request).aliases().isEmpty()) {
                runRequestInterceptors(requestInfo, authzInfo, authorizationEngine, listener);
            } else {
                Set<Alias> aliases = ((CreateIndexRequest) request).aliases();
                final RequestInfo aliasesRequestInfo = new RequestInfo(
                    authentication,
                    request,
                    TransportIndicesAliasesAction.NAME,
                    authzContext
                );
                authzEngine.authorizeIndexAction(aliasesRequestInfo, authzInfo, () -> {
                    SubscribableListener<ResolvedIndices> ril = new SubscribableListener<>();
                    resolvedIndicesAsyncSupplier.getAsync().addListener(ril.delegateFailureAndWrap((l, resolvedIndices) -> {
                        List<String> aliasesAndIndices = new ArrayList<>(resolvedIndices.getLocal());
                        for (Alias alias : aliases) {
                            aliasesAndIndices.add(alias.name());
                        }
                        ResolvedIndices withAliases = new ResolvedIndices(aliasesAndIndices, Collections.emptyList());
                        l.onResponse(withAliases);
                    }));
                    return ril;
                }, projectMetadata)
                    .addListener(
                        wrapPreservingContext(
                            new AuthorizationResultListener<>(
                                authorizationResult -> runRequestInterceptors(requestInfo, authzInfo, authorizationEngine, listener),
                                listener::onFailure,
                                aliasesRequestInfo,
                                requestId,
                                authzInfo
                            ),
                            threadContext
                        )
                    );
            }
        } else if (action.equals(TransportShardBulkAction.ACTION_NAME)) {
            // if this is performing multiple actions on the index, then check each of those actions.
            assert request instanceof BulkShardRequest
                : "Action " + action + " requires " + BulkShardRequest.class + " but was " + request.getClass();
            authorizeBulkItems(
                requestInfo,
                authzContext,
                authzEngine,
                resolvedIndicesAsyncSupplier,
                projectMetadata,
                requestId,
                wrapPreservingContext(
                    listener.delegateFailureAndWrap((l, ignore) -> runRequestInterceptors(requestInfo, authzInfo, authorizationEngine, l)),
                    threadContext
                )
            );
        } else {
            runRequestInterceptors(requestInfo, authzInfo, authorizationEngine, listener);
        }
    }

    private void runRequestInterceptors(
        RequestInfo requestInfo,
        AuthorizationInfo authorizationInfo,
        AuthorizationEngine authorizationEngine,
        ActionListener<Void> listener
    ) {
        final Iterator<RequestInterceptor> requestInterceptorIterator = requestInterceptors.iterator();
        while (requestInterceptorIterator.hasNext()) {
            var res = requestInterceptorIterator.next().intercept(requestInfo, authorizationEngine, authorizationInfo);
            if (res.isSuccess() == false) {
                res.addListener(new DelegatingActionListener<>(listener) {
                    @Override
                    public void onResponse(Void unused) {
                        if (requestInterceptorIterator.hasNext()) {
                            requestInterceptorIterator.next()
                                .intercept(requestInfo, authorizationEngine, authorizationInfo)
                                .addListener(this);
                        } else {
                            delegate.onResponse(null);
                        }
                    }
                });
                return;
            }
        }
        listener.onResponse(null);
    }

    // pkg-private for testing
    AuthorizationEngine getRunAsAuthorizationEngine(final Authentication authentication) {
        return getAuthorizationEngineForSubject(authentication.getAuthenticatingSubject());
    }

    // pkg-private for testing
    AuthorizationEngine getAuthorizationEngine(final Authentication authentication) {
        return getAuthorizationEngineForSubject(authentication.getEffectiveSubject());
    }

    AuthorizationEngine getAuthorizationEngineForSubject(final Subject subject) {
        return getAuthorizationEngineForUser(subject.getUser());
    }

    private AuthorizationEngine getAuthorizationEngineForUser(final User user) {
        if (rbacEngine != authorizationEngine && Security.AUTHORIZATION_ENGINE_FEATURE.check(licenseState)) {
            if (ClientReservedRealm.isReserved(user.principal(), settings) || user instanceof InternalUser) {
                return rbacEngine;
            } else {
                return authorizationEngine;
            }
        } else {
            return rbacEngine;
        }
    }

    private void authorizeSystemUser(
        final Authentication authentication,
        final String action,
        final String requestId,
        final TransportRequest request,
        final ActionListener<Void> listener
    ) {
        final AuditTrail auditTrail = auditTrailService.get();
        if (SystemUser.isAuthorized(action)) {
            securityContext.putIndicesAccessControl(allowAll());
            AUTHORIZATION_INFO_VALUE.set(threadContext, SYSTEM_AUTHZ_INFO);
            auditTrail.accessGranted(requestId, authentication, action, request, SYSTEM_AUTHZ_INFO);
            listener.onResponse(null);
        } else {
            auditTrail.accessDenied(requestId, authentication, action, request, SYSTEM_AUTHZ_INFO);
            listener.onFailure(actionDenied(authentication, SYSTEM_AUTHZ_INFO, action, request));
        }
    }

    private TransportRequest maybeUnwrapRequest(
        Authentication authentication,
        TransportRequest originalRequest,
        String action,
        String requestId
    ) {
        final TransportRequest request;
        if (originalRequest instanceof ConcreteShardRequest) {
            request = ((ConcreteShardRequest<?>) originalRequest).getRequest();
            assert TransportActionProxy.isProxyRequest(request) == false : "expected non-proxy request for action: " + action;
        } else {
            request = TransportActionProxy.unwrapRequest(originalRequest);
            final boolean isOriginalRequestProxyRequest = TransportActionProxy.isProxyRequest(originalRequest);
            final boolean isProxyAction = TransportActionProxy.isProxyAction(action);
            final AuditTrail auditTrail = auditTrailService.get();
            if (isProxyAction && isOriginalRequestProxyRequest == false) {
                IllegalStateException cause = new IllegalStateException(
                    "originalRequest is not a proxy request: [" + originalRequest + "] but action: [" + action + "] is a proxy action"
                );
                auditTrail.accessDenied(requestId, authentication, action, request, EmptyAuthorizationInfo.INSTANCE);
                throw actionDenied(authentication, null, action, request, cause);
            }
            if (TransportActionProxy.isProxyRequest(originalRequest) && TransportActionProxy.isProxyAction(action) == false) {
                IllegalStateException cause = new IllegalStateException(
                    "originalRequest is a proxy request for: [" + request + "] but action: [" + action + "] isn't"
                );
                auditTrail.accessDenied(requestId, authentication, action, request, EmptyAuthorizationInfo.INSTANCE);
                throw actionDenied(authentication, null, action, request, cause);
            }
        }
        return request;
    }

    private void authorizeRunAs(
        final RequestInfo requestInfo,
        final AuthorizationInfo authzInfo,
        final ActionListener<AuthorizationResult> listener
    ) {
        final Authentication authentication = requestInfo.getAuthentication();
        assert authentication.isRunAs() : "authentication must have run-as for run-as to be authorized";
        if (authentication.getEffectiveSubject().getRealm() == null) {
            // this user did not really exist
            // TODO(jaymode) find a better way to indicate lookup failed for a user and we need to fail authz
            listener.onResponse(AuthorizationResult.deny());
        } else {
            final AuthorizationEngine runAsAuthzEngine = getRunAsAuthorizationEngine(authentication);
            runAsAuthzEngine.authorizeRunAs(requestInfo, authzInfo, listener);
        }
    }

    /**
     * Performs authorization checks on the items within a {@link BulkShardRequest}.
     * This inspects the {@link BulkItemRequest items} within the request, computes
     * an <em>implied</em> action for each item's {@link DocWriteRequest#opType()},
     * and then checks whether that action is allowed on the targeted index. Items
     * that fail this checks are {@link BulkItemRequest#abort(String, Exception)
     * aborted}, with an
     * {@link #actionDenied(Authentication, AuthorizationInfo, String, TransportRequest, String, Exception)
     * access denied} exception. Because a shard level request is for exactly 1 index,
     * and there are a small number of possible item {@link DocWriteRequest.OpType
     * types}, the number of distinct authorization checks that need to be performed
     * is very small, but the results must be cached, to avoid adding a high
     * overhead to each bulk request.
     */
    private void authorizeBulkItems(
        RequestInfo requestInfo,
        AuthorizationContext bulkAuthzContext,
        AuthorizationEngine authzEngine,
        AsyncSupplier<ResolvedIndices> resolvedIndicesAsyncSupplier,
        ProjectMetadata projectMetadata,
        String requestId,
        ActionListener<Void> listener
    ) {
        final Authentication authentication = requestInfo.getAuthentication();
        final AuthorizationInfo authzInfo = bulkAuthzContext.getAuthorizationInfo();
        final BulkShardRequest request = (BulkShardRequest) requestInfo.getRequest();
        // Maps original-index -> expanded-index-name (expands date-math, but not aliases)
        final Map<String, String> resolvedIndexNames = new HashMap<>();
        // Maps action -> resolved indices set (there are 4 action types total)
        final Map<String, Set<String>> actionToIndicesMap = new HashMap<>(4);
        final AuditTrail auditTrail = auditTrailService.get();

        resolvedIndicesAsyncSupplier.getAsync().addListener(ActionListener.wrap(overallResolvedIndices -> {
            final Set<String> localIndices = new HashSet<>(overallResolvedIndices.getLocal());
            for (BulkItemRequest item : request.items()) {
                final String itemAction = getAction(item);
                final String resolvedIndex = resolvedIndexNames.computeIfAbsent(item.index(), key -> {
                    final String resolved = resolveIndexNameDateMath(item);
                    if (localIndices.contains(resolved) == false) {
                        throw illegalArgument(
                            "Found bulk item that writes to index " + resolved + " but the request writes to " + localIndices
                        );
                    }
                    return resolved;
                });
                actionToIndicesMap.computeIfAbsent(itemAction, k -> new HashSet<>()).add(resolvedIndex);
            }

            final ActionListener<Collection<Tuple<String, IndexAuthorizationResult>>> bulkAuthzListener = ActionListener.wrap(
                collection -> {
                    final Map<String, IndicesAccessControl> actionToIndicesAccessControl = new HashMap<>(4);
                    collection.forEach(tuple -> {
                        final IndicesAccessControl existing = actionToIndicesAccessControl.putIfAbsent(
                            tuple.v1(),
                            tuple.v2().getIndicesAccessControl()
                        );
                        if (existing != null) {
                            throw new IllegalStateException("a value already exists for action " + tuple.v1());
                        }
                    });

                    final Map<String, Set<String>> actionToGrantedIndicesMap = new HashMap<>(4);
                    final Map<String, Set<String>> actionToDeniedIndicesMap = new HashMap<>(4);
                    for (BulkItemRequest item : request.items()) {
                        final String resolvedIndex = resolvedIndexNames.get(item.index());
                        final String itemAction = getAction(item);
                        if (actionToIndicesAccessControl.get(itemAction).hasIndexPermissions(resolvedIndex)) {
                            actionToGrantedIndicesMap.computeIfAbsent(itemAction, ignore -> new HashSet<>()).add(resolvedIndex);
                        } else {
                            actionToDeniedIndicesMap.computeIfAbsent(itemAction, ignore -> new HashSet<>()).add(resolvedIndex);
                            item.abort(
                                resolvedIndex,
                                actionDenied(
                                    authentication,
                                    authzInfo,
                                    itemAction,
                                    request,
                                    IndexAuthorizationResult.getFailureDescription(List.of(resolvedIndex), restrictedIndices),
                                    null
                                )
                            );
                        }
                    }
                    actionToDeniedIndicesMap.forEach((action, resolvedIndicesSet) -> {
                        auditTrail.explicitIndexAccessEvent(
                            requestId,
                            AuditLevel.ACCESS_DENIED,
                            authentication,
                            action,
                            resolvedIndicesSet.toArray(new String[0]),
                            BulkItemRequest.class.getSimpleName(),
                            request.remoteAddress(),
                            authzInfo
                        );
                    });
                    actionToGrantedIndicesMap.forEach((action, resolvedIndicesSet) -> {
                        auditTrail.explicitIndexAccessEvent(
                            requestId,
                            AuditLevel.ACCESS_GRANTED,
                            authentication,
                            action,
                            resolvedIndicesSet.toArray(new String[0]),
                            BulkItemRequest.class.getSimpleName(),
                            request.remoteAddress(),
                            authzInfo
                        );
                    });
                    listener.onResponse(null);
                },
                listener::onFailure
            );
            final ActionListener<Tuple<String, IndexAuthorizationResult>> groupedActionListener = wrapPreservingContext(
                new GroupedActionListener<>(actionToIndicesMap.size(), bulkAuthzListener),
                threadContext
            );

            actionToIndicesMap.forEach((bulkItemAction, indices) -> {
                final RequestInfo bulkItemInfo = new RequestInfo(
                    requestInfo.getAuthentication(),
                    requestInfo.getRequest(),
                    bulkItemAction,
                    bulkAuthzContext,
                    requestInfo.getParentAuthorization()
                );
                authzEngine.authorizeIndexAction(
                    bulkItemInfo,
                    authzInfo,
                    () -> SubscribableListener.newSucceeded(new ResolvedIndices(new ArrayList<>(indices), Collections.emptyList())),
                    projectMetadata
                )
                    .addListener(
                        groupedActionListener.delegateFailureAndWrap(
                            (l, indexAuthorizationResult) -> l.onResponse(new Tuple<>(bulkItemAction, indexAuthorizationResult))
                        )
                    );
            });
        }, listener::onFailure));
    }

    private String resolveIndexNameDateMath(BulkItemRequest bulkItemRequest) {
        final ResolvedIndices resolvedIndices = indicesAndAliasesResolver.resolveIndicesAndAliasesWithoutWildcards(
            getAction(bulkItemRequest),
            bulkItemRequest.request()
        );
        if (resolvedIndices.getRemote().size() != 0) {
            throw illegalArgument(
                "Bulk item should not write to remote indices, but request writes to " + String.join(",", resolvedIndices.getRemote())
            );
        }
        if (resolvedIndices.getLocal().size() != 1) {
            throw illegalArgument(
                "Bulk item should write to exactly 1 index, but request writes to " + String.join(",", resolvedIndices.getLocal())
            );
        }
        return resolvedIndices.getLocal().get(0);
    }

    private static IllegalArgumentException illegalArgument(String message) {
        assert false : message;
        return new IllegalArgumentException(message);
    }

    static boolean isIndexAction(String action) {
        return IndexPrivilege.ACTION_MATCHER.test(action);
    }

    private static String getAction(BulkItemRequest item) {
        final DocWriteRequest<?> docWriteRequest = item.request();
        return switch (docWriteRequest.opType()) {
            case INDEX -> IMPLIED_INDEX_ACTION;
            case CREATE -> IMPLIED_CREATE_ACTION;
            case UPDATE -> TransportUpdateAction.NAME;
            case DELETE -> TransportDeleteAction.NAME;
        };
    }

    private void putTransientIfNonExisting(String key, Object value) {
        Object existing = threadContext.getTransient(key);
        if (existing == null) {
            threadContext.putTransient(key, value);
        }
    }

    private ElasticsearchSecurityException runAsDenied(
        Authentication authentication,
        @Nullable AuthorizationInfo authorizationInfo,
        String action
    ) {
        return denialException(
            authentication,
            action,
            () -> authorizationDenialMessages.runAsDenied(authentication, authorizationInfo, action),
            null
        );
    }

    public ElasticsearchSecurityException remoteActionDenied(Authentication authentication, String action, String clusterAlias) {
        final AuthorizationInfo authorizationInfo = AUTHORIZATION_INFO_VALUE.get(threadContext);
        return denialException(
            authentication,
            action,
            () -> authorizationDenialMessages.remoteActionDenied(authentication, authorizationInfo, action, clusterAlias),
            null
        );
    }

    private void setResolvedIndexException(TransportRequest request, ElasticsearchSecurityException exception) {
        if (request instanceof IndicesRequest.Replaceable replaceable) {
            var indexExpressions = replaceable.getResolvedIndexExpressions();
            if (indexExpressions != null) {
                indexExpressions.expressions().forEach(resolved -> {
                    if (resolved.localExpressions().localIndexResolutionResult() == CONCRETE_RESOURCE_UNAUTHORIZED) {
                        resolved.localExpressions().setException(exception);
                    }
                });
            }
        }
    }

    ElasticsearchSecurityException actionDenied(
        Authentication authentication,
        @Nullable AuthorizationInfo authorizationInfo,
        String action,
        TransportRequest request
    ) {
        return actionDenied(authentication, authorizationInfo, action, request, null);
    }

    private ElasticsearchSecurityException actionDenied(
        Authentication authentication,
        @Nullable AuthorizationInfo authorizationInfo,
        String action,
        TransportRequest request,
        Exception cause
    ) {
        return actionDenied(authentication, authorizationInfo, action, request, null, cause);
    }

    private ElasticsearchSecurityException actionDenied(
        Authentication authentication,
        @Nullable AuthorizationInfo authorizationInfo,
        String action,
        TransportRequest request,
        @Nullable String context,
        Exception cause
    ) {
        return denialException(
            authentication,
            action,
            () -> authorizationDenialMessages.actionDenied(authentication, authorizationInfo, action, request, context),
            cause
        );
    }

    private ElasticsearchSecurityException denialException(
        Authentication authentication,
        String action,
        Supplier<String> authzDenialMessageSupplier,
        Exception cause
    ) {
        // Special case for anonymous user
        if (isAnonymousEnabled
            && anonymousUser.equals(authentication.getAuthenticatingSubject().getUser())
            && anonymousAuthzExceptionEnabled == false) {
            return authcFailureHandler.authenticationRequired(action, threadContext);
        }

        String message = authzDenialMessageSupplier.get();
        logger.debug(message);
        return authorizationError(message, cause);
    }

    private class AuthorizationResultListener<T extends AuthorizationResult> implements ActionListener<T> {

        private final Consumer<T> responseConsumer;
        private final Consumer<Exception> failureConsumer;
        private final RequestInfo requestInfo;
        private final String requestId;
        private final AuthorizationInfo authzInfo;

        private AuthorizationResultListener(
            Consumer<T> responseConsumer,
            Consumer<Exception> failureConsumer,
            RequestInfo requestInfo,
            String requestId,
            AuthorizationInfo authzInfo
        ) {
            this.responseConsumer = responseConsumer;
            this.failureConsumer = failureConsumer;
            this.requestInfo = requestInfo;
            this.requestId = requestId;
            this.authzInfo = authzInfo;
        }

        @Override
        public void onResponse(T result) {
            if (result.isGranted()) {
                auditTrailService.get()
                    .accessGranted(
                        requestId,
                        requestInfo.getAuthentication(),
                        requestInfo.getAction(),
                        requestInfo.getRequest(),
                        authzInfo
                    );
                try {
                    responseConsumer.accept(result);
                } catch (Exception e) {
                    failureConsumer.accept(e);
                }
            } else {
                handleFailure(result.getFailureContext(requestInfo, restrictedIndices), null);
            }
        }

        @Override
        public void onFailure(Exception e) {
            handleFailure(null, e);
        }

        private void handleFailure(@Nullable String context, @Nullable Exception e) {
            Authentication authentication = requestInfo.getAuthentication();
            String action = requestInfo.getAction();
            TransportRequest request = requestInfo.getRequest();
            final var denial = actionDenied(authentication, authzInfo, action, request, context, e);
            setResolvedIndexException(request, denial);
            auditTrailService.get().accessDenied(requestId, authentication, action, request, authzInfo);
            failureConsumer.accept(denial);
        }
    }

    private static class CachingAsyncSupplier<V> implements AsyncSupplier<V> {

        private final AsyncSupplier<V> asyncSupplier;
        private volatile ListenableFuture<V> valueFuture = null;

        private CachingAsyncSupplier(AsyncSupplier<V> supplier) {
            this.asyncSupplier = supplier;
        }

        @Override
        public SubscribableListener<V> getAsync() {
            if (valueFuture == null) {
                boolean firstInvocation = false;
                synchronized (this) {
                    if (valueFuture == null) {
                        valueFuture = new ListenableFuture<>();
                        firstInvocation = true;
                    }
                }
                if (firstInvocation) {
                    asyncSupplier.getAsync().addListener(valueFuture);
                }
            }
            return valueFuture;
        }
    }

    public static void addSettings(List<Setting<?>> settings) {
        settings.add(ANONYMOUS_AUTHORIZATION_EXCEPTION_SETTING);
        settings.addAll(LoadAuthorizedIndicesTimeChecker.Factory.getSettings());
    }
}<|MERGE_RESOLUTION|>--- conflicted
+++ resolved
@@ -543,40 +543,7 @@
                         requestInfo,
                         authzInfo,
                         projectMetadata.getIndicesLookup(),
-<<<<<<< HEAD
-                        ActionListener.wrap(
-                            authorizedIndices -> resolvedIndicesListener.onResponse(
-                                indicesAndAliasesResolver.resolve(action, request, projectMetadata, authorizedIndices)
-                            ),
-                            e -> {
-                                if (e instanceof InvalidIndexNameException
-                                    || e instanceof InvalidSelectorException
-                                    || e instanceof UnsupportedSelectorException) {
-                                    logger.debug(
-                                        () -> Strings.format(
-                                            "failed [%s] action authorization for [%s] due to [%s] exception",
-                                            action,
-                                            authentication,
-                                            e.getClass().getSimpleName()
-                                        ),
-                                        e
-                                    );
-                                    listener.onFailure(e);
-                                    return;
-                                }
-                                auditTrail.accessDenied(requestId, authentication, action, request, authzInfo);
-                                if (e instanceof IndexNotFoundException) {
-                                    listener.onFailure(e);
-                                } else {
-                                    final var denial = actionDenied(authentication, authzInfo, action, request, e);
-                                    setResolvedIndexException(request, denial);
-                                    listener.onFailure(denial);
-                                }
-                            }
-                        )
-=======
                         authorizedIndicesListener
->>>>>>> 06763faf
                     );
 
                     return resolvedIndicesListener;

--- conflicted
+++ resolved
@@ -12,7 +12,6 @@
 import org.apache.lucene.util.SetOnce;
 import org.elasticsearch.common.CheckedBiConsumer;
 import org.elasticsearch.common.io.stream.StreamOutput;
-import org.elasticsearch.core.MemoizedSupplier;
 import org.elasticsearch.license.XPackLicenseState;
 import org.elasticsearch.script.ScriptService;
 import org.elasticsearch.search.internal.ShardSearchRequest;
@@ -53,11 +52,7 @@
         if (indexAccessControl != null) {
             final boolean flsEnabled = indexAccessControl.getFieldPermissions().hasFieldLevelSecurity();
             final boolean dlsEnabled = indexAccessControl.getDocumentPermissions().hasDocumentLevelPermissions();
-<<<<<<< HEAD
-            if ((flsEnabled || dlsEnabled) && licenseChecker.get()) {
-=======
             if ((flsEnabled || dlsEnabled) && DOCUMENT_LEVEL_SECURITY_FEATURE.checkWithoutTracking(licenseState)) {
->>>>>>> d90fa4eb
                 logger.debug(
                     "index [{}] with field level access controls [{}] "
                         + "document level access controls [{}]. Differentiating request cache key",

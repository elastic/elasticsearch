/*
 * Copyright Elasticsearch B.V. and/or licensed to Elasticsearch B.V. under one
 * or more contributor license agreements. Licensed under the Elastic License
 * 2.0; you may not use this file except in compliance with the Elastic License
 * 2.0.
 */
package org.elasticsearch.xpack.security.authz;

import org.elasticsearch.action.AliasesRequest;
import org.elasticsearch.action.IndicesRequest;
import org.elasticsearch.action.admin.indices.alias.IndicesAliasesRequest;
import org.elasticsearch.action.admin.indices.alias.get.GetAliasesRequest;
import org.elasticsearch.action.admin.indices.mapping.put.PutMappingRequest;
import org.elasticsearch.action.support.IndicesOptions;
import org.elasticsearch.cluster.metadata.AliasMetadata;
import org.elasticsearch.cluster.metadata.AvailableIndices;
import org.elasticsearch.cluster.metadata.IndexAbstraction;
import org.elasticsearch.cluster.metadata.IndexAbstractionResolver;
import org.elasticsearch.cluster.metadata.IndexNameExpressionResolver;
import org.elasticsearch.cluster.metadata.Metadata;
import org.elasticsearch.cluster.service.ClusterService;
import org.elasticsearch.common.Strings;
import org.elasticsearch.common.collect.ImmutableOpenMap;
import org.elasticsearch.common.regex.Regex;
import org.elasticsearch.common.settings.ClusterSettings;
import org.elasticsearch.common.settings.Settings;
import org.elasticsearch.core.Nullable;
import org.elasticsearch.index.Index;
import org.elasticsearch.index.IndexNotFoundException;
import org.elasticsearch.transport.RemoteClusterAware;
import org.elasticsearch.transport.RemoteConnectionStrategy;
import org.elasticsearch.transport.TransportRequest;
import org.elasticsearch.xpack.core.security.authz.ResolvedIndices;

import java.util.ArrayList;
import java.util.Arrays;
import java.util.Collections;
import java.util.HashSet;
import java.util.List;
import java.util.Map;
import java.util.Optional;
import java.util.Set;
import java.util.SortedMap;
import java.util.concurrent.CopyOnWriteArraySet;
import java.util.stream.Collectors;
import java.util.stream.Stream;

import static org.elasticsearch.xpack.core.security.authz.IndicesAndAliasesResolverField.NO_INDEX_PLACEHOLDER;

class IndicesAndAliasesResolver {

    // `*,-*` what we replace indices and aliases with if we need Elasticsearch to return empty responses without throwing exception
    static final String[] NO_INDICES_OR_ALIASES_ARRAY = new String[] { "*", "-*" };
    static final List<String> NO_INDICES_OR_ALIASES_LIST = Arrays.asList(NO_INDICES_OR_ALIASES_ARRAY);

    private final IndexNameExpressionResolver nameExpressionResolver;
    private final IndexAbstractionResolver indexAbstractionResolver;
    private final RemoteClusterResolver remoteClusterResolver;

    IndicesAndAliasesResolver(Settings settings, ClusterService clusterService, IndexNameExpressionResolver resolver) {
        this.nameExpressionResolver = resolver;
        this.indexAbstractionResolver = new IndexAbstractionResolver(resolver);
        this.remoteClusterResolver = new RemoteClusterResolver(settings, clusterService.getClusterSettings());
    }

    /**
     * Resolves, and if necessary updates, the list of index names in the provided <code>request</code> in accordance with the user's
     * <code>authorizedIndices</code>.
     * <p>
     * Wildcards are expanded at this phase to ensure that all security and execution decisions are made against a fixed set of index names
     * that is consistent and does not change during the life of the request.
     * </p>
     * <p>
     * If the provided <code>request</code> is of a type that
     * {@link IndicesRequest.Replaceable#allowsRemoteIndices() allows remote indices},
     * then the index names will be categorized into those that refer to {@link ResolvedIndices#getLocal() local indices}, and those that
     * refer to {@link ResolvedIndices#getRemote() remote indices}. This categorization follows the standard
     * {@link RemoteClusterAware#buildRemoteIndexName(String, String) remote index-name format} and also respects the currently defined
     * remote clusters}.
     * </p><br>
     * Thus an index name <em>N</em> will considered to be <em>remote</em> if-and-only-if all of the following are true
     * <ul>
     * <li><code>request</code> supports remote indices</li>
     * <li>
     * <em>N</em> is in the format <i>cluster</i><code>:</code><i>index</i>.
     * It is allowable for <i>cluster</i> and <i>index</i> to contain wildcards, but the separator (<code>:</code>) must be explicit.
     * </li>
     * <li><i>cluster</i> matches one or more remote cluster names that are registered within this cluster.</li>
     * </ul>
     * In which case, any wildcards in the <i>cluster</i> portion of the name will be expanded and the resulting remote-index-name(s) will
     * be added to the <em>remote</em> index list.
     * <br>
     * Otherwise, <em>N</em> will be added to the <em>local</em> index list.
     */

    // TODO: remove
    ResolvedIndices resolve(String action, TransportRequest request, Metadata metadata, Set<String> authorizedIndices) {
        return resolve(action, request, metadata, new AvailableIndices(authorizedIndices));
    }

    ResolvedIndices resolve(String action, TransportRequest request, Metadata metadata, AvailableIndices availableIndices) {
        if (request instanceof IndicesAliasesRequest indicesAliasesRequest) {
            ResolvedIndices.Builder resolvedIndicesBuilder = new ResolvedIndices.Builder();
            for (IndicesRequest indicesRequest : indicesAliasesRequest.getAliasActions()) {
                final ResolvedIndices resolved = resolveIndicesAndAliases(action, indicesRequest, metadata, availableIndices);
                resolvedIndicesBuilder.addLocal(resolved.getLocal());
                resolvedIndicesBuilder.addRemote(resolved.getRemote());
            }
            return resolvedIndicesBuilder.build();
        }

        // if for some reason we are missing an action... just for safety we'll reject
        if (request instanceof IndicesRequest == false) {
            throw new IllegalStateException("Request [" + request + "] is not an Indices request, but should be.");
        }
        return resolveIndicesAndAliases(action, (IndicesRequest) request, metadata, availableIndices);
    }

    /**
     * Attempt to resolve requested indices without expanding any wildcards.
     * @return The {@link ResolvedIndices} or null if wildcard expansion must be performed.
     */
    @Nullable
    ResolvedIndices tryResolveWithoutWildcards(String action, TransportRequest transportRequest) {
        // We only take care of IndicesRequest
        if (false == transportRequest instanceof IndicesRequest) {
            return null;
        }
        final IndicesRequest indicesRequest = (IndicesRequest) transportRequest;
        if (requiresWildcardExpansion(indicesRequest)) {
            return null;
        }
        // It's safe to cast IndicesRequest since the above test guarantees it
        return resolveIndicesAndAliasesWithoutWildcards(action, indicesRequest);
    }

    private boolean requiresWildcardExpansion(IndicesRequest indicesRequest) {
        // IndicesAliasesRequest requires special handling because it can have wildcards in request body
        if (indicesRequest instanceof IndicesAliasesRequest) {
            return true;
        }
        // Replaceable requests always require wildcard expansion
        if (indicesRequest instanceof IndicesRequest.Replaceable) {
            return true;
        }
        return false;
    }

    ResolvedIndices resolveIndicesAndAliasesWithoutWildcards(String action, IndicesRequest indicesRequest) {
        assert false == requiresWildcardExpansion(indicesRequest) : "request must not require wildcard expansion";
        final String[] indices = indicesRequest.indices();
        if (indices == null || indices.length == 0) {
            throw new IllegalArgumentException("the action " + action + " requires explicit index names, but none were provided");
        }
        if (IndexNameExpressionResolver.isAllIndices(Arrays.asList(indices))) {
            throw new IllegalArgumentException(
                "the action "
                    + action
                    + " does not support accessing all indices;"
                    + " the provided index expression ["
                    + Strings.arrayToCommaDelimitedString(indices)
                    + "] is not allowed"
            );
        }

        // TODO: Shard level requests have wildcard expanded already and do not need go through this check
        final List<String> wildcards = Stream.of(indices).filter(Regex::isSimpleMatchPattern).collect(Collectors.toList());
        if (wildcards.isEmpty() == false) {
            throw new IllegalArgumentException(
                "the action "
                    + action
                    + " does not support wildcards;"
                    + " the provided index expression(s) ["
                    + Strings.collectionToCommaDelimitedString(wildcards)
                    + "] are not allowed"
            );
        }

        // NOTE: shard level requests do support wildcards (as they hold the original indices options) but don't support
        // replacing their indices.
        // That is fine though because they never contain wildcards, as they get replaced as part of the authorization of their
        // corresponding parent request on the coordinating node. Hence wildcards don't need to get replaced nor exploded for
        // shard level requests.
        final List<String> localIndices = new ArrayList<>(indices.length);
        for (String name : indices) {
            localIndices.add(nameExpressionResolver.resolveDateMathExpression(name));
        }
        return new ResolvedIndices(localIndices, List.of());
    }

    // TODO: remove
    ResolvedIndices resolveIndicesAndAliases(
        String action,
        IndicesRequest indicesRequest,
        Metadata metadata,
        Set<String> authorizedIndices
    ) {
        return resolveIndicesAndAliases(action, indicesRequest, metadata, new AvailableIndices(authorizedIndices));
    }

    ResolvedIndices resolveIndicesAndAliases(
        String action,
        IndicesRequest indicesRequest,
        Metadata metadata,
        AvailableIndices availableIndices
    ) {
        final ResolvedIndices.Builder resolvedIndicesBuilder = new ResolvedIndices.Builder();
        boolean indicesReplacedWithNoIndices = false;
        if (indicesRequest instanceof PutMappingRequest && ((PutMappingRequest) indicesRequest).getConcreteIndex() != null) {
            /*
             * This is a special case since PutMappingRequests from dynamic mapping updates have a concrete index
             * if this index is set and it's in the list of authorized indices we are good and don't need to put
             * the list of indices in there, if we do so it will result in an invalid request and the update will fail.
             */
            assert indicesRequest.indices() == null || indicesRequest.indices().length == 0
                : "indices are: " + Arrays.toString(indicesRequest.indices()); // Arrays.toString() can handle null values - all good
<<<<<<< HEAD
            resolvedIndicesBuilder.addLocal(getPutMappingIndexOrAlias((PutMappingRequest) indicesRequest, availableIndices, metadata));
        } else if (indicesRequest instanceof IndicesRequest.Replaceable) {
            final IndicesRequest.Replaceable replaceable = (IndicesRequest.Replaceable) indicesRequest;
=======
            resolvedIndicesBuilder.addLocal(getPutMappingIndexOrAlias((PutMappingRequest) indicesRequest, authorizedIndices, metadata));
        } else if (indicesRequest instanceof final IndicesRequest.Replaceable replaceable) {
>>>>>>> 43ea63bd
            final IndicesOptions indicesOptions = indicesRequest.indicesOptions();
            final boolean replaceWildcards = indicesOptions.expandWildcardsOpen() || indicesOptions.expandWildcardsClosed();

            // check for all and return list of authorized indices
            if (IndexNameExpressionResolver.isAllIndices(indicesList(indicesRequest.indices()))) {
                if (replaceWildcards) {
                    for (String authorizedIndex : availableIndices.getAvailableNames()) {
                        if (IndexAbstractionResolver.isIndexVisible(
                            "*",
                            authorizedIndex,
                            indicesOptions,
                            metadata,
                            nameExpressionResolver,
                            indicesRequest.includeDataStreams()
                        )) {
                            resolvedIndicesBuilder.addLocal(authorizedIndex);
                        }
                    }
                }
                // if we cannot replace wildcards the indices list stays empty. Same if there are no authorized indices.
                // we honour allow_no_indices like es core does.
            } else {
                final ResolvedIndices split;
                if (replaceable.allowsRemoteIndices()) {
                    split = remoteClusterResolver.splitLocalAndRemoteIndexNames(indicesRequest.indices());
                } else {
                    split = new ResolvedIndices(Arrays.asList(indicesRequest.indices()), Collections.emptyList());
                }
                List<String> replaced = indexAbstractionResolver.resolveIndexAbstractions(
                    split.getLocal(),
                    indicesOptions,
                    metadata,
                    availableIndices,
                    replaceWildcards,
                    indicesRequest.includeDataStreams()
                );
                resolvedIndicesBuilder.addLocal(replaced);
                resolvedIndicesBuilder.addRemote(split.getRemote());
            }

            if (resolvedIndicesBuilder.isEmpty()) {
                if (indicesOptions.allowNoIndices()) {
                    // this is how we tell es core to return an empty response, we can let the request through being sure
                    // that the '-*' wildcard expression will be resolved to no indices. We can't let empty indices through
                    // as that would be resolved to _all by es core.
                    replaceable.indices(NO_INDICES_OR_ALIASES_ARRAY);
                    indicesReplacedWithNoIndices = true;
                    resolvedIndicesBuilder.addLocal(NO_INDEX_PLACEHOLDER);
                } else {
                    throw new IndexNotFoundException(Arrays.toString(indicesRequest.indices()));
                }
            } else {
                replaceable.indices(resolvedIndicesBuilder.build().toArray());
            }
        } else {
            // For performance reasons, non-replaceable requests should be directly handled by
            // resolveIndicesAndAliasesWithoutWildcards instead of being delegated here.
            // That's why an assertion error is triggered here so that we can catch the erroneous usage in testing.
            // But we still delegate in production to avoid our (potential) programing error becoming an end-user problem.
            assert false : "Request [" + indicesRequest + "] is not a replaceable request, but should be.";
            return resolveIndicesAndAliasesWithoutWildcards(action, indicesRequest);
        }

        if (indicesRequest instanceof AliasesRequest aliasesRequest) {
            // special treatment for AliasesRequest since we need to replace wildcards among the specified aliases too.
            // AliasesRequest extends IndicesRequest.Replaceable, hence its indices have already been properly replaced.
            if (aliasesRequest.expandAliasesWildcards()) {
                List<String> aliases = replaceWildcardsWithAuthorizedAliases(
                    aliasesRequest.aliases(),
                    loadAuthorizedAliases(availableIndices, metadata)
                );
                aliasesRequest.replaceAliases(aliases.toArray(new String[aliases.size()]));
            }
            if (indicesReplacedWithNoIndices) {
                if (indicesRequest instanceof GetAliasesRequest == false) {
                    throw new IllegalStateException(
                        GetAliasesRequest.class.getSimpleName()
                            + " is the only known "
                            + "request implementing "
                            + AliasesRequest.class.getSimpleName()
                            + " that may allow no indices. Found ["
                            + indicesRequest.getClass().getName()
                            + "] which ended up with an empty set of indices."
                    );
                }
                // if we replaced the indices with '-*' we shouldn't be adding the aliases to the list otherwise the request will
                // not get authorized. Leave only '-*' and ignore the rest, result will anyway be empty.
            } else {
                resolvedIndicesBuilder.addLocal(aliasesRequest.aliases());
            }
            /*
             * If no aliases are authorized, then fill in an expression that Metadata#findAliases evaluates to an
             * empty alias list. We can not put an empty list here because core resolves this as _all. For other
             * request types, this replacement is not needed and can trigger issues when we rewrite the request
             * on the coordinating node. For example, for a remove index request, if we did this replacement,
             * the request would be rewritten to include "*","-*" and for a user that does not have permissions
             * on "*", the master node would not authorize the request.
             */
            if (aliasesRequest.expandAliasesWildcards() && aliasesRequest.aliases().length == 0) {
                aliasesRequest.replaceAliases(NO_INDICES_OR_ALIASES_ARRAY);
            }
        }
        return resolvedIndicesBuilder.build();
    }

    /**
     * Special handling of the value to authorize for a put mapping request. Dynamic put mapping
     * requests use a concrete index, but we allow permissions to be defined on aliases so if the
     * request's concrete index is not in the list of authorized indices, then we need to look to
     * see if this can be authorized against an alias
     */
    // TODO: remove
    static String getPutMappingIndexOrAlias(PutMappingRequest request, Set<String> authorizedIndices, Metadata metadata) {
        return getPutMappingIndexOrAlias(request, new AvailableIndices(authorizedIndices), metadata);
    }

    static String getPutMappingIndexOrAlias(PutMappingRequest request, AvailableIndices availableIndices, Metadata metadata) {
        final String concreteIndexName = request.getConcreteIndex().getName();

        // validate that the concrete index exists, otherwise there is no remapping that we could do
        final IndexAbstraction indexAbstraction = metadata.getIndicesLookup().get(concreteIndexName);
        final String resolvedAliasOrIndex;
        if (indexAbstraction == null) {
            resolvedAliasOrIndex = concreteIndexName;
        } else if (indexAbstraction.getType() != IndexAbstraction.Type.CONCRETE_INDEX) {
            throw new IllegalStateException(
                "concrete index ["
                    + concreteIndexName
                    + "] is a ["
                    + indexAbstraction.getType().getDisplayName()
                    + "], but a concrete index is expected"
            );
        } else if (availableIndices.isAvailableName(concreteIndexName)) {
            // user is authorized to put mappings for this index
            resolvedAliasOrIndex = concreteIndexName;
        } else {
            // the user is not authorized to put mappings for this index, but could have been
            // authorized for a write using an alias that triggered a dynamic mapping update
            ImmutableOpenMap<String, List<AliasMetadata>> foundAliases = metadata.findAllAliases(new String[] { concreteIndexName });
            List<AliasMetadata> aliasMetadata = foundAliases.get(concreteIndexName);
            if (aliasMetadata != null) {
                Optional<String> foundAlias = aliasMetadata.stream()
                    .map(AliasMetadata::alias)
                    .filter(availableIndices::isAvailableName)
                    .filter(aliasName -> {
                        IndexAbstraction alias = metadata.getIndicesLookup().get(aliasName);
                        List<Index> indices = alias.getIndices();
                        if (indices.size() == 1) {
                            return true;
                        } else {
                            assert alias.getType() == IndexAbstraction.Type.ALIAS;
                            Index writeIndex = alias.getWriteIndex();
                            return writeIndex != null && writeIndex.getName().equals(concreteIndexName);
                        }
                    })
                    .findFirst();
                resolvedAliasOrIndex = foundAlias.orElse(concreteIndexName);
            } else {
                resolvedAliasOrIndex = concreteIndexName;
            }
        }

        return resolvedAliasOrIndex;
    }

    private List<String> loadAuthorizedAliases(AvailableIndices availableIndices, Metadata metadata) {
        List<String> authorizedAliases = new ArrayList<>();
        SortedMap<String, IndexAbstraction> existingAliases = metadata.getIndicesLookup();
        for (String authorizedIndex : availableIndices.getAvailableNames()) {
            IndexAbstraction indexAbstraction = existingAliases.get(authorizedIndex);
            if (indexAbstraction != null && indexAbstraction.getType() == IndexAbstraction.Type.ALIAS) {
                authorizedAliases.add(authorizedIndex);
            }
        }
        return authorizedAliases;
    }

    private List<String> replaceWildcardsWithAuthorizedAliases(String[] aliases, List<String> authorizedAliases) {
        final List<String> finalAliases = new ArrayList<>();

        // IndicesAliasesRequest doesn't support empty aliases (validation fails) but
        // GetAliasesRequest does (in which case empty means _all)
        if (aliases.length == 0) {
            finalAliases.addAll(authorizedAliases);
        }

        for (String aliasExpression : aliases) {
            boolean include = true;
            if (aliasExpression.charAt(0) == '-') {
                include = false;
                aliasExpression = aliasExpression.substring(1);
            }
            if (Metadata.ALL.equals(aliasExpression) || Regex.isSimpleMatchPattern(aliasExpression)) {
                final Set<String> resolvedAliases = new HashSet<>();
                for (final String authorizedAlias : authorizedAliases) {
                    if (Metadata.ALL.equals(aliasExpression) || Regex.simpleMatch(aliasExpression, authorizedAlias)) {
                        resolvedAliases.add(authorizedAlias);
                    }
                }
                if (include) {
                    finalAliases.addAll(resolvedAliases);
                } else {
                    finalAliases.removeAll(resolvedAliases);
                }
            } else if (include) {
                finalAliases.add(aliasExpression);
            } else {
                finalAliases.remove(aliasExpression);
            }
        }

        return finalAliases;
    }

    private static List<String> indicesList(String[] list) {
        return (list == null) ? null : Arrays.asList(list);
    }

    private static class RemoteClusterResolver extends RemoteClusterAware {

        private final CopyOnWriteArraySet<String> clusters;

        private RemoteClusterResolver(Settings settings, ClusterSettings clusterSettings) {
            super(settings);
            clusters = new CopyOnWriteArraySet<>(getEnabledRemoteClusters(settings));
            listenForUpdates(clusterSettings);
        }

        @Override
        protected void updateRemoteCluster(String clusterAlias, Settings settings) {
            if (RemoteConnectionStrategy.isConnectionEnabled(clusterAlias, settings)) {
                clusters.add(clusterAlias);
            } else {
                clusters.remove(clusterAlias);
            }
        }

        ResolvedIndices splitLocalAndRemoteIndexNames(String... indices) {
            final Map<String, List<String>> map = super.groupClusterIndices(clusters, indices);
            final List<String> local = map.remove(LOCAL_CLUSTER_GROUP_KEY);
            final List<String> remote = map.entrySet()
                .stream()
                .flatMap(e -> e.getValue().stream().map(v -> e.getKey() + REMOTE_CLUSTER_INDEX_SEPARATOR + v))
                .collect(Collectors.toList());
            return new ResolvedIndices(local == null ? Collections.emptyList() : local, remote);
        }
    }

}<|MERGE_RESOLUTION|>--- conflicted
+++ resolved
@@ -214,14 +214,8 @@
              */
             assert indicesRequest.indices() == null || indicesRequest.indices().length == 0
                 : "indices are: " + Arrays.toString(indicesRequest.indices()); // Arrays.toString() can handle null values - all good
-<<<<<<< HEAD
             resolvedIndicesBuilder.addLocal(getPutMappingIndexOrAlias((PutMappingRequest) indicesRequest, availableIndices, metadata));
-        } else if (indicesRequest instanceof IndicesRequest.Replaceable) {
-            final IndicesRequest.Replaceable replaceable = (IndicesRequest.Replaceable) indicesRequest;
-=======
-            resolvedIndicesBuilder.addLocal(getPutMappingIndexOrAlias((PutMappingRequest) indicesRequest, authorizedIndices, metadata));
         } else if (indicesRequest instanceof final IndicesRequest.Replaceable replaceable) {
->>>>>>> 43ea63bd
             final IndicesOptions indicesOptions = indicesRequest.indicesOptions();
             final boolean replaceWildcards = indicesOptions.expandWildcardsOpen() || indicesOptions.expandWildcardsClosed();
 

/*
 * Copyright Elasticsearch B.V. and/or licensed to Elasticsearch B.V. under one
 * or more contributor license agreements. Licensed under the Elastic License
 * 2.0; you may not use this file except in compliance with the Elastic License
 * 2.0.
 */
package org.elasticsearch.xpack.security.authz;

import org.apache.logging.log4j.LogManager;
import org.apache.logging.log4j.Logger;
import org.elasticsearch.action.AliasesRequest;
import org.elasticsearch.action.IndicesRequest;
import org.elasticsearch.action.ResolvedIndexExpression;
import org.elasticsearch.action.ResolvedIndexExpressions;
import org.elasticsearch.action.admin.indices.alias.IndicesAliasesRequest;
import org.elasticsearch.action.admin.indices.alias.get.GetAliasesRequest;
import org.elasticsearch.action.admin.indices.mapping.put.PutMappingRequest;
import org.elasticsearch.action.search.SearchContextId;
import org.elasticsearch.action.search.SearchRequest;
import org.elasticsearch.action.support.IndexComponentSelector;
import org.elasticsearch.action.support.IndicesOptions;
import org.elasticsearch.action.support.UnsupportedSelectorException;
import org.elasticsearch.cluster.metadata.AliasMetadata;
import org.elasticsearch.cluster.metadata.IndexAbstraction;
import org.elasticsearch.cluster.metadata.IndexAbstractionResolver;
import org.elasticsearch.cluster.metadata.IndexNameExpressionResolver;
import org.elasticsearch.cluster.metadata.Metadata;
import org.elasticsearch.cluster.metadata.ProjectMetadata;
import org.elasticsearch.common.Strings;
import org.elasticsearch.common.regex.Regex;
import org.elasticsearch.common.settings.Settings;
import org.elasticsearch.core.Nullable;
import org.elasticsearch.core.Tuple;
import org.elasticsearch.index.Index;
import org.elasticsearch.index.IndexNotFoundException;
import org.elasticsearch.search.crossproject.CrossProjectIndexExpressionsRewriter;
import org.elasticsearch.search.crossproject.CrossProjectModeDecider;
import org.elasticsearch.search.crossproject.ProjectRoutingInfo;
import org.elasticsearch.search.crossproject.ProjectRoutingResolver;
import org.elasticsearch.search.crossproject.TargetProjects;
import org.elasticsearch.transport.LinkedProjectConfig;
import org.elasticsearch.transport.LinkedProjectConfigService;
import org.elasticsearch.transport.NoSuchRemoteClusterException;
import org.elasticsearch.transport.RemoteClusterAware;
import org.elasticsearch.transport.TransportRequest;
import org.elasticsearch.xpack.core.security.authz.AuthorizationEngine;
import org.elasticsearch.xpack.core.security.authz.IndicesAndAliasesResolverField;
import org.elasticsearch.xpack.core.security.authz.ResolvedIndices;

import java.util.ArrayList;
import java.util.Arrays;
import java.util.Collections;
import java.util.HashSet;
import java.util.List;
import java.util.Map;
import java.util.Optional;
import java.util.Set;
import java.util.SortedMap;
import java.util.concurrent.CopyOnWriteArraySet;
import java.util.function.BiPredicate;
import java.util.stream.Collectors;

import static org.elasticsearch.cluster.metadata.IndexNameExpressionResolver.isNoneExpression;
import static org.elasticsearch.search.crossproject.CrossProjectIndexResolutionValidator.indicesOptionsForCrossProjectFanout;
import static org.elasticsearch.xpack.core.security.authz.IndicesAndAliasesResolverField.NO_INDEX_PLACEHOLDER;

class IndicesAndAliasesResolver {

    private static final Logger logger = LogManager.getLogger(IndicesAndAliasesResolver.class);

    private final IndexNameExpressionResolver nameExpressionResolver;
    private final IndexAbstractionResolver indexAbstractionResolver;
    private final RemoteClusterResolver remoteClusterResolver;
    private final CrossProjectModeDecider crossProjectModeDecider;
    private final ProjectRoutingResolver crossProjectRoutingResolver;

    IndicesAndAliasesResolver(
        Settings settings,
        LinkedProjectConfigService linkedProjectConfigService,
        IndexNameExpressionResolver resolver,
        CrossProjectModeDecider crossProjectModeDecider,
        ProjectRoutingResolver crossProjectRoutingResolver
    ) {
        this.nameExpressionResolver = resolver;
        this.indexAbstractionResolver = new IndexAbstractionResolver(resolver);
        this.remoteClusterResolver = new RemoteClusterResolver(settings, linkedProjectConfigService);
        this.crossProjectModeDecider = crossProjectModeDecider;
        this.crossProjectRoutingResolver = crossProjectRoutingResolver;
    }

    /**
     * Resolves, and if necessary updates, the list of index names in the provided <code>request</code> in accordance with the user's
     * <code>authorizedIndices</code>.
     * <p>
     * Wildcards are expanded at this phase to ensure that all security and execution decisions are made against a fixed set of index names
     * that is consistent and does not change during the life of the request.
     * </p>
     * <p>
     * If the provided <code>request</code> is of a type that
     * {@link IndicesRequest.Replaceable#allowsRemoteIndices() allows remote indices},
     * then the index names will be categorized into those that refer to {@link ResolvedIndices#getLocal() local indices}, and those that
     * refer to {@link ResolvedIndices#getRemote() remote indices}. This categorization follows the standard
     * {@link RemoteClusterAware#buildRemoteIndexName(String, String) remote index-name format} and also respects the currently defined
     * remote clusters}.
     * </p><br>
     * Thus an index name <em>N</em> will considered to be <em>remote</em> if-and-only-if all of the following are true
     * <ul>
     * <li><code>request</code> supports remote indices</li>
     * <li>
     * <em>N</em> is in the format <i>cluster</i><code>:</code><i>index</i>.
     * It is allowable for <i>cluster</i> and <i>index</i> to contain wildcards, but the separator (<code>:</code>) must be explicit.
     * </li>
     * <li><i>cluster</i> matches one or more remote cluster names that are registered within this cluster.</li>
     * </ul>
     * In which case, any wildcards in the <i>cluster</i> portion of the name will be expanded and the resulting remote-index-name(s) will
     * be added to the <em>remote</em> index list.
     * <br>
     * Otherwise, <em>N</em> will be added to the <em>local</em> index list.
     * <br><br>
     * <p>
     * If the provided <code>request</code> is of a type that {@link IndicesOptions#allowSelectors() allows selectors}, then the given index
     * names may be modified to include any {@link IndexComponentSelector selectors} that should be
     * returned. If a wildcard selector is present on the index name then the wildcard will be resolved to
     * {@link IndexComponentSelector#values() all applicable concrete selector names} for a given index abstraction. Selectors that are
     * not applicable for an index abstraction (such as the <code>::failures</code> selector on non-data streams) are not returned when
     * resolving wildcards.
     * </p>
     */
    ResolvedIndices resolve(
        String action,
        TransportRequest request,
        ProjectMetadata projectMetadata,
        AuthorizationEngine.AuthorizedIndices authorizedIndices,
        TargetProjects authorizedProjects
    ) {
        if (request instanceof IndicesAliasesRequest indicesAliasesRequest) {
            ResolvedIndices.Builder resolvedIndicesBuilder = new ResolvedIndices.Builder();
            for (IndicesRequest indicesRequest : indicesAliasesRequest.getAliasActions()) {
                final ResolvedIndices resolved = resolveIndicesAndAliases(action, indicesRequest, projectMetadata, authorizedIndices);
                resolvedIndicesBuilder.addLocal(resolved.getLocal());
                resolvedIndicesBuilder.addRemote(resolved.getRemote());
            }
            return resolvedIndicesBuilder.build();
        }

        // if for some reason we are missing an action... just for safety we'll reject
        if (request instanceof IndicesRequest == false) {
            throw new IllegalStateException("Request [" + request + "] is not an Indices request, but should be.");
        }
        return resolveIndicesAndAliases(action, (IndicesRequest) request, projectMetadata, authorizedIndices, authorizedProjects);
    }

    /**
     * Attempt to resolve requested indices without expanding any wildcards.
     * @return The {@link ResolvedIndices} or null if wildcard expansion must be performed.
     */
    @Nullable
    ResolvedIndices tryResolveWithoutWildcards(String action, TransportRequest transportRequest, TargetProjects authorizedProjects) {
        // We only take care of IndicesRequest
        if (false == transportRequest instanceof IndicesRequest) {
            return null;
        }
        final IndicesRequest indicesRequest = (IndicesRequest) transportRequest;
        if (requiresWildcardExpansion(indicesRequest)) {
            return null;
        }
        // It's safe to cast IndicesRequest since the above test guarantees it
        return resolveIndicesAndAliasesWithoutWildcards(action, indicesRequest, authorizedProjects);
    }

    boolean resolvesCrossProject(TransportRequest request) {
<<<<<<< HEAD
        return (request instanceof IndicesRequest.Replaceable || request instanceof IndicesRequest.SingleIndexNoWildcards)
            && crossProjectModeDecider.resolvesCrossProject((IndicesRequest) request);
=======
        return request instanceof IndicesRequest.CrossProjectCandidate crossProjectCandidate
            && crossProjectModeDecider.resolvesCrossProject(crossProjectCandidate);
>>>>>>> d02487ef
    }

    private static boolean requiresWildcardExpansion(IndicesRequest indicesRequest) {
        // IndicesAliasesRequest requires special handling because it can have wildcards in request body
        if (indicesRequest instanceof IndicesAliasesRequest) {
            return true;
        }
        // Replaceable requests always require wildcard expansion
        if (indicesRequest instanceof IndicesRequest.Replaceable) {
            return true;
        }
        return false;
    }

    ResolvedIndices resolveIndicesAndAliasesWithoutWildcards(String action, IndicesRequest indicesRequest) {
        return resolveIndicesAndAliasesWithoutWildcards(action, indicesRequest, TargetProjects.LOCAL_ONLY_FOR_CPS_DISABLED);
    }

    ResolvedIndices resolveIndicesAndAliasesWithoutWildcards(
        String action,
        IndicesRequest indicesRequest,
        TargetProjects authorizedProjects
    ) {
        assert false == requiresWildcardExpansion(indicesRequest) : "request must not require wildcard expansion";
        final String[] indices = indicesRequest.indices();
        if (indices == null || indices.length == 0) {
            throw new IllegalArgumentException("the action " + action + " requires explicit index names, but none were provided");
        }
        // We need to parse off any potential selector suffixes to see if the index part of an expression is a match all
        // Do so lazily to avoid extra work in case of a large number of indices
        if (IndexNameExpressionResolver.isAllIndices(
            Arrays.asList(indices),
            (expr) -> IndexNameExpressionResolver.splitSelectorExpression(expr).v1()
        )) {
            throw new IllegalArgumentException(
                "the action "
                    + action
                    + " does not support accessing all indices;"
                    + " the provided index expression ["
                    + Strings.arrayToCommaDelimitedString(indices)
                    + "] is not allowed"
            );
        }

        final ResolvedIndices split;
        if (indicesRequest instanceof IndicesRequest.SingleIndexNoWildcards single
            && (single.allowsRemoteIndices() || single.allowsCrossProject())) {
            assert indices.length == 1 : "SingleIndexNoWildcards request must have exactly one index";

            if (crossProjectModeDecider.resolvesCrossProject(single)) {
                split = remoteClusterResolver.determineLocalOrRemoteIndexCrossProject(authorizedProjects, indices[0]);
                if (split.getLocal().isEmpty() == false) {
                    single.markOriginOnly();
                }
            } else {
                split = remoteClusterResolver.determineLocalOrRemoteIndex(indices[0]);
            }
        } else {
            split = new ResolvedIndices(Arrays.asList(indicesRequest.indices()), List.of());
        }

        // NOTE: shard level requests do support wildcards (as they hold the original indices options) but don't support
        // replacing their indices.
        // That is fine though because they never contain wildcards, as they get replaced as part of the authorization of their
        // corresponding parent request on the coordinating node. Hence wildcards don't need to get replaced nor exploded for
        // shard level requests.
        final List<String> localIndices = new ArrayList<>(split.getLocal().size());
        for (String localName : split.getLocal()) {
            // TODO: Shard level requests should already have their selectors resolved to concrete indices by their parent requests
            // see https://github.com/elastic/elasticsearch/issues/119629
            // Resolve them here as long as they are non-wildcard, or missing from the expression
            Tuple<String, String> expressionTuple = IndexNameExpressionResolver.splitSelectorExpression(localName);
            String selector = expressionTuple.v2();
            if (selector != null && Regex.isSimpleMatchPattern(selector)) {
                throwOnUnexpectedWildcardSelectors(action, split.getLocal());
            }
            String localExpression = expressionTuple.v1();
            // TODO: Shard level requests have wildcard expanded already and do not need go through this check
            // see https://github.com/elastic/elasticsearch/issues/119629
            if (Regex.isSimpleMatchPattern(localExpression)) {
                throwOnUnexpectedWildcards(action, split.getLocal());
            }
            String finalExpression = IndexNameExpressionResolver.resolveDateMathExpression(localExpression);
            if (selector != null) {
                finalExpression = IndexNameExpressionResolver.combineSelectorExpression(finalExpression, selector);
            }
            localIndices.add(finalExpression);
        }

        return new ResolvedIndices(localIndices, split.getRemote());
    }

    /**
     * Returns the resolved indices from the {@link SearchContextId} within the provided {@link SearchRequest}.
     */
    ResolvedIndices resolvePITIndices(SearchRequest request) {
        assert request.pointInTimeBuilder() != null;
        var indices = SearchContextId.decodeIndices(request.pointInTimeBuilder().getEncodedId());
        final ResolvedIndices split;
        if (request.allowsRemoteIndices()) {
            split = remoteClusterResolver.splitLocalAndRemoteIndexNames(indices);
        } else {
            split = new ResolvedIndices(Arrays.asList(indices), Collections.emptyList());
        }
        if (split.isEmpty()) {
            return new ResolvedIndices(List.of(NO_INDEX_PLACEHOLDER), Collections.emptyList());
        }
        return split;
    }

    private static void throwOnUnexpectedWildcards(String action, List<String> indices) {
        final List<String> wildcards = indices.stream().filter(Regex::isSimpleMatchPattern).toList();
        assert wildcards.isEmpty() == false : "we already know that there's at least one wildcard in the indices";
        throw new IllegalArgumentException(
            "the action "
                + action
                + " does not support wildcards;"
                + " the provided index expression(s) ["
                + Strings.collectionToCommaDelimitedString(wildcards)
                + "] are not allowed"
        );
    }

    private static void throwOnUnexpectedWildcardSelectors(String action, List<String> indices) {
        final List<String> selectorExpressions = indices.stream().filter(IndexNameExpressionResolver::hasSelectorSuffix).toList();
        assert selectorExpressions.isEmpty() == false : "we already know that there's at least one selector in the indices";
        throw new IllegalArgumentException(
            "the action "
                + action
                + " does not support wildcard selectors;"
                + " the provided index expression(s) ["
                + Strings.collectionToCommaDelimitedString(selectorExpressions)
                + "] are not allowed"
        );
    }

    ResolvedIndices resolveIndicesAndAliases(
        String action,
        IndicesRequest indicesRequest,
        ProjectMetadata projectMetadata,
        AuthorizationEngine.AuthorizedIndices authorizedIndices
    ) {
        return resolveIndicesAndAliases(
            action,
            indicesRequest,
            projectMetadata,
            authorizedIndices,
            TargetProjects.LOCAL_ONLY_FOR_CPS_DISABLED
        );
    }

    ResolvedIndices resolveIndicesAndAliases(
        String action,
        IndicesRequest indicesRequest,
        ProjectMetadata projectMetadata,
        AuthorizationEngine.AuthorizedIndices authorizedIndices,
        TargetProjects authorizedProjects
    ) {
        final ResolvedIndices.Builder resolvedIndicesBuilder = new ResolvedIndices.Builder();
        boolean indicesReplacedWithNoIndices = false;
        if (indicesRequest instanceof PutMappingRequest && ((PutMappingRequest) indicesRequest).getConcreteIndex() != null) {
            /*
             * This is a special case since PutMappingRequests from dynamic mapping updates have a concrete index
             * if this index is set and it's in the list of authorized indices we are good and don't need to put
             * the list of indices in there, if we do so it will result in an invalid request and the update will fail.
             */
            assert indicesRequest.indices() == null || indicesRequest.indices().length == 0
                : "indices are: " + Arrays.toString(indicesRequest.indices()); // Arrays.toString() can handle null values - all good
            resolvedIndicesBuilder.addLocal(
                getPutMappingIndexOrAlias((PutMappingRequest) indicesRequest, authorizedIndices::check, projectMetadata)
            );
        } else if (indicesRequest instanceof final IndicesRequest.Replaceable replaceable) {
            final IndicesOptions indicesOptions = indicesRequest.indicesOptions();

            // check for all and return list of authorized indices
            boolean isAllIndices;
            String allIndicesPatternSelector = null;
            if (indicesRequest.indices() != null && indicesRequest.indices().length > 0) {
                // Always parse selectors, but do so lazily so that we don't spend a lot of time splitting strings each resolution
                isAllIndices = IndexNameExpressionResolver.isAllIndices(indicesList(indicesRequest.indices()), (expr) -> {
                    var unprefixed = crossProjectModeDecider.resolvesCrossProject(replaceable)
                        ? RemoteClusterAware.splitIndexName(expr)[1]
                        : expr;
                    return IndexNameExpressionResolver.splitSelectorExpression(unprefixed).v1();
                });
                if (isAllIndices) {
                    // This parses the single all-indices expression for a second time in this conditional branch, but this is better than
                    // parsing a potentially big list of indices on every request.
                    allIndicesPatternSelector = IndexNameExpressionResolver.splitSelectorExpression(
                        indicesList(indicesRequest.indices()).getFirst()
                    ).v2();
                }
            } else {
                isAllIndices = IndexNameExpressionResolver.isAllIndices(indicesList(indicesRequest.indices()));
            }

            if (isAllIndices) {
                // First, if a selector is present, check to make sure that selectors are even allowed here
                if (indicesOptions.allowSelectors() == false && allIndicesPatternSelector != null) {
                    String originalIndexExpression = indicesRequest.indices()[0];
                    throw new UnsupportedSelectorException(originalIndexExpression);
                }
                if (indicesOptions.expandWildcardExpressions()) {
                    var localExpressions = new HashSet<String>();

                    // TODO: We can skip the local resolution when CPS enabled and projects filtered to empty
                    IndexComponentSelector selector = IndexComponentSelector.getByKeyOrThrow(allIndicesPatternSelector);
                    for (String authorizedIndex : authorizedIndices.all(selector)) {
                        if (IndexAbstractionResolver.isIndexVisible(
                            "*",
                            allIndicesPatternSelector,
                            authorizedIndex,
                            indicesOptions,
                            projectMetadata,
                            nameExpressionResolver,
                            indicesRequest.includeDataStreams()
                        )) {
                            localExpressions.add(
                                IndexNameExpressionResolver.combineSelectorExpression(authorizedIndex, allIndicesPatternSelector)
                            );
                        }
                    }

                    var resolvedExpressionsBuilder = ResolvedIndexExpressions.builder();
                    final var indexExpression = indicesRequest.indices() != null && indicesRequest.indices().length > 0
                        ? indicesRequest.indices()[0]
                        : Metadata.ALL;

                    boolean shouldExcludeLocalResolution = false;
                    Set<String> remoteIndices = Collections.emptySet();
                    if (crossProjectModeDecider.resolvesCrossProject(replaceable)) {
                        final var resolvedProjects = crossProjectRoutingResolver.resolve(
                            replaceable.getProjectRouting(),
                            authorizedProjects
                        );
                        final var rewritten = CrossProjectIndexExpressionsRewriter.rewriteIndexExpression(
                            indexExpression,
                            resolvedProjects.originProjectAlias(),
                            resolvedProjects.allProjectAliases(),
                            replaceable.getProjectRouting()
                        );
                        remoteIndices = rewritten.remoteExpressions();
                        if (resolvedProjects.originProject() == null || rewritten.localExpression() == null) {
                            shouldExcludeLocalResolution = true;
                        }
                    }

                    if (shouldExcludeLocalResolution) {
                        resolvedExpressionsBuilder.addRemoteExpressions(indexExpression, remoteIndices);
                    } else {
                        resolvedExpressionsBuilder.addExpressions(
                            indexExpression,
                            localExpressions,
                            ResolvedIndexExpression.LocalIndexResolutionResult.SUCCESS,
                            remoteIndices
                        );
                    }
                    var resolved = resolvedExpressionsBuilder.build();

                    if (crossProjectModeDecider.crossProjectEnabled()) {
                        setResolvedIndexExpressionsIfUnset(replaceable, resolved);
                    }
                    resolvedIndicesBuilder.addLocal(resolved.getLocalIndicesList());
                    resolvedIndicesBuilder.addRemote(resolved.getRemoteIndicesList());
                } else if (crossProjectModeDecider.crossProjectEnabled()) {
                    setResolvedIndexExpressionsIfUnset(replaceable, ResolvedIndexExpressions.builder().build());
                }

                // if we cannot replace wildcards the indices list stays empty. Same if there are no authorized indices.
                // we honour allow_no_indices like es core does.
            } else {
                assert indicesRequest.indices() != null : "indices() cannot be null when resolving non-all-index expressions";
                if (crossProjectModeDecider.resolvesCrossProject(replaceable)
                    // a none expression should not go through cross-project resolution -- fall back to local resolution logic
                    && false == IndexNameExpressionResolver.isNoneExpression(replaceable.indices())) {
                    assert replaceable.allowsRemoteIndices() : "cross-project request [" + indicesRequest + "] must allow remote indices";
                    assert authorizedProjects != TargetProjects.LOCAL_ONLY_FOR_CPS_DISABLED
                        : "resolving cross-project request but authorized project is local only";

                    final var resolvedProjects = crossProjectRoutingResolver.resolve(replaceable.getProjectRouting(), authorizedProjects);

                    final ResolvedIndexExpressions resolved = indexAbstractionResolver.resolveIndexAbstractions(
                        Arrays.asList(replaceable.indices()),
                        indicesOptionsForCrossProjectFanout(indicesOptions),
                        projectMetadata,
                        authorizedIndices::all,
                        authorizedIndices::check,
                        resolvedProjects,
                        indicesRequest.includeDataStreams(),
                        replaceable.getProjectRouting()
                    );
                    setResolvedIndexExpressionsIfUnset(replaceable, resolved);
                    resolvedIndicesBuilder.addLocal(resolved.getLocalIndicesList());
                    resolvedIndicesBuilder.addRemote(resolved.getRemoteIndicesList());
                } else {
                    final ResolvedIndices split;
                    if (replaceable.allowsRemoteIndices()) {
                        split = remoteClusterResolver.splitLocalAndRemoteIndexNames(indicesRequest.indices());
                    } else {
                        split = new ResolvedIndices(Arrays.asList(indicesRequest.indices()), Collections.emptyList());
                    }
                    final ResolvedIndexExpressions resolved = indexAbstractionResolver.resolveIndexAbstractions(
                        split.getLocal(),
                        indicesOptions,
                        projectMetadata,
                        authorizedIndices::all,
                        authorizedIndices::check,
                        indicesRequest.includeDataStreams()
                    );
                    // only store resolved expressions if configured, to avoid unnecessary memory usage
                    // once we've migrated from `indices()` to using resolved expressions holistically,
                    // we will always store them
                    if (crossProjectModeDecider.crossProjectEnabled()) {
                        setResolvedIndexExpressionsIfUnset(replaceable, resolved);
                    }
                    resolvedIndicesBuilder.addLocal(resolved.getLocalIndicesList());
                    resolvedIndicesBuilder.addRemote(split.getRemote());
                }
            }
            if (resolvedIndicesBuilder.isEmpty()) {
                // if we resolved the request according to CPS rules, error handling (like throwing IndexNotFoundException) happens later
                // therefore, don't throw here
                if (indicesOptions.allowNoIndices() || crossProjectModeDecider.resolvesCrossProject(replaceable)) {
                    indicesReplacedWithNoIndices = true;
                    // this is how we tell es core to return an empty response, we can let the request through being sure
                    // that the '-*' wildcard expression will be resolved to no indices. We can't let empty indices through
                    // as that would be resolved to _all by es core.
                    replaceable.indices(IndicesAndAliasesResolverField.NO_INDICES_OR_ALIASES_ARRAY);
                    resolvedIndicesBuilder.addLocal(NO_INDEX_PLACEHOLDER);
                } else {
                    throw new IndexNotFoundException(Arrays.toString(indicesRequest.indices()));
                }
            } else {
                replaceable.indices(resolvedIndicesBuilder.build().toArray());
            }
        } else {
            // For performance reasons, non-replaceable requests should be directly handled by
            // resolveIndicesAndAliasesWithoutWildcards instead of being delegated here.
            // That's why an assertion error is triggered here so that we can catch the erroneous usage in testing.
            // But we still delegate in production to avoid our (potential) programing error becoming an end-user problem.
            assert false : "Request [" + indicesRequest + "] is not a replaceable request, but should be.";
            return resolveIndicesAndAliasesWithoutWildcards(action, indicesRequest, authorizedProjects);
        }

        if (indicesRequest instanceof AliasesRequest aliasesRequest) {
            // special treatment for AliasesRequest since we need to replace wildcards among the specified aliases too.
            // AliasesRequest extends IndicesRequest.Replaceable, hence its indices have already been properly replaced.
            if (aliasesRequest.expandAliasesWildcards()) {
                List<String> aliases = replaceWildcardsWithAuthorizedAliases(
                    aliasesRequest.aliases(),
                    loadAuthorizedAliases(authorizedIndices, projectMetadata)
                );
                aliasesRequest.replaceAliases(aliases.toArray(new String[aliases.size()]));
            }
            if (indicesReplacedWithNoIndices) {
                if (indicesRequest instanceof GetAliasesRequest == false) {
                    throw new IllegalStateException(
                        GetAliasesRequest.class.getSimpleName()
                            + " is the only known "
                            + "request implementing "
                            + AliasesRequest.class.getSimpleName()
                            + " that may allow no indices. Found ["
                            + indicesRequest.getClass().getName()
                            + "] which ended up with an empty set of indices."
                    );
                }
                // if we replaced the indices with '-*' we shouldn't be adding the aliases to the list otherwise the request will
                // not get authorized. Leave only '-*' and ignore the rest, result will anyway be empty.
            } else {
                resolvedIndicesBuilder.addLocal(aliasesRequest.aliases());
            }
            /*
             * If no aliases are authorized, then fill in an expression that ProjectMetadata#findAliases evaluates to an
             * empty alias list. We can not put an empty list here because core resolves this as _all. For other
             * request types, this replacement is not needed and can trigger issues when we rewrite the request
             * on the coordinating node. For example, for a remove index request, if we did this replacement,
             * the request would be rewritten to include "*","-*" and for a user that does not have permissions
             * on "*", the master node would not authorize the request.
             */
            if (aliasesRequest.expandAliasesWildcards() && aliasesRequest.aliases().length == 0) {
                aliasesRequest.replaceAliases(IndicesAndAliasesResolverField.NO_INDICES_OR_ALIASES_ARRAY);
            }
        }
        return resolvedIndicesBuilder.build();
    }

    private static void setResolvedIndexExpressionsIfUnset(IndicesRequest.Replaceable replaceable, ResolvedIndexExpressions resolved) {
        if (replaceable.getResolvedIndexExpressions() == null) {
            replaceable.setResolvedIndexExpressions(resolved);
        } else {
            // see https://github.com/elastic/elasticsearch/issues/135799
            String message = "resolved index expressions are already set to ["
                + replaceable.getResolvedIndexExpressions()
                + "] and should not be set again. Attempted to set to new expressions ["
                + resolved
                + "] for ["
                + replaceable.getClass().getName()
                + "]";
            logger.debug(message);
            // we are excepting `*,-*` below since we've observed this already -- keeping this assertion to catch other cases
            // If more exceptions are found, we can add a comment to above linked issue and relax this check further
            assert replaceable.indices() == null || isNoneExpression(replaceable.indices()) : message;
        }
    }

    /**
     * Special handling of the value to authorize for a put mapping request. Dynamic put mapping
     * requests use a concrete index, but we allow permissions to be defined on aliases so if the
     * request's concrete index is not in the list of authorized indices, then we need to look to
     * see if this can be authorized against an alias
     */
    static String getPutMappingIndexOrAlias(
        PutMappingRequest request,
        BiPredicate<String, IndexComponentSelector> isAuthorized,
        ProjectMetadata projectMetadata
    ) {
        final String concreteIndexName = request.getConcreteIndex().getName();
        assert IndexNameExpressionResolver.hasSelectorSuffix(concreteIndexName) == false : "selectors are not allowed in this context";

        // validate that the concrete index exists, otherwise there is no remapping that we could do
        final IndexAbstraction indexAbstraction = projectMetadata.getIndicesLookup().get(concreteIndexName);
        final String resolvedAliasOrIndex;
        if (indexAbstraction == null) {
            resolvedAliasOrIndex = concreteIndexName;
        } else if (indexAbstraction.getType() != IndexAbstraction.Type.CONCRETE_INDEX) {
            throw new IllegalStateException(
                "concrete index ["
                    + concreteIndexName
                    + "] is a ["
                    + indexAbstraction.getType().getDisplayName()
                    + "], but a concrete index is expected"
            );
            // we know this is implicit data access (as opposed to another selector) so the default selector check is correct
        } else if (isAuthorized.test(concreteIndexName, IndexComponentSelector.DATA)) {
            // user is authorized to put mappings for this index
            resolvedAliasOrIndex = concreteIndexName;
        } else {
            // the user is not authorized to put mappings for this index, but could have been
            // authorized for a write using an alias that triggered a dynamic mapping update
            Map<String, List<AliasMetadata>> foundAliases = projectMetadata.findAllAliases(new String[] { concreteIndexName });
            List<AliasMetadata> aliasMetadata = foundAliases.get(concreteIndexName);
            if (aliasMetadata != null) {
                Optional<String> foundAlias = aliasMetadata.stream().map(AliasMetadata::alias).filter(aliasName -> {
                    // we know this is implicit data access (as opposed to another selector) so the default selector check is correct
                    assert IndexNameExpressionResolver.hasSelectorSuffix(aliasName) == false : "selectors are not allowed in this context";
                    if (false == isAuthorized.test(aliasName, IndexComponentSelector.DATA)) {
                        return false;
                    }
                    IndexAbstraction alias = projectMetadata.getIndicesLookup().get(aliasName);
                    List<Index> indices = alias.getIndices();
                    if (indices.size() == 1) {
                        return true;
                    } else {
                        assert alias.getType() == IndexAbstraction.Type.ALIAS;
                        Index writeIndex = alias.getWriteIndex();
                        return writeIndex != null && writeIndex.getName().equals(concreteIndexName);
                    }
                }).findFirst();
                resolvedAliasOrIndex = foundAlias.orElse(concreteIndexName);
            } else {
                resolvedAliasOrIndex = concreteIndexName;
            }
        }

        return resolvedAliasOrIndex;
    }

    private static List<String> loadAuthorizedAliases(
        AuthorizationEngine.AuthorizedIndices authorizedIndices,
        ProjectMetadata projectMetadata
    ) {
        List<String> authorizedAliases = new ArrayList<>();
        SortedMap<String, IndexAbstraction> existingAliases = projectMetadata.getIndicesLookup();
        for (String authorizedIndex : authorizedIndices.all(IndexComponentSelector.DATA)) {
            IndexAbstraction indexAbstraction = existingAliases.get(authorizedIndex);
            if (indexAbstraction != null && indexAbstraction.getType() == IndexAbstraction.Type.ALIAS) {
                authorizedAliases.add(authorizedIndex);
            }
        }
        return authorizedAliases;
    }

    private static List<String> replaceWildcardsWithAuthorizedAliases(String[] aliases, List<String> authorizedAliases) {
        final List<String> finalAliases = new ArrayList<>();

        // IndicesAliasesRequest doesn't support empty aliases (validation fails) but
        // GetAliasesRequest does (in which case empty means _all)
        if (aliases.length == 0) {
            finalAliases.addAll(authorizedAliases);
        }

        for (String aliasExpression : aliases) {
            IndexNameExpressionResolver.assertExpressionHasNullOrDataSelector(aliasExpression);
            boolean include = true;
            if (aliasExpression.charAt(0) == '-') {
                include = false;
                aliasExpression = aliasExpression.substring(1);
            }
            if (Metadata.ALL.equals(aliasExpression) || Regex.isSimpleMatchPattern(aliasExpression)) {
                final Set<String> resolvedAliases = new HashSet<>();
                for (final String authorizedAlias : authorizedAliases) {
                    if (Metadata.ALL.equals(aliasExpression) || Regex.simpleMatch(aliasExpression, authorizedAlias)) {
                        resolvedAliases.add(authorizedAlias);
                    }
                }
                if (include) {
                    finalAliases.addAll(resolvedAliases);
                } else {
                    finalAliases.removeAll(resolvedAliases);
                }
            } else if (include) {
                finalAliases.add(aliasExpression);
            } else {
                finalAliases.remove(aliasExpression);
            }
        }

        return finalAliases;
    }

    private static List<String> indicesList(String[] list) {
        return (list == null) ? null : Arrays.asList(list);
    }

    private static class RemoteClusterResolver extends RemoteClusterAware {

        private final CopyOnWriteArraySet<String> clusters;

        private RemoteClusterResolver(Settings settings, LinkedProjectConfigService linkedProjectConfigService) {
            super(settings);
            clusters = new CopyOnWriteArraySet<>(
                linkedProjectConfigService.getInitialLinkedProjectConfigs().stream().map(LinkedProjectConfig::linkedProjectAlias).toList()
            );
            linkedProjectConfigService.register(this);
        }

        @Override
        public void updateLinkedProject(LinkedProjectConfig config) {
            if (config.isConnectionEnabled()) {
                clusters.add(config.linkedProjectAlias());
            } else {
                clusters.remove(config.linkedProjectAlias());
            }
        }

        ResolvedIndices splitLocalAndRemoteIndexNames(String... indices) {
            final Map<String, List<String>> map = super.groupClusterIndices(clusters, indices);
            final List<String> local = map.remove(LOCAL_CLUSTER_GROUP_KEY);
            final List<String> remote = map.entrySet()
                .stream()
                .flatMap(e -> e.getValue().stream().map(v -> e.getKey() + REMOTE_CLUSTER_INDEX_SEPARATOR + v))
                .toList();
            return new ResolvedIndices(local == null ? List.of() : local, remote);
        }

        ResolvedIndices determineLocalOrRemoteIndex(String indexExpression) {
            return determineLocalOrRemoteIndex(indexExpression, Collections.emptySet(), clusters);
        }

        ResolvedIndices determineLocalOrRemoteIndexCrossProject(TargetProjects targetProjects, String indexExpression) {
            assert targetProjects.linkedProjects() != null : "CPS should be enabled to call this method";

            Set<String> linkedAliases = targetProjects.linkedProjects()
                .stream()
                .map(ProjectRoutingInfo::projectAlias)
                .collect(Collectors.toSet());

            ProjectRoutingInfo originRoutingInfo = targetProjects.originProject();
            Set<String> originAliases;
            if (originRoutingInfo != null) {
                originAliases = Set.of(originRoutingInfo.projectAlias(), ProjectRoutingResolver.ORIGIN);
            } else {
                originAliases = Collections.emptySet();
            }
            return determineLocalOrRemoteIndex(indexExpression, originAliases, linkedAliases);
        }

        private ResolvedIndices determineLocalOrRemoteIndex(String indexExpression, Set<String> originAliases, Set<String> remoteAliases) {
            String[] split = RemoteClusterAware.splitIndexName(indexExpression);
            String clusterAlias = split[0];
            if (clusterAlias == null || originAliases.contains(clusterAlias)) {
                return new ResolvedIndices(List.of(split[1]), List.of());
            } else {
                if (remoteAliases.contains(clusterAlias) == false) {
                    throw new NoSuchRemoteClusterException(clusterAlias);
                }
                return new ResolvedIndices(List.of(), List.of(indexExpression));
            }
        }
    }
}<|MERGE_RESOLUTION|>--- conflicted
+++ resolved
@@ -169,13 +169,8 @@
     }
 
     boolean resolvesCrossProject(TransportRequest request) {
-<<<<<<< HEAD
-        return (request instanceof IndicesRequest.Replaceable || request instanceof IndicesRequest.SingleIndexNoWildcards)
-            && crossProjectModeDecider.resolvesCrossProject((IndicesRequest) request);
-=======
         return request instanceof IndicesRequest.CrossProjectCandidate crossProjectCandidate
             && crossProjectModeDecider.resolvesCrossProject(crossProjectCandidate);
->>>>>>> d02487ef
     }
 
     private static boolean requiresWildcardExpansion(IndicesRequest indicesRequest) {

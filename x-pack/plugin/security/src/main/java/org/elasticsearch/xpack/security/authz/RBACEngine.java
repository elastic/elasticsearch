/*
 * Copyright Elasticsearch B.V. and/or licensed to Elasticsearch B.V. under one
 * or more contributor license agreements. Licensed under the Elastic License;
 * you may not use this file except in compliance with the Elastic License.
 */

package org.elasticsearch.xpack.security.authz;

import org.apache.logging.log4j.LogManager;
import org.apache.logging.log4j.Logger;
import org.apache.logging.log4j.message.ParameterizedMessage;
import org.apache.lucene.util.automaton.Automaton;
import org.apache.lucene.util.automaton.Operations;
import org.elasticsearch.action.ActionListener;
import org.elasticsearch.action.CompositeIndicesRequest;
import org.elasticsearch.action.IndicesRequest;
import org.elasticsearch.action.admin.indices.alias.IndicesAliasesRequest;
import org.elasticsearch.action.bulk.BulkAction;
import org.elasticsearch.action.bulk.BulkShardRequest;
import org.elasticsearch.action.delete.DeleteAction;
import org.elasticsearch.action.get.MultiGetAction;
import org.elasticsearch.action.index.IndexAction;
import org.elasticsearch.action.search.CloseSearchContextAction;
import org.elasticsearch.action.search.ClearScrollAction;
import org.elasticsearch.action.search.MultiSearchAction;
import org.elasticsearch.action.search.SearchScrollAction;
import org.elasticsearch.action.search.SearchTransportService;
import org.elasticsearch.action.termvectors.MultiTermVectorsAction;
import org.elasticsearch.cluster.metadata.IndexAbstraction;
import org.elasticsearch.common.Strings;
import org.elasticsearch.common.bytes.BytesReference;
import org.elasticsearch.common.settings.Settings;
import org.elasticsearch.common.util.set.Sets;
import org.elasticsearch.transport.TransportActionProxy;
import org.elasticsearch.transport.TransportRequest;
import org.elasticsearch.xpack.core.async.DeleteAsyncResultAction;
import org.elasticsearch.xpack.core.eql.EqlAsyncActionNames;
import org.elasticsearch.xpack.core.search.action.GetAsyncSearchAction;
import org.elasticsearch.xpack.core.search.action.SubmitAsyncSearchAction;
import org.elasticsearch.xpack.core.security.action.GetApiKeyAction;
import org.elasticsearch.xpack.core.security.action.GetApiKeyRequest;
import org.elasticsearch.xpack.core.security.action.user.AuthenticateAction;
import org.elasticsearch.xpack.core.security.action.user.ChangePasswordAction;
import org.elasticsearch.xpack.core.security.action.user.GetUserPrivilegesAction;
import org.elasticsearch.xpack.core.security.action.user.GetUserPrivilegesRequest;
import org.elasticsearch.xpack.core.security.action.user.GetUserPrivilegesResponse;
import org.elasticsearch.xpack.core.security.action.user.HasPrivilegesAction;
import org.elasticsearch.xpack.core.security.action.user.HasPrivilegesRequest;
import org.elasticsearch.xpack.core.security.action.user.HasPrivilegesResponse;
import org.elasticsearch.xpack.core.security.action.user.UserRequest;
import org.elasticsearch.xpack.core.security.authc.Authentication;
import org.elasticsearch.xpack.core.security.authc.Authentication.AuthenticationType;
import org.elasticsearch.xpack.core.security.authc.esnative.NativeRealmSettings;
import org.elasticsearch.xpack.core.security.authz.AuthorizationEngine;
import org.elasticsearch.xpack.core.security.authz.ResolvedIndices;
import org.elasticsearch.xpack.core.security.authz.RoleDescriptor;
import org.elasticsearch.xpack.core.security.authz.accesscontrol.IndicesAccessControl;
import org.elasticsearch.xpack.core.security.authz.permission.FieldPermissionsCache;
import org.elasticsearch.xpack.core.security.authz.permission.FieldPermissionsDefinition;
import org.elasticsearch.xpack.core.security.authz.permission.IndicesPermission;
import org.elasticsearch.xpack.core.security.authz.permission.ResourcePrivileges;
import org.elasticsearch.xpack.core.security.authz.permission.ResourcePrivilegesMap;
import org.elasticsearch.xpack.core.security.authz.permission.Role;
import org.elasticsearch.xpack.core.security.authz.privilege.ApplicationPrivilege;
import org.elasticsearch.xpack.core.security.authz.privilege.ApplicationPrivilegeDescriptor;
import org.elasticsearch.xpack.core.security.authz.privilege.ClusterPrivilege;
import org.elasticsearch.xpack.core.security.authz.privilege.ClusterPrivilegeResolver;
import org.elasticsearch.xpack.core.security.authz.privilege.ConfigurableClusterPrivilege;
import org.elasticsearch.xpack.core.security.authz.privilege.NamedClusterPrivilege;
import org.elasticsearch.xpack.core.security.authz.privilege.Privilege;
import org.elasticsearch.xpack.core.security.support.Automatons;
import org.elasticsearch.xpack.core.security.user.User;
import org.elasticsearch.xpack.security.authc.ApiKeyService;
import org.elasticsearch.xpack.security.authc.esnative.ReservedRealm;
import org.elasticsearch.xpack.security.authz.store.CompositeRolesStore;

import java.util.ArrayList;
import java.util.Arrays;
import java.util.Collection;
import java.util.Collections;
import java.util.HashMap;
import java.util.HashSet;
import java.util.LinkedHashSet;
import java.util.List;
import java.util.Map;
import java.util.Map.Entry;
import java.util.Set;
import java.util.TreeSet;
import java.util.function.Predicate;
import java.util.stream.Collectors;

import static org.elasticsearch.common.Strings.arrayToCommaDelimitedString;
import static org.elasticsearch.xpack.security.action.user.TransportHasPrivilegesAction.getApplicationNames;
import static org.elasticsearch.xpack.security.audit.logfile.LoggingAuditTrail.PRINCIPAL_ROLES_FIELD_NAME;

public class RBACEngine implements AuthorizationEngine {

    private static final Predicate<String> SAME_USER_PRIVILEGE = Automatons.predicate(
        ChangePasswordAction.NAME, AuthenticateAction.NAME, HasPrivilegesAction.NAME, GetUserPrivilegesAction.NAME, GetApiKeyAction.NAME);
    private static final String INDEX_SUB_REQUEST_PRIMARY = IndexAction.NAME + "[p]";
    private static final String INDEX_SUB_REQUEST_REPLICA = IndexAction.NAME + "[r]";
    private static final String DELETE_SUB_REQUEST_PRIMARY = DeleteAction.NAME + "[p]";
    private static final String DELETE_SUB_REQUEST_REPLICA = DeleteAction.NAME + "[r]";

    private static final Logger logger = LogManager.getLogger(RBACEngine.class);

    private final CompositeRolesStore rolesStore;
    private final FieldPermissionsCache fieldPermissionsCache;

    public RBACEngine(Settings settings, CompositeRolesStore rolesStore) {
        this.rolesStore = rolesStore;
        this.fieldPermissionsCache = new FieldPermissionsCache(settings);
    }

    @Override
    public void resolveAuthorizationInfo(RequestInfo requestInfo, ActionListener<AuthorizationInfo> listener) {
        final Authentication authentication = requestInfo.getAuthentication();
        getRoles(authentication.getUser(), authentication, ActionListener.wrap(role -> {
            if (authentication.getUser().isRunAs()) {
                getRoles(authentication.getUser().authenticatedUser(), authentication, ActionListener.wrap(
                    authenticatedUserRole -> listener.onResponse(new RBACAuthorizationInfo(role, authenticatedUserRole)),
                    listener::onFailure));
            } else {
                listener.onResponse(new RBACAuthorizationInfo(role, role));
            }
        }, listener::onFailure));
    }

    private void getRoles(User user, Authentication authentication, ActionListener<Role> listener) {
        rolesStore.getRoles(user, authentication, listener);
    }

    @Override
    public void authorizeRunAs(RequestInfo requestInfo, AuthorizationInfo authorizationInfo, ActionListener<AuthorizationResult> listener) {
        if (authorizationInfo instanceof RBACAuthorizationInfo) {
            final Role role = ((RBACAuthorizationInfo) authorizationInfo).getAuthenticatedUserAuthorizationInfo().getRole();
            listener.onResponse(
                new AuthorizationResult(role.checkRunAs(requestInfo.getAuthentication().getUser().principal())));
        } else {
            listener.onFailure(new IllegalArgumentException("unsupported authorization info:" +
                authorizationInfo.getClass().getSimpleName()));
        }
    }

    @Override
    public void authorizeClusterAction(RequestInfo requestInfo, AuthorizationInfo authorizationInfo,
                                       ActionListener<AuthorizationResult> listener) {
        if (authorizationInfo instanceof RBACAuthorizationInfo) {
            final Role role = ((RBACAuthorizationInfo) authorizationInfo).getRole();
            if (role.checkClusterAction(requestInfo.getAction(), requestInfo.getRequest(), requestInfo.getAuthentication())) {
                listener.onResponse(AuthorizationResult.granted());
            } else if (checkSameUserPermissions(requestInfo.getAction(), requestInfo.getRequest(), requestInfo.getAuthentication())) {
                listener.onResponse(AuthorizationResult.granted());
            } else {
                listener.onResponse(AuthorizationResult.deny());
            }
        } else {
            listener.onFailure(new IllegalArgumentException("unsupported authorization info:" +
                authorizationInfo.getClass().getSimpleName()));
        }
    }

    // pkg private for testing
    boolean checkSameUserPermissions(String action, TransportRequest request, Authentication authentication) {
        final boolean actionAllowed = SAME_USER_PRIVILEGE.test(action);
        if (actionAllowed) {
            if (request instanceof UserRequest) {
                UserRequest userRequest = (UserRequest) request;
                String[] usernames = userRequest.usernames();
                if (usernames == null || usernames.length != 1 || usernames[0] == null) {
                    assert false : "this role should only be used for actions to apply to a single user";
                    return false;
                }
                final String username = usernames[0];
                final boolean sameUsername = authentication.getUser().principal().equals(username);
                if (sameUsername && ChangePasswordAction.NAME.equals(action)) {
                    return checkChangePasswordAction(authentication);
                }

                assert AuthenticateAction.NAME.equals(action) || HasPrivilegesAction.NAME.equals(action)
                    || GetUserPrivilegesAction.NAME.equals(action) || sameUsername == false
                    : "Action '" + action + "' should not be possible when sameUsername=" + sameUsername;
                return sameUsername;
            } else if (request instanceof GetApiKeyRequest) {
                GetApiKeyRequest getApiKeyRequest = (GetApiKeyRequest) request;
                if (AuthenticationType.API_KEY == authentication.getAuthenticationType()) {
                    assert authentication.getLookedUpBy() == null : "runAs not supported for api key authentication";
                    // if authenticated by API key then the request must also contain same API key id
                    String authenticatedApiKeyId = (String) authentication.getMetadata().get(ApiKeyService.API_KEY_ID_KEY);
                    if (Strings.hasText(getApiKeyRequest.getApiKeyId())) {
                        return getApiKeyRequest.getApiKeyId().equals(authenticatedApiKeyId);
                    } else {
                        return false;
                    }
                }
            } else {
                assert false : "right now only a user request or get api key request should be allowed";
                return false;
            }
        }
        return false;
    }

    private static boolean shouldAuthorizeIndexActionNameOnly(String action, TransportRequest request) {
        switch (action) {
            case BulkAction.NAME:
            case IndexAction.NAME:
            case DeleteAction.NAME:
            case INDEX_SUB_REQUEST_PRIMARY:
            case INDEX_SUB_REQUEST_REPLICA:
            case DELETE_SUB_REQUEST_PRIMARY:
            case DELETE_SUB_REQUEST_REPLICA:
            case MultiGetAction.NAME:
            case MultiTermVectorsAction.NAME:
            case MultiSearchAction.NAME:
            case "indices:data/read/mpercolate":
            case "indices:data/read/msearch/template":
            case "indices:data/read/search/template":
            case "indices:data/write/reindex":
            case "indices:data/read/sql":
            case "indices:data/read/sql/translate":
                if (request instanceof BulkShardRequest) {
                    return false;
                }
                if (request instanceof CompositeIndicesRequest == false) {
                    throw new IllegalStateException("Composite and bulk actions must implement " +
                        CompositeIndicesRequest.class.getSimpleName() + ", " + request.getClass().getSimpleName() + " doesn't. Action " +
                        action);
                }
                return true;
            default:
                return false;
        }
    }

    @Override
    public void authorizeIndexAction(RequestInfo requestInfo, AuthorizationInfo authorizationInfo,
                                     AsyncSupplier<ResolvedIndices> indicesAsyncSupplier,
                                     Map<String, IndexAbstraction> aliasOrIndexLookup,
                                     ActionListener<IndexAuthorizationResult> listener) {
        final String action = requestInfo.getAction();
        final TransportRequest request = requestInfo.getRequest();
        final Authentication authentication = requestInfo.getAuthentication();
        if (TransportActionProxy.isProxyAction(action) || shouldAuthorizeIndexActionNameOnly(action, request)) {
            // we've already validated that the request is a proxy request so we can skip that but we still
            // need to validate that the action is allowed and then move on
            authorizeIndexActionName(action, authorizationInfo, null, listener);
        } else if (request instanceof IndicesRequest == false && request instanceof IndicesAliasesRequest == false) {
            if (isScrollRelatedAction(action)) {
                // scroll is special
                // some APIs are indices requests that are not actually associated with indices. For example,
                // search scroll request, is categorized under the indices context, but doesn't hold indices names
                // (in this case, the security check on the indices was done on the search request that initialized
                // the scroll. Given that scroll is implemented using a context on the node holding the shard, we
                // piggyback on it and enhance the context with the original authentication. This serves as our method
                // to validate the scroll id only stays with the same user!
                // note that clear scroll shard level actions can originate from a clear scroll all, which doesn't require any
                // indices permission as it's categorized under cluster. This is why the scroll check is performed
                // even before checking if the user has any indices permission.

                // if the action is a search scroll action, we first authorize that the user can execute the action for some
                // index and if they cannot, we can fail the request early before we allow the execution of the action and in
                // turn the shard actions
                if (SearchScrollAction.NAME.equals(action)) {
                    authorizeIndexActionName(action, authorizationInfo, null, listener);
                } else {
                    // we store the request as a transient in the ThreadContext in case of a authorization failure at the shard
                    // level. If authorization fails we will audit a access_denied message and will use the request to retrieve
                    // information such as the index and the incoming address of the request
                    listener.onResponse(new IndexAuthorizationResult(true, IndicesAccessControl.ALLOW_NO_INDICES));
                }
            } else if (isAsyncRelatedAction(action)) {
<<<<<<< HEAD
                if (SubmitAsyncSearchAction.NAME.equals(action)) {
                    // we check if the user has any indices permission when submitting an async-search request in order to be
                    // able to fail the request early. Fine grained index-level permissions are handled by the search action
                    // that is triggered internally by the submit API.
                    authorizeIndexActionName(action, authorizationInfo, null, listener);
                } else {
                    // async-search actions other than submit have a custom security layer that checks if the current user is
                    // the same as the user that submitted the original request so we can skip security here.
                    listener.onResponse(new IndexAuthorizationResult(true, IndicesAccessControl.ALLOW_NO_INDICES));
                }
            } else if (action.equals(CloseSearchContextAction.NAME)) {
=======
                //index-level permissions are handled by the search action that is triggered internally by the submit API.
>>>>>>> 6cd9770f
                listener.onResponse(new IndexAuthorizationResult(true, IndicesAccessControl.ALLOW_NO_INDICES));
            } else {
                assert false : "only scroll and async-search related requests are known indices api that don't " +
                    "support retrieving the indices they relate to";
                listener.onFailure(new IllegalStateException("only scroll and async-search related requests are known indices " +
                    "api that don't support retrieving the indices they relate to"));
            }
        } else if (request instanceof IndicesRequest &&
            IndicesAndAliasesResolver.allowsRemoteIndices((IndicesRequest) request)) {
            // remote indices are allowed
            indicesAsyncSupplier.getAsync(ActionListener.wrap(resolvedIndices -> {
                assert !resolvedIndices.isEmpty()
                    : "every indices request needs to have its indices set thus the resolved indices must not be empty";
                //all wildcard expressions have been resolved and only the security plugin could have set '-*' here.
                //'-*' matches no indices so we allow the request to go through, which will yield an empty response
                if (resolvedIndices.isNoIndicesPlaceholder()) {
                    // check action name
                    authorizeIndexActionName(action, authorizationInfo, IndicesAccessControl.ALLOW_NO_INDICES, listener);
                } else {
                    buildIndicesAccessControl(authentication, action, authorizationInfo,
                        Sets.newHashSet(resolvedIndices.getLocal()), aliasOrIndexLookup, listener);
                }
            }, listener::onFailure));
        } else {
            authorizeIndexActionName(action, authorizationInfo, IndicesAccessControl.ALLOW_NO_INDICES,
                ActionListener.wrap(indexAuthorizationResult -> {
                    if (indexAuthorizationResult.isGranted()) {
                        indicesAsyncSupplier.getAsync(ActionListener.wrap(resolvedIndices -> {
                            assert !resolvedIndices.isEmpty()
                                : "every indices request needs to have its indices set thus the resolved indices must not be empty";
                            //all wildcard expressions have been resolved and only the security plugin could have set '-*' here.
                            //'-*' matches no indices so we allow the request to go through, which will yield an empty response
                            if (resolvedIndices.isNoIndicesPlaceholder()) {
                                listener.onResponse(new IndexAuthorizationResult(true, IndicesAccessControl.ALLOW_NO_INDICES));
                            } else {
                                buildIndicesAccessControl(authentication, action, authorizationInfo,
                                    Sets.newHashSet(resolvedIndices.getLocal()), aliasOrIndexLookup, listener);
                            }
                        }, listener::onFailure));
                    } else {
                        listener.onResponse(indexAuthorizationResult);
                    }
                }, listener::onFailure));
        }
    }

    private void authorizeIndexActionName(String action, AuthorizationInfo authorizationInfo, IndicesAccessControl grantedValue,
                                          ActionListener<IndexAuthorizationResult> listener) {
        if (authorizationInfo instanceof RBACAuthorizationInfo) {
            final Role role = ((RBACAuthorizationInfo) authorizationInfo).getRole();
            if (role.checkIndicesAction(action)) {
                listener.onResponse(new IndexAuthorizationResult(true, grantedValue));
            } else {
                listener.onResponse(new IndexAuthorizationResult(true, IndicesAccessControl.DENIED));
            }
        } else {
            listener.onFailure(new IllegalArgumentException("unsupported authorization info:" +
                authorizationInfo.getClass().getSimpleName()));
        }
    }

    @Override
    public void loadAuthorizedIndices(RequestInfo requestInfo, AuthorizationInfo authorizationInfo,
                                      Map<String, IndexAbstraction> indicesLookup, ActionListener<List<String>> listener) {
        if (authorizationInfo instanceof RBACAuthorizationInfo) {
            final Role role = ((RBACAuthorizationInfo) authorizationInfo).getRole();
            listener.onResponse(resolveAuthorizedIndicesFromRole(role, requestInfo, indicesLookup));
        } else {
            listener.onFailure(
                new IllegalArgumentException("unsupported authorization info:" + authorizationInfo.getClass().getSimpleName()));
        }
    }

    @Override
    public void validateIndexPermissionsAreSubset(RequestInfo requestInfo, AuthorizationInfo authorizationInfo,
                                                  Map<String, List<String>> indexNameToNewNames,
                                                  ActionListener<AuthorizationResult> listener) {
        if (authorizationInfo instanceof RBACAuthorizationInfo) {
            final Role role = ((RBACAuthorizationInfo) authorizationInfo).getRole();
            Map<String, Automaton> permissionMap = new HashMap<>();
            for (Entry<String, List<String>> entry : indexNameToNewNames.entrySet()) {
                Automaton existingPermissions = permissionMap.computeIfAbsent(entry.getKey(), role::allowedActionsMatcher);
                for (String alias : entry.getValue()) {
                    Automaton newNamePermissions = permissionMap.computeIfAbsent(alias, role::allowedActionsMatcher);
                    if (Operations.subsetOf(newNamePermissions, existingPermissions) == false) {
                        listener.onResponse(AuthorizationResult.deny());
                        return;
                    }
                }
            }
            listener.onResponse(AuthorizationResult.granted());
        } else {
            listener.onFailure(
                new IllegalArgumentException("unsupported authorization info:" + authorizationInfo.getClass().getSimpleName()));
        }
    }

    @Override
    public void checkPrivileges(Authentication authentication, AuthorizationInfo authorizationInfo,
                                HasPrivilegesRequest request,
                                Collection<ApplicationPrivilegeDescriptor> applicationPrivileges,
                                ActionListener<HasPrivilegesResponse> listener) {
        if (authorizationInfo instanceof RBACAuthorizationInfo == false) {
            listener.onFailure(
                new IllegalArgumentException("unsupported authorization info:" + authorizationInfo.getClass().getSimpleName()));
            return;
        }
        final Role userRole = ((RBACAuthorizationInfo) authorizationInfo).getRole();
        logger.trace(() -> new ParameterizedMessage("Check whether role [{}] has privileges cluster=[{}] index=[{}] application=[{}]",
            Strings.arrayToCommaDelimitedString(userRole.names()),
            Strings.arrayToCommaDelimitedString(request.clusterPrivileges()),
            Strings.arrayToCommaDelimitedString(request.indexPrivileges()),
            Strings.arrayToCommaDelimitedString(request.applicationPrivileges())
        ));

        Map<String, Boolean> cluster = new HashMap<>();
        for (String checkAction : request.clusterPrivileges()) {
            cluster.put(checkAction, userRole.grants(ClusterPrivilegeResolver.resolve(checkAction)));
        }
        boolean allMatch = cluster.values().stream().allMatch(Boolean::booleanValue);
        ResourcePrivilegesMap.Builder combineIndicesResourcePrivileges = ResourcePrivilegesMap.builder();
        for (RoleDescriptor.IndicesPrivileges check : request.indexPrivileges()) {
            ResourcePrivilegesMap resourcePrivileges = userRole.checkIndicesPrivileges(Sets.newHashSet(check.getIndices()),
                check.allowRestrictedIndices(), Sets.newHashSet(check.getPrivileges()));
            allMatch = allMatch && resourcePrivileges.allAllowed();
            combineIndicesResourcePrivileges.addResourcePrivilegesMap(resourcePrivileges);
        }
        ResourcePrivilegesMap allIndices = combineIndicesResourcePrivileges.build();
        allMatch = allMatch && allIndices.allAllowed();

        final Map<String, Collection<ResourcePrivileges>> privilegesByApplication = new HashMap<>();
        for (String applicationName : getApplicationNames(request)) {
            logger.debug("Checking privileges for application {}", applicationName);
            ResourcePrivilegesMap.Builder builder = ResourcePrivilegesMap.builder();
            for (RoleDescriptor.ApplicationResourcePrivileges p : request.applicationPrivileges()) {
                if (applicationName.equals(p.getApplication())) {
                    ResourcePrivilegesMap appPrivsByResourceMap = userRole.checkApplicationResourcePrivileges(applicationName,
                        Sets.newHashSet(p.getResources()), Sets.newHashSet(p.getPrivileges()), applicationPrivileges);
                    builder.addResourcePrivilegesMap(appPrivsByResourceMap);
                }
            }
            ResourcePrivilegesMap resourcePrivsForApplication = builder.build();
            allMatch = allMatch && resourcePrivsForApplication.allAllowed();
            privilegesByApplication.put(applicationName, resourcePrivsForApplication.getResourceToResourcePrivileges().values());
        }

        listener.onResponse(new HasPrivilegesResponse(request.username(), allMatch, cluster,
            allIndices.getResourceToResourcePrivileges().values(), privilegesByApplication));
    }


    @Override
    public void getUserPrivileges(Authentication authentication, AuthorizationInfo authorizationInfo, GetUserPrivilegesRequest request,
                                  ActionListener<GetUserPrivilegesResponse> listener) {
        if (authorizationInfo instanceof RBACAuthorizationInfo == false) {
            listener.onFailure(
                new IllegalArgumentException("unsupported authorization info:" + authorizationInfo.getClass().getSimpleName()));
        } else {
            final Role role = ((RBACAuthorizationInfo) authorizationInfo).getRole();
            listener.onResponse(buildUserPrivilegesResponseObject(role));
        }
    }

    GetUserPrivilegesResponse buildUserPrivilegesResponseObject(Role userRole) {
        logger.trace(() -> new ParameterizedMessage("List privileges for role [{}]", arrayToCommaDelimitedString(userRole.names())));

        // We use sorted sets for Strings because they will typically be small, and having a predictable order allows for simpler testing
        final Set<String> cluster = new TreeSet<>();
        // But we don't have a meaningful ordering for objects like ConfigurableClusterPrivilege, so the tests work with "random" ordering
        final Set<ConfigurableClusterPrivilege> conditionalCluster = new HashSet<>();
        for (ClusterPrivilege privilege : userRole.cluster().privileges()) {
            if (privilege instanceof NamedClusterPrivilege) {
                cluster.add(((NamedClusterPrivilege) privilege).name());
            } else if (privilege instanceof ConfigurableClusterPrivilege) {
                conditionalCluster.add((ConfigurableClusterPrivilege) privilege);
            } else {
                throw new IllegalArgumentException(
                    "found unsupported cluster privilege : " + privilege +
                        ((privilege != null) ? " of type " + privilege.getClass().getSimpleName() : ""));
            }
        }

        final Set<GetUserPrivilegesResponse.Indices> indices = new LinkedHashSet<>();
        for (IndicesPermission.Group group : userRole.indices().groups()) {
            final Set<BytesReference> queries = group.getQuery() == null ? Collections.emptySet() : group.getQuery();
            final Set<FieldPermissionsDefinition.FieldGrantExcludeGroup> fieldSecurity = group.getFieldPermissions().hasFieldLevelSecurity()
                ? group.getFieldPermissions().getFieldPermissionsDefinition().getFieldGrantExcludeGroups() : Collections.emptySet();
            indices.add(new GetUserPrivilegesResponse.Indices(
                Arrays.asList(group.indices()),
                group.privilege().name(),
                fieldSecurity,
                queries,
                group.allowRestrictedIndices()
            ));
        }

        final Set<RoleDescriptor.ApplicationResourcePrivileges> application = new LinkedHashSet<>();
        for (String applicationName : userRole.application().getApplicationNames()) {
            for (ApplicationPrivilege privilege : userRole.application().getPrivileges(applicationName)) {
                final Set<String> resources = userRole.application().getResourcePatterns(privilege);
                if (resources.isEmpty()) {
                    logger.trace("No resources defined in application privilege {}", privilege);
                } else {
                    application.add(RoleDescriptor.ApplicationResourcePrivileges.builder()
                        .application(applicationName)
                        .privileges(privilege.name())
                        .resources(resources)
                        .build());
                }
            }
        }

        final Privilege runAsPrivilege = userRole.runAs().getPrivilege();
        final Set<String> runAs;
        if (Operations.isEmpty(runAsPrivilege.getAutomaton())) {
            runAs = Collections.emptySet();
        } else {
            runAs = runAsPrivilege.name();
        }

        return new GetUserPrivilegesResponse(cluster, conditionalCluster, indices, application, runAs);
    }

    static List<String> resolveAuthorizedIndicesFromRole(Role role, RequestInfo requestInfo, Map<String, IndexAbstraction> lookup) {
        Predicate<String> predicate = role.allowedIndicesMatcher(requestInfo.getAction());

        // do not include data streams for actions that do not operate on data streams
        TransportRequest request = requestInfo.getRequest();
        boolean includeDataStreams = (request instanceof IndicesRequest) && ((IndicesRequest) request).includeDataStreams();

        Set<String> indicesAndAliases = new HashSet<>();
        // TODO: can this be done smarter? I think there are usually more indices/aliases in the cluster then indices defined a roles?
        for (Map.Entry<String, IndexAbstraction> entry : lookup.entrySet()) {
            String indexAbstraction = entry.getKey();
            if (predicate.test(indexAbstraction)) {
                if (entry.getValue().getType() != IndexAbstraction.Type.DATA_STREAM) {
                    indicesAndAliases.add(indexAbstraction);
                } else if (includeDataStreams) {
                    // add data stream and its backing indices for any authorized data streams
                    indicesAndAliases.addAll(entry.getValue().getIndices().stream()
                        .map(i -> i.getIndex().getName()).collect(Collectors.toList()));
                    indicesAndAliases.add(indexAbstraction);
                }
            }
        }
        return Collections.unmodifiableList(new ArrayList<>(indicesAndAliases));
    }

    private void buildIndicesAccessControl(Authentication authentication, String action,
                                           AuthorizationInfo authorizationInfo, Set<String> indices,
                                           Map<String, IndexAbstraction> aliasAndIndexLookup,
                                           ActionListener<IndexAuthorizationResult> listener) {
        if (authorizationInfo instanceof RBACAuthorizationInfo) {
            final Role role = ((RBACAuthorizationInfo) authorizationInfo).getRole();
            final IndicesAccessControl accessControl = role.authorize(action, indices, aliasAndIndexLookup, fieldPermissionsCache);
            listener.onResponse(new IndexAuthorizationResult(true, accessControl));
        } else {
            listener.onFailure(new IllegalArgumentException("unsupported authorization info:" +
                authorizationInfo.getClass().getSimpleName()));
        }
    }

    private static boolean checkChangePasswordAction(Authentication authentication) {
        // we need to verify that this user was authenticated by or looked up by a realm type that support password changes
        // otherwise we open ourselves up to issues where a user in a different realm could be created with the same username
        // and do malicious things
        final boolean isRunAs = authentication.getUser().isRunAs();
        final String realmType;
        if (isRunAs) {
            realmType = authentication.getLookedUpBy().getType();
        } else {
            realmType = authentication.getAuthenticatedBy().getType();
        }

        assert realmType != null;
        // Ensure that the user is not authenticated with an access token or an API key.
        // Also ensure that the user was authenticated by a realm that we can change a password for. The native realm is an internal realm
        // and right now only one can exist in the realm configuration - if this changes we should update this check
        final AuthenticationType authType = authentication.getAuthenticationType();
        return (authType.equals(AuthenticationType.REALM)
            && (ReservedRealm.TYPE.equals(realmType) || NativeRealmSettings.TYPE.equals(realmType)));
    }

    static class RBACAuthorizationInfo implements AuthorizationInfo {

        private final Role role;
        private final Map<String, Object> info;
        private final RBACAuthorizationInfo authenticatedUserAuthorizationInfo;

        RBACAuthorizationInfo(Role role, Role authenticatedUserRole) {
            this.role = role;
            this.info = Collections.singletonMap(PRINCIPAL_ROLES_FIELD_NAME, role.names());
            this.authenticatedUserAuthorizationInfo =
                authenticatedUserRole == null ? this : new RBACAuthorizationInfo(authenticatedUserRole, null);
        }

        Role getRole() {
            return role;
        }

        @Override
        public Map<String, Object> asMap() {
            return info;
        }

        @Override
        public RBACAuthorizationInfo getAuthenticatedUserAuthorizationInfo() {
            return authenticatedUserAuthorizationInfo;
        }
    }

    private static boolean isScrollRelatedAction(String action) {
        return action.equals(SearchScrollAction.NAME) ||
            action.equals(SearchTransportService.FETCH_ID_SCROLL_ACTION_NAME) ||
            action.equals(SearchTransportService.QUERY_FETCH_SCROLL_ACTION_NAME) ||
            action.equals(SearchTransportService.QUERY_SCROLL_ACTION_NAME) ||
            action.equals(SearchTransportService.FREE_CONTEXT_SCROLL_ACTION_NAME) ||
            action.equals(ClearScrollAction.NAME) ||
            action.equals("indices:data/read/sql/close_cursor") ||
            action.equals(SearchTransportService.CLEAR_SCROLL_CONTEXTS_ACTION_NAME);
    }

    private static boolean isAsyncRelatedAction(String action) {
        return action.equals(SubmitAsyncSearchAction.NAME) ||
            action.equals(GetAsyncSearchAction.NAME) ||
            action.equals(DeleteAsyncResultAction.NAME) ||
            action.equals(EqlAsyncActionNames.EQL_ASYNC_GET_RESULT_ACTION_NAME);
    }
}<|MERGE_RESOLUTION|>--- conflicted
+++ resolved
@@ -270,21 +270,9 @@
                     listener.onResponse(new IndexAuthorizationResult(true, IndicesAccessControl.ALLOW_NO_INDICES));
                 }
             } else if (isAsyncRelatedAction(action)) {
-<<<<<<< HEAD
-                if (SubmitAsyncSearchAction.NAME.equals(action)) {
-                    // we check if the user has any indices permission when submitting an async-search request in order to be
-                    // able to fail the request early. Fine grained index-level permissions are handled by the search action
-                    // that is triggered internally by the submit API.
-                    authorizeIndexActionName(action, authorizationInfo, null, listener);
-                } else {
-                    // async-search actions other than submit have a custom security layer that checks if the current user is
-                    // the same as the user that submitted the original request so we can skip security here.
-                    listener.onResponse(new IndexAuthorizationResult(true, IndicesAccessControl.ALLOW_NO_INDICES));
-                }
+                //index-level permissions are handled by the search action that is triggered internally by the submit API.
+                listener.onResponse(new IndexAuthorizationResult(true, IndicesAccessControl.ALLOW_NO_INDICES));
             } else if (action.equals(CloseSearchContextAction.NAME)) {
-=======
-                //index-level permissions are handled by the search action that is triggered internally by the submit API.
->>>>>>> 6cd9770f
                 listener.onResponse(new IndexAuthorizationResult(true, IndicesAccessControl.ALLOW_NO_INDICES));
             } else {
                 assert false : "only scroll and async-search related requests are known indices api that don't " +

--- conflicted
+++ resolved
@@ -885,17 +885,11 @@
                                     indicesAndAliases.add(index.getName());
                                 }
                             }
-<<<<<<< HEAD
 
                             if (authResult.isFailuresAuthorized()) {
-                                for (Index index : ((DataStream) indexAbstraction).getFailureIndices().getIndices()) {
+                                for (Index index : ((DataStream) indexAbstraction).getFailureIndices()) {
                                     indicesAndAliases.add(index.getName());
                                 }
-=======
-                            // TODO: We need to limit if a data stream's failure indices should return here.
-                            for (Index index : ((DataStream) indexAbstraction).getFailureIndices()) {
-                                indicesAndAliases.add(index.getName());
->>>>>>> 1ba5d259
                             }
 
                         }

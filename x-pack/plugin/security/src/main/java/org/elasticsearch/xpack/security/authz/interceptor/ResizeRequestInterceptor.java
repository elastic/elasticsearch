--- conflicted
+++ resolved
@@ -10,7 +10,6 @@
 import org.elasticsearch.action.ActionListener;
 import org.elasticsearch.action.admin.indices.shrink.ResizeRequest;
 import org.elasticsearch.common.util.concurrent.ThreadContext;
-import org.elasticsearch.core.MemoizedSupplier;
 import org.elasticsearch.license.XPackLicenseState;
 import org.elasticsearch.rest.RestStatus;
 import org.elasticsearch.threadpool.ThreadPool;
@@ -51,20 +50,12 @@
         if (requestInfo.getRequest() instanceof ResizeRequest) {
             final ResizeRequest request = (ResizeRequest) requestInfo.getRequest();
             final AuditTrail auditTrail = auditTrailService.get();
-<<<<<<< HEAD
-            var licenseChecker = new MemoizedSupplier<>(() -> frozenLicenseState.checkFeature(Feature.SECURITY_DLS_FLS));
-=======
->>>>>>> d90fa4eb
             IndicesAccessControl indicesAccessControl = threadContext.getTransient(AuthorizationServiceField.INDICES_PERMISSIONS_KEY);
             IndicesAccessControl.IndexAccessControl indexAccessControl = indicesAccessControl.getIndexPermissions(request.getSourceIndex());
             if (indexAccessControl != null) {
                 final boolean fls = indexAccessControl.getFieldPermissions().hasFieldLevelSecurity();
                 final boolean dls = indexAccessControl.getDocumentPermissions().hasDocumentLevelPermissions();
-<<<<<<< HEAD
-                if ((fls || dls) && licenseChecker.get()) {
-=======
                 if ((fls || dls) && DOCUMENT_LEVEL_SECURITY_FEATURE.checkWithoutTracking(licenseState)) {
->>>>>>> d90fa4eb
                     listener.onFailure(
                         new ElasticsearchSecurityException(
                             "Resize requests are not allowed for users when "

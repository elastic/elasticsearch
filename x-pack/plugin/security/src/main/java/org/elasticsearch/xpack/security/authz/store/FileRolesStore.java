--- conflicted
+++ resolved
@@ -16,10 +16,6 @@
 import org.elasticsearch.common.settings.Settings;
 import org.elasticsearch.common.util.set.Sets;
 import org.elasticsearch.common.xcontent.LoggingDeprecationHandler;
-<<<<<<< HEAD
-import org.elasticsearch.core.MemoizedSupplier;
-=======
->>>>>>> d90fa4eb
 import org.elasticsearch.core.Nullable;
 import org.elasticsearch.env.Environment;
 import org.elasticsearch.license.XPackLicenseState;
@@ -211,11 +207,7 @@
                                 "role [{}] is reserved. the relevant role definition in the mapping file will be ignored",
                                 descriptor.getName()
                             );
-<<<<<<< HEAD
-                        } else if (descriptor.isUsingDocumentOrFieldLevelSecurity() && licenseChecker.get() == false) {
-=======
                         } else if (descriptor.isUsingDocumentOrFieldLevelSecurity() && isDlsLicensed == false) {
->>>>>>> d90fa4eb
                             logger.warn(
                                 "role [{}] uses document and/or field level security, which is not enabled by the current license"
                                     + ". this role will be ignored",

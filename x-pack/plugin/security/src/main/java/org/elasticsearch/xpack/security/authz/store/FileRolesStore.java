/*
 * Copyright Elasticsearch B.V. and/or licensed to Elasticsearch B.V. under one
 * or more contributor license agreements. Licensed under the Elastic License
 * 2.0; you may not use this file except in compliance with the Elastic License
 * 2.0.
 */
package org.elasticsearch.xpack.security.authz.store;

import org.apache.logging.log4j.LogManager;
import org.apache.logging.log4j.Logger;
import org.apache.logging.log4j.util.Supplier;
import org.elasticsearch.ElasticsearchException;
import org.elasticsearch.ElasticsearchParseException;
import org.elasticsearch.action.ActionListener;
import org.elasticsearch.action.ActionRequestValidationException;
import org.elasticsearch.common.settings.Settings;
import org.elasticsearch.common.util.Maps;
import org.elasticsearch.common.util.set.Sets;
import org.elasticsearch.common.xcontent.LoggingDeprecationHandler;
import org.elasticsearch.core.Nullable;
import org.elasticsearch.env.Environment;
import org.elasticsearch.license.XPackLicenseState;
import org.elasticsearch.watcher.FileChangesListener;
import org.elasticsearch.watcher.FileWatcher;
import org.elasticsearch.watcher.ResourceWatcherService;
import org.elasticsearch.xcontent.NamedXContentRegistry;
import org.elasticsearch.xcontent.XContentParseException;
import org.elasticsearch.xcontent.XContentParser;
import org.elasticsearch.xcontent.XContentParserConfiguration;
import org.elasticsearch.xcontent.yaml.YamlXContent;
import org.elasticsearch.xpack.core.XPackPlugin;
import org.elasticsearch.xpack.core.XPackSettings;
import org.elasticsearch.xpack.core.security.authz.RoleDescriptor;
import org.elasticsearch.xpack.core.security.authz.RoleDescriptor.IndicesPrivileges;
import org.elasticsearch.xpack.core.security.authz.store.ReservedRolesStore;
import org.elasticsearch.xpack.core.security.authz.store.RoleRetrievalResult;
import org.elasticsearch.xpack.core.security.authz.support.DLSRoleQueryValidator;
import org.elasticsearch.xpack.core.security.support.NoOpLogger;
import org.elasticsearch.xpack.core.security.support.Validation;
import org.elasticsearch.xpack.security.authz.FileRoleValidator;

import java.io.IOException;
import java.nio.charset.StandardCharsets;
import java.nio.file.Files;
import java.nio.file.Path;
import java.util.ArrayList;
import java.util.HashMap;
import java.util.HashSet;
import java.util.List;
import java.util.Map;
import java.util.Objects;
import java.util.Set;
import java.util.function.BiConsumer;
import java.util.function.Consumer;
import java.util.regex.Pattern;
import java.util.stream.Collectors;

import static java.util.Collections.emptyMap;
import static java.util.Collections.emptySet;
import static java.util.Collections.unmodifiableMap;
import static java.util.Collections.unmodifiableSet;
import static org.elasticsearch.core.Strings.format;
import static org.elasticsearch.xpack.core.security.SecurityField.DOCUMENT_LEVEL_SECURITY_FEATURE;

public class FileRolesStore implements BiConsumer<Set<String>, ActionListener<RoleRetrievalResult>> {

    private static final Pattern IN_SEGMENT_LINE = Pattern.compile("^\\s+.+");
    private static final Pattern SKIP_LINE = Pattern.compile("(^#.*|^\\s*)");
    private static final Logger logger = LogManager.getLogger(FileRolesStore.class);

    private final Settings settings;
    private final Path file;
    private final FileRoleValidator roleValidator;
    private final XPackLicenseState licenseState;
    private final NamedXContentRegistry xContentRegistry;
    private final List<Consumer<Set<String>>> listeners = new ArrayList<>();

    private volatile Map<String, RoleDescriptor> permissions;

    public FileRolesStore(
        Settings settings,
        Environment env,
        ResourceWatcherService watcherService,
        XPackLicenseState licenseState,
        NamedXContentRegistry xContentRegistry,
        FileRoleValidator roleValidator
    ) throws IOException {
        this(settings, env, watcherService, null, roleValidator, licenseState, xContentRegistry);
    }

    FileRolesStore(
        Settings settings,
        Environment env,
        ResourceWatcherService watcherService,
        Consumer<Set<String>> listener,
        FileRoleValidator roleValidator,
        XPackLicenseState licenseState,
        NamedXContentRegistry xContentRegistry
    ) throws IOException {
        this.settings = settings;
        this.file = resolveFile(env);
        this.roleValidator = roleValidator;
        if (listener != null) {
            listeners.add(listener);
        }
        this.licenseState = licenseState;
        this.xContentRegistry = xContentRegistry;
        FileWatcher watcher = new FileWatcher(file.getParent());
        watcher.addListener(new FileListener());
        watcherService.add(watcher, ResourceWatcherService.Frequency.HIGH);
        permissions = parseFile(file, logger, settings, licenseState, xContentRegistry, roleValidator);
    }

    @Override
    public void accept(Set<String> names, ActionListener<RoleRetrievalResult> listener) {
        listener.onResponse(RoleRetrievalResult.success(roleDescriptors(names)));
    }

    Set<RoleDescriptor> roleDescriptors(Set<String> roleNames) {
        final Map<String, RoleDescriptor> localPermissions = permissions;
        Set<RoleDescriptor> descriptors = new HashSet<>();
        roleNames.forEach((name) -> {
            RoleDescriptor descriptor = localPermissions.get(name);
            if (descriptor != null) {
                descriptors.add(descriptor);
            }
        });
        return descriptors;
    }

    public boolean exists(String name) {
        final Map<String, RoleDescriptor> localPermissions = permissions;
        return localPermissions.containsKey(name);
    }

    public Map<String, Object> usageStats() {
        final Map<String, RoleDescriptor> localPermissions = permissions;
        Map<String, Object> usageStats = Maps.newMapWithExpectedSize(3);
        usageStats.put("size", localPermissions.size());

        boolean dls = false;
        boolean fls = false;
        for (RoleDescriptor descriptor : localPermissions.values()) {
            for (IndicesPrivileges indicesPrivileges : descriptor.getIndicesPrivileges()) {
                fls = fls || indicesPrivileges.getGrantedFields() != null || indicesPrivileges.getDeniedFields() != null;
                dls = dls || indicesPrivileges.getQuery() != null;
            }
            if (fls && dls) {
                break;
            }
        }

        usageStats.put("fls", fls);
        usageStats.put("dls", dls);
        usageStats.put("remote_indices", localPermissions.values().stream().filter(RoleDescriptor::hasRemoteIndicesPrivileges).count());

        return usageStats;
    }

    public void addListener(Consumer<Set<String>> consumer) {
        Objects.requireNonNull(consumer);
        synchronized (this) {
            listeners.add(consumer);
        }
    }

    public Path getFile() {
        return file;
    }

    // package private for testing
    Set<String> getAllRoleNames() {
        return permissions.keySet();
    }

    @Override
    public String toString() {
        return "file roles store (" + file + ")";
    }

    public static Path resolveFile(Environment env) {
        return XPackPlugin.resolveConfigFile(env, "roles.yml");
    }

    public static Set<String> parseFileForRoleNames(Path path, Logger logger) {
        if (logger == null) {
            logger = NoOpLogger.INSTANCE;
        }

        Map<String, RoleDescriptor> roles = new HashMap<>();
        logger.trace("attempting to read roles file located at [{}]", path.toAbsolutePath());
        if (Files.exists(path)) {
            try {
                List<String> roleSegments = roleSegments(path);
                for (String segment : roleSegments) {
                    RoleDescriptor rd = parseRoleDescriptor(
                        segment,
                        path,
                        logger,
                        false,
                        Settings.EMPTY,
                        NamedXContentRegistry.EMPTY,
                        new FileRoleValidator.Default()
                    );
                    if (rd != null) {
                        roles.put(rd.getName(), rd);
                    }
                }
            } catch (IOException ioe) {
                logger.error(() -> format("failed to read roles file [%s]. skipping all roles...", path.toAbsolutePath()), ioe);
                return emptySet();
            }
        }
        return unmodifiableSet(roles.keySet());

    }

    public static Map<String, RoleDescriptor> parseFile(
        Path path,
        Logger logger,
        Settings settings,
        XPackLicenseState licenseState,
        NamedXContentRegistry xContentRegistry,
        FileRoleValidator roleValidator
    ) {
        if (logger == null) {
            logger = NoOpLogger.INSTANCE;
        }

        Map<String, RoleDescriptor> roles = new HashMap<>();
        logger.debug("attempting to read roles file located at [{}]", path.toAbsolutePath());
        if (Files.exists(path)) {
            try {
                List<String> roleSegments = roleSegments(path);

                final boolean isDlsLicensed = DOCUMENT_LEVEL_SECURITY_FEATURE.checkWithoutTracking(licenseState);
                for (String segment : roleSegments) {
                    RoleDescriptor descriptor = parseRoleDescriptor(segment, path, logger, true, settings, xContentRegistry, roleValidator);
                    if (descriptor != null) {
                        if (ReservedRolesStore.isReserved(descriptor.getName())) {
                            logger.warn(
                                "role [{}] is reserved. the relevant role definition in the mapping file will be ignored",
                                descriptor.getName()
                            );
                        } else if (descriptor.isUsingDocumentOrFieldLevelSecurity() && isDlsLicensed == false) {
                            logger.warn(
                                "role [{}] uses document and/or field level security, which is not enabled by the current license"
                                    + ". this role will be ignored",
                                descriptor.getName()
                            );
                            // we still put the role in the map to avoid unnecessary negative lookups
                            roles.put(descriptor.getName(), descriptor);
                        } else {
                            roles.put(descriptor.getName(), descriptor);
                        }
                    }
                }
            } catch (IOException ioe) {
                logger.error(() -> format("failed to read roles file [%s]. skipping all roles...", path.toAbsolutePath()), ioe);
                return emptyMap();
            }
        } else {
            logger.debug("roles file does not exist");
            return emptyMap();
        }

        logger.info("parsed [{}] roles from file [{}]", roles.size(), path.toAbsolutePath());
        return unmodifiableMap(roles);
    }

    @Nullable
    static RoleDescriptor parseRoleDescriptor(
        String segment,
        Path path,
        Logger logger,
        boolean resolvePermissions,
        Settings settings,
        NamedXContentRegistry xContentRegistry,
        FileRoleValidator roleValidator
    ) {
        String roleName = null;
        XContentParserConfiguration parserConfig = XContentParserConfiguration.EMPTY.withRegistry(xContentRegistry)
            .withDeprecationHandler(LoggingDeprecationHandler.INSTANCE);
        try (XContentParser parser = YamlXContent.yamlXContent.createParser(parserConfig, segment)) {
            XContentParser.Token token = parser.nextToken();
            if (token == XContentParser.Token.START_OBJECT) {
                token = parser.nextToken();
                if (token == XContentParser.Token.FIELD_NAME) {
                    roleName = parser.currentName();
                    Validation.Error validationError = Validation.Roles.validateRoleName(roleName, false);
                    if (validationError != null) {
                        logger.error(
                            "invalid role definition [{}] in roles file [{}]. invalid role name - {}. skipping role... ",
                            roleName,
                            path.toAbsolutePath(),
                            validationError
                        );
                        return null;
                    }

                    if (resolvePermissions == false) {
                        return new RoleDescriptor(roleName, null, null, null);
                    }

                    token = parser.nextToken();
                    if (token == XContentParser.Token.START_OBJECT) {
<<<<<<< HEAD
                        // we pass true as last parameter because we do not want to reject files if field permissions
                        // are given in 2.x syntax
                        RoleDescriptor descriptor = RoleDescriptor.parser()
                            .allow2xFormat(true)
                            .allowDescription(true)
                            .parse(roleName, parser);
                        return checkDescriptor(descriptor, path, logger, settings, xContentRegistry);
=======
                        // we do not want to reject files if field permissions are given in 2.x syntax, hence why we allow2xFormat
                        RoleDescriptor descriptor = RoleDescriptor.parser().allow2xFormat(true).parse(roleName, parser);
                        return checkDescriptor(descriptor, path, logger, settings, xContentRegistry, roleValidator);
>>>>>>> 621959b1
                    } else {
                        logger.error("invalid role definition [{}] in roles file [{}]. skipping role...", roleName, path.toAbsolutePath());
                        return null;
                    }
                }
            }
            logger.error("invalid role definition [{}] in roles file [{}]. skipping role...", roleName, path.toAbsolutePath());
        } catch (ElasticsearchParseException e) {
            assert roleName != null;
            if (logger.isDebugEnabled()) {
                final String finalRoleName = roleName;
                logger.debug((Supplier<?>) () -> "parsing exception for role [" + finalRoleName + "]", e);
            } else {
                logger.error(e.getMessage() + ". skipping role...");
            }
        } catch (IOException | XContentParseException e) {
            if (roleName != null) {
                final String finalRoleName = roleName;
                logger.error(() -> format("invalid role definition [%s] in roles file [%s]. skipping role...", finalRoleName, path), e);
            } else {
                logger.error((Supplier<?>) () -> "invalid role definition in roles file [" + path + "]. skipping role...", e);
            }
        }
        return null;
    }

    @Nullable
    private static RoleDescriptor checkDescriptor(
        RoleDescriptor descriptor,
        Path path,
        Logger logger,
        Settings settings,
        NamedXContentRegistry xContentRegistry,
        FileRoleValidator roleValidator
    ) {
        String roleName = descriptor.getName();
        // first check if FLS/DLS is enabled on the role...
        if (descriptor.isUsingDocumentOrFieldLevelSecurity()) {
            if (XPackSettings.DLS_FLS_ENABLED.get(settings) == false) {
                logger.error(
                    "invalid role definition [{}] in roles file [{}]. document and field level security is not "
                        + "enabled. set [{}] to [true] in the configuration file. skipping role...",
                    roleName,
                    path.toAbsolutePath(),
                    XPackSettings.DLS_FLS_ENABLED.getKey()
                );
                return null;
            } else {
                try {
                    DLSRoleQueryValidator.validateQueryField(descriptor.getIndicesPrivileges(), xContentRegistry);
                } catch (ElasticsearchException | IllegalArgumentException e) {
                    logger.error(
                        () -> format(
                            "invalid role definition [%s] in roles file [%s]. failed to validate query field. skipping role...",
                            roleName,
                            path.toAbsolutePath()
                        ),
                        e
                    );
                    return null;
                }
            }
        }
        ActionRequestValidationException ex = roleValidator.validatePredefinedRole(descriptor);
        if (ex != null) {
            throw ex;
        }
        return descriptor;
    }

    private static List<String> roleSegments(Path path) throws IOException {
        List<String> segments = new ArrayList<>();
        StringBuilder builder = null;
        for (String line : Files.readAllLines(path, StandardCharsets.UTF_8)) {
            if (SKIP_LINE.matcher(line).matches() == false) {
                if (IN_SEGMENT_LINE.matcher(line).matches()) {
                    if (builder != null) {
                        builder.append(line).append("\n");
                    }
                } else {
                    if (builder != null) {
                        segments.add(builder.toString());
                    }
                    builder = new StringBuilder(line).append("\n");
                }
            }
        }
        if (builder != null) {
            segments.add(builder.toString());
        }
        return segments;
    }

    private class FileListener implements FileChangesListener {

        @Override
        public void onFileCreated(Path file) {
            onFileChanged(file);
        }

        @Override
        public void onFileDeleted(Path file) {
            onFileChanged(file);
        }

        @Override
        public synchronized void onFileChanged(Path file) {
            if (file.equals(FileRolesStore.this.file)) {
                final Map<String, RoleDescriptor> previousPermissions = permissions;
                try {
                    permissions = parseFile(file, logger, settings, licenseState, xContentRegistry, roleValidator);
                } catch (Exception e) {
                    logger.error(
                        () -> format("could not reload roles file [%s]. Current roles remain unmodified", file.toAbsolutePath()),
                        e
                    );
                    return;
                }

                final Set<String> changedOrMissingRoles = Sets.difference(previousPermissions.entrySet(), permissions.entrySet())
                    .stream()
                    .map(Map.Entry::getKey)
                    .collect(Collectors.toSet());
                final Set<String> addedRoles = Sets.difference(permissions.keySet(), previousPermissions.keySet());
                final Set<String> changedRoles = unmodifiableSet(Sets.union(changedOrMissingRoles, addedRoles));
                if (changedRoles.isEmpty() == false) {
                    logger.info("updated roles (roles file [{}] {})", file.toAbsolutePath(), Files.exists(file) ? "changed" : "removed");
                    listeners.forEach(c -> c.accept(changedRoles));
                }
            }
        }
    }
}<|MERGE_RESOLUTION|>--- conflicted
+++ resolved
@@ -304,19 +304,12 @@
 
                     token = parser.nextToken();
                     if (token == XContentParser.Token.START_OBJECT) {
-<<<<<<< HEAD
-                        // we pass true as last parameter because we do not want to reject files if field permissions
-                        // are given in 2.x syntax
+                        // we do not want to reject files if field permissions are given in 2.x syntax, hence why we allow2xFormat
                         RoleDescriptor descriptor = RoleDescriptor.parser()
                             .allow2xFormat(true)
                             .allowDescription(true)
                             .parse(roleName, parser);
-                        return checkDescriptor(descriptor, path, logger, settings, xContentRegistry);
-=======
-                        // we do not want to reject files if field permissions are given in 2.x syntax, hence why we allow2xFormat
-                        RoleDescriptor descriptor = RoleDescriptor.parser().allow2xFormat(true).parse(roleName, parser);
                         return checkDescriptor(descriptor, path, logger, settings, xContentRegistry, roleValidator);
->>>>>>> 621959b1
                     } else {
                         logger.error("invalid role definition [{}] in roles file [{}]. skipping role...", roleName, path.toAbsolutePath());
                         return null;

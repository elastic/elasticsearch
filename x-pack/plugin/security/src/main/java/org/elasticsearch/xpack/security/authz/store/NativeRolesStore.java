/*
 * Copyright Elasticsearch B.V. and/or licensed to Elasticsearch B.V. under one
 * or more contributor license agreements. Licensed under the Elastic License;
 * you may not use this file except in compliance with the Elastic License.
 */
package org.elasticsearch.xpack.security.authz.store;

import org.apache.logging.log4j.Logger;
import org.apache.logging.log4j.message.ParameterizedMessage;
import org.elasticsearch.ElasticsearchException;
import org.elasticsearch.action.ActionListener;
import org.elasticsearch.action.DocWriteResponse;
import org.elasticsearch.action.delete.DeleteRequest;
import org.elasticsearch.action.delete.DeleteResponse;
import org.elasticsearch.action.get.GetResponse;
import org.elasticsearch.action.index.IndexRequest;
import org.elasticsearch.action.index.IndexResponse;
import org.elasticsearch.action.search.MultiSearchResponse;
import org.elasticsearch.action.search.MultiSearchResponse.Item;
import org.elasticsearch.action.search.SearchRequest;
import org.elasticsearch.action.support.ContextPreservingActionListener;
import org.elasticsearch.action.support.TransportActions;
import org.elasticsearch.client.Client;
import org.elasticsearch.common.Nullable;
import org.elasticsearch.common.bytes.BytesReference;
import org.elasticsearch.common.component.AbstractComponent;
import org.elasticsearch.common.settings.Setting;
import org.elasticsearch.common.settings.Setting.Property;
import org.elasticsearch.common.settings.Settings;
import org.elasticsearch.common.unit.TimeValue;
import org.elasticsearch.common.util.concurrent.ThreadContext;
import org.elasticsearch.common.xcontent.ToXContent;
import org.elasticsearch.common.xcontent.XContentBuilder;
import org.elasticsearch.common.xcontent.XContentType;
import org.elasticsearch.index.query.QueryBuilder;
import org.elasticsearch.index.query.QueryBuilders;
import org.elasticsearch.license.LicenseUtils;
import org.elasticsearch.license.XPackLicenseState;
import org.elasticsearch.xpack.core.security.ScrollHelper;
import org.elasticsearch.xpack.core.security.action.role.ClearRolesCacheRequest;
import org.elasticsearch.xpack.core.security.action.role.ClearRolesCacheResponse;
import org.elasticsearch.xpack.core.security.action.role.DeleteRoleRequest;
import org.elasticsearch.xpack.core.security.action.role.PutRoleRequest;
import org.elasticsearch.xpack.core.security.authz.RoleDescriptor;
import org.elasticsearch.xpack.core.security.authz.RoleDescriptor.IndicesPrivileges;
import org.elasticsearch.xpack.core.security.client.SecurityClient;
import org.elasticsearch.xpack.security.SecurityLifecycleService;

import java.io.IOException;
import java.util.ArrayList;
import java.util.Arrays;
import java.util.Collection;
import java.util.Collections;
import java.util.HashMap;
import java.util.List;
import java.util.Map;
import java.util.Objects;
import java.util.function.Supplier;

import static org.elasticsearch.common.xcontent.XContentFactory.jsonBuilder;
import static org.elasticsearch.index.query.QueryBuilders.existsQuery;
import static org.elasticsearch.xpack.core.ClientHelper.SECURITY_ORIGIN;
import static org.elasticsearch.xpack.core.ClientHelper.executeAsyncWithOrigin;
import static org.elasticsearch.xpack.core.ClientHelper.stashWithOrigin;
import static org.elasticsearch.xpack.core.security.SecurityField.setting;
import static org.elasticsearch.xpack.core.security.authz.RoleDescriptor.ROLE_TYPE;
import static org.elasticsearch.xpack.security.SecurityLifecycleService.SECURITY_INDEX_NAME;

/**
 * NativeRolesStore is a {@code RolesStore} that, instead of reading from a
 * file, reads from an Elasticsearch index instead. Unlike the file-based roles
 * store, ESNativeRolesStore can be used to add a role to the store by inserting
 * the document into the administrative index.
 *
 * No caching is done by this class, it is handled at a higher level
 */
public class NativeRolesStore extends AbstractComponent {

    // these are no longer used, but leave them around for users upgrading
    private static final Setting<Integer> CACHE_SIZE_SETTING =
            Setting.intSetting(setting("authz.store.roles.index.cache.max_size"), 10000, Property.NodeScope, Property.Deprecated);
    private static final Setting<TimeValue> CACHE_TTL_SETTING = Setting.timeSetting(setting("authz.store.roles.index.cache.ttl"),
            TimeValue.timeValueMinutes(20), Property.NodeScope, Property.Deprecated);
    private static final String ROLE_DOC_TYPE = "doc";

    private final Client client;
    private final XPackLicenseState licenseState;

    private SecurityClient securityClient;
    private final SecurityLifecycleService securityLifecycleService;

    public NativeRolesStore(Settings settings, Client client, XPackLicenseState licenseState,
                            SecurityLifecycleService securityLifecycleService) {
        super(settings);
        this.client = client;
        this.securityClient = new SecurityClient(client);
        this.licenseState = licenseState;
        this.securityLifecycleService = securityLifecycleService;
    }

    /**
     * Retrieve a list of roles, if rolesToGet is null or empty, fetch all roles
     */
    public void getRoleDescriptors(String[] names, final ActionListener<Collection<RoleDescriptor>> listener) {
        if (securityLifecycleService.securityIndex().indexExists() == false) {
            // TODO remove this short circuiting and fix tests that fail without this!
            listener.onResponse(Collections.emptyList());
        } else if (names != null && names.length == 1) {
            getRoleDescriptor(Objects.requireNonNull(names[0]), ActionListener.wrap(roleDescriptor ->
                    listener.onResponse(roleDescriptor == null ? Collections.emptyList() : Collections.singletonList(roleDescriptor)),
                    listener::onFailure));
        } else {
            securityLifecycleService.securityIndex().prepareIndexIfNeededThenExecute(listener::onFailure, () -> {
                QueryBuilder query;
                if (names == null || names.length == 0) {
                    query = QueryBuilders.termQuery(RoleDescriptor.Fields.TYPE.getPreferredName(), ROLE_TYPE);
                } else {
                    final String[] roleNames = Arrays.stream(names).map(s -> getIdForUser(s)).toArray(String[]::new);
                    query = QueryBuilders.boolQuery().filter(QueryBuilders.idsQuery(ROLE_DOC_TYPE).addIds(roleNames));
                }
                final Supplier<ThreadContext.StoredContext> supplier = client.threadPool().getThreadContext().newRestorableContext(false);
                try (ThreadContext.StoredContext ignore = stashWithOrigin(client.threadPool().getThreadContext(), SECURITY_ORIGIN)) {
                    SearchRequest request = client.prepareSearch(SECURITY_INDEX_NAME)
                            .setScroll(TimeValue.timeValueSeconds(10L))
                            .setQuery(query)
                            .setSize(1000)
                            .setFetchSource(true)
                            .request();
                    request.indicesOptions().ignoreUnavailable();
                    ScrollHelper.fetchAllByEntity(client, request, new ContextPreservingActionListener<>(supplier, listener),
                            (hit) -> transformRole(hit.getId(), hit.getSourceRef(), logger, licenseState));
                }
            });
        }
    }

    public void deleteRole(final DeleteRoleRequest deleteRoleRequest, final ActionListener<Boolean> listener) {
<<<<<<< HEAD
        securityLifecycleService.prepareIndexIfNeededThenExecute(listener::onFailure, () -> {
            DeleteRequest request = client.prepareDelete(SECURITY_INDEX_NAME,
=======
        securityLifecycleService.securityIndex().prepareIndexIfNeededThenExecute(listener::onFailure, () -> {
            DeleteRequest request = client.prepareDelete(SecurityLifecycleService.SECURITY_INDEX_NAME,
>>>>>>> 4b36ea74
                    ROLE_DOC_TYPE, getIdForUser(deleteRoleRequest.name())).request();
            request.setRefreshPolicy(deleteRoleRequest.getRefreshPolicy());
            executeAsyncWithOrigin(client.threadPool().getThreadContext(), SECURITY_ORIGIN, request,
                    new ActionListener<DeleteResponse>() {
                        @Override
                        public void onResponse(DeleteResponse deleteResponse) {
                            clearRoleCache(deleteRoleRequest.name(), listener,
                                    deleteResponse.getResult() == DocWriteResponse.Result.DELETED);
                        }

                        @Override
                        public void onFailure(Exception e) {
                            logger.error("failed to delete role from the index", e);
                            listener.onFailure(e);
                        }
                    }, client::delete);
        });
    }

    public void putRole(final PutRoleRequest request, final RoleDescriptor role, final ActionListener<Boolean> listener) {
        if (licenseState.isDocumentAndFieldLevelSecurityAllowed()) {
            innerPutRole(request, role, listener);
        } else if (role.isUsingDocumentOrFieldLevelSecurity()) {
            listener.onFailure(LicenseUtils.newComplianceException("field and document level security"));
        } else {
            innerPutRole(request, role, listener);
        }
    }

    // pkg-private for testing
    void innerPutRole(final PutRoleRequest request, final RoleDescriptor role, final ActionListener<Boolean> listener) {
        securityLifecycleService.securityIndex().prepareIndexIfNeededThenExecute(listener::onFailure, () -> {
            final XContentBuilder xContentBuilder;
            try {
                xContentBuilder = role.toXContent(jsonBuilder(), ToXContent.EMPTY_PARAMS, true);
            } catch (IOException e) {
                listener.onFailure(e);
                return;
            }
            final IndexRequest indexRequest = client.prepareIndex(SECURITY_INDEX_NAME, ROLE_DOC_TYPE, getIdForUser(role.getName()))
                    .setSource(xContentBuilder)
                    .setRefreshPolicy(request.getRefreshPolicy())
                    .request();
            executeAsyncWithOrigin(client.threadPool().getThreadContext(), SECURITY_ORIGIN,
                    indexRequest,
                    new ActionListener<IndexResponse>() {
                        @Override
                        public void onResponse(IndexResponse indexResponse) {
                            final boolean created = indexResponse.getResult() == DocWriteResponse.Result.CREATED;
                            logger.trace("Created role: [{}]", indexRequest);
                            clearRoleCache(role.getName(), listener, created);
                        }

                        @Override
                        public void onFailure(Exception e) {
                            logger.error(new ParameterizedMessage("failed to put role [{}]", request.name()), e);
                            listener.onFailure(e);
                        }
                    }, client::index);
        });
    }

    public void usageStats(ActionListener<Map<String, Object>> listener) {
        Map<String, Object> usageStats = new HashMap<>();
        if (securityLifecycleService.securityIndex().indexExists() == false) {
            usageStats.put("size", 0L);
            usageStats.put("fls", false);
            usageStats.put("dls", false);
            listener.onResponse(usageStats);
        } else {
            securityLifecycleService.securityIndex().prepareIndexIfNeededThenExecute(listener::onFailure, () ->
                executeAsyncWithOrigin(client.threadPool().getThreadContext(), SECURITY_ORIGIN,
                        client.prepareMultiSearch()
                                .add(client.prepareSearch(SECURITY_INDEX_NAME)
                                        .setQuery(QueryBuilders.termQuery(RoleDescriptor.Fields.TYPE.getPreferredName(), ROLE_TYPE))
                                        .setSize(0))
                                .add(client.prepareSearch(SECURITY_INDEX_NAME)
                                        .setQuery(QueryBuilders.boolQuery()
                                                .must(QueryBuilders.termQuery(RoleDescriptor.Fields.TYPE.getPreferredName(), ROLE_TYPE))
                                                .must(QueryBuilders.boolQuery()
                                                        .should(existsQuery("indices.field_security.grant"))
                                                        .should(existsQuery("indices.field_security.except"))
                                                        // for backwardscompat with 2.x
                                                        .should(existsQuery("indices.fields"))))
                                        .setSize(0)
                                        .setTerminateAfter(1))
                                .add(client.prepareSearch(SECURITY_INDEX_NAME)
                                        .setQuery(QueryBuilders.boolQuery()
                                                .must(QueryBuilders.termQuery(RoleDescriptor.Fields.TYPE.getPreferredName(), ROLE_TYPE))
                                                .filter(existsQuery("indices.query")))
                                        .setSize(0)
                                        .setTerminateAfter(1))
                                .request(),
                        new ActionListener<MultiSearchResponse>() {
                            @Override
                            public void onResponse(MultiSearchResponse items) {
                                Item[] responses = items.getResponses();
                                if (responses[0].isFailure()) {
                                    usageStats.put("size", 0);
                                } else {
                                    usageStats.put("size", responses[0].getResponse().getHits().getTotalHits());
                                }

                                if (responses[1].isFailure()) {
                                    usageStats.put("fls", false);
                                } else {
                                    usageStats.put("fls", responses[1].getResponse().getHits().getTotalHits() > 0L);
                                }

                                if (responses[2].isFailure()) {
                                    usageStats.put("dls", false);
                                } else {
                                    usageStats.put("dls", responses[2].getResponse().getHits().getTotalHits() > 0L);
                                }
                                listener.onResponse(usageStats);
                            }

                            @Override
                            public void onFailure(Exception e) {
                                listener.onFailure(e);
                            }
                        }, client::multiSearch));
        }
    }

    private void getRoleDescriptor(final String roleId, ActionListener<RoleDescriptor> roleActionListener) {
        if (securityLifecycleService.securityIndex().indexExists() == false) {
            // TODO remove this short circuiting and fix tests that fail without this!
            roleActionListener.onResponse(null);
        } else {
            securityLifecycleService.securityIndex().prepareIndexIfNeededThenExecute(roleActionListener::onFailure, () ->
                    executeGetRoleRequest(roleId, new ActionListener<GetResponse>() {
                        @Override
                        public void onResponse(GetResponse response) {
                            final RoleDescriptor descriptor = transformRole(response);
                            roleActionListener.onResponse(descriptor);
                        }

                        @Override
                        public void onFailure(Exception e) {
                            // if the index or the shard is not there / available we just claim the role is not there
                            if (TransportActions.isShardNotAvailableException(e)) {
                                logger.warn((org.apache.logging.log4j.util.Supplier<?>) () ->
                                        new ParameterizedMessage("failed to load role [{}] index not available", roleId), e);
                                roleActionListener.onResponse(null);
                            } else {
                                logger.error(new ParameterizedMessage("failed to load role [{}]", roleId), e);
                                roleActionListener.onFailure(e);
                            }
                        }
                    }));
        }
    }

    private void executeGetRoleRequest(String role, ActionListener<GetResponse> listener) {
        securityLifecycleService.securityIndex().prepareIndexIfNeededThenExecute(listener::onFailure, () ->
            executeAsyncWithOrigin(client.threadPool().getThreadContext(), SECURITY_ORIGIN,
                    client.prepareGet(SECURITY_INDEX_NAME,
                            ROLE_DOC_TYPE, getIdForUser(role)).request(),
                    listener,
                    client::get));
    }

    private <Response> void clearRoleCache(final String role, ActionListener<Response> listener, Response response) {
        ClearRolesCacheRequest request = new ClearRolesCacheRequest().names(role);
        executeAsyncWithOrigin(client.threadPool().getThreadContext(), SECURITY_ORIGIN, request,
                new ActionListener<ClearRolesCacheResponse>() {
                    @Override
                    public void onResponse(ClearRolesCacheResponse nodes) {
                        listener.onResponse(response);
                    }

                    @Override
                    public void onFailure(Exception e) {
                        logger.error(new ParameterizedMessage("unable to clear cache for role [{}]", role), e);
                        ElasticsearchException exception = new ElasticsearchException("clearing the cache for [" + role
                                + "] failed. please clear the role cache manually", e);
                        listener.onFailure(exception);
                    }
                }, securityClient::clearRolesCache);
    }

    @Nullable
    private RoleDescriptor transformRole(GetResponse response) {
        if (response.isExists() == false) {
            return null;
        }

        return transformRole(response.getId(), response.getSourceAsBytesRef(), logger, licenseState);
    }

    @Nullable
    static RoleDescriptor transformRole(String id, BytesReference sourceBytes, Logger logger, XPackLicenseState licenseState) {
        assert id.startsWith(ROLE_TYPE) : "[" + id + "] does not have role prefix";
        final String name = id.substring(ROLE_TYPE.length() + 1);
        try {
            // we pass true as last parameter because we do not want to reject permissions if the field permissions
            // are given in 2.x syntax
            RoleDescriptor roleDescriptor = RoleDescriptor.parse(name, sourceBytes, true, XContentType.JSON);
            if (licenseState.isDocumentAndFieldLevelSecurityAllowed()) {
                return roleDescriptor;
            } else {
                final boolean dlsEnabled =
                        Arrays.stream(roleDescriptor.getIndicesPrivileges()).anyMatch(IndicesPrivileges::isUsingDocumentLevelSecurity);
                final boolean flsEnabled =
                        Arrays.stream(roleDescriptor.getIndicesPrivileges()).anyMatch(IndicesPrivileges::isUsingFieldLevelSecurity);
                if (dlsEnabled || flsEnabled) {
                    List<String> unlicensedFeatures = new ArrayList<>(2);
                    if (flsEnabled) {
                        unlicensedFeatures.add("fls");
                    }
                    if (dlsEnabled) {
                        unlicensedFeatures.add("dls");
                    }
                    Map<String, Object> transientMap = new HashMap<>(2);
                    transientMap.put("unlicensed_features", unlicensedFeatures);
                    transientMap.put("enabled", false);
                    return new RoleDescriptor(roleDescriptor.getName(), roleDescriptor.getClusterPrivileges(),
                            roleDescriptor.getIndicesPrivileges(), roleDescriptor.getRunAs(), roleDescriptor.getMetadata(), transientMap);
                } else {
                    return roleDescriptor;
                }

            }
        } catch (Exception e) {
            logger.error(new ParameterizedMessage("error in the format of data for role [{}]", name), e);
            return null;
        }
    }

    public static void addSettings(List<Setting<?>> settings) {
        settings.add(CACHE_SIZE_SETTING);
        settings.add(CACHE_TTL_SETTING);
    }

    /**
     * Gets the document's id field for the given role name.
     */
    private static String getIdForUser(final String roleName) {
        return ROLE_TYPE + "-" + roleName;
    }
}<|MERGE_RESOLUTION|>--- conflicted
+++ resolved
@@ -135,13 +135,8 @@
     }
 
     public void deleteRole(final DeleteRoleRequest deleteRoleRequest, final ActionListener<Boolean> listener) {
-<<<<<<< HEAD
-        securityLifecycleService.prepareIndexIfNeededThenExecute(listener::onFailure, () -> {
-            DeleteRequest request = client.prepareDelete(SECURITY_INDEX_NAME,
-=======
         securityLifecycleService.securityIndex().prepareIndexIfNeededThenExecute(listener::onFailure, () -> {
             DeleteRequest request = client.prepareDelete(SecurityLifecycleService.SECURITY_INDEX_NAME,
->>>>>>> 4b36ea74
                     ROLE_DOC_TYPE, getIdForUser(deleteRoleRequest.name())).request();
             request.setRefreshPolicy(deleteRoleRequest.getRefreshPolicy());
             executeAsyncWithOrigin(client.threadPool().getThreadContext(), SECURITY_ORIGIN, request,

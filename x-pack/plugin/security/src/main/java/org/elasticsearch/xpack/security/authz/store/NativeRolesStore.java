--- conflicted
+++ resolved
@@ -114,23 +114,9 @@
         if (securityIndex.indexExists() == false) {
             // TODO remove this short circuiting and fix tests that fail without this!
             listener.onResponse(RoleRetrievalResult.success(Collections.emptySet()));
-<<<<<<< HEAD
         } else if (names == null || names.isEmpty()) {
-            securityIndex.prepareIndexIfNeededThenExecute(listener::onFailure, () -> {
+            securityIndex.checkIndexVersionThenExecute(listener::onFailure, () -> {
                 QueryBuilder query = QueryBuilders.termQuery(RoleDescriptor.Fields.TYPE.getPreferredName(), ROLE_TYPE);
-=======
-        } else if (names != null && names.size() == 1) {
-            getRoleDescriptor(Objects.requireNonNull(names.iterator().next()), listener);
-        } else {
-            securityIndex.checkIndexVersionThenExecute(listener::onFailure, () -> {
-                QueryBuilder query;
-                if (names == null || names.isEmpty()) {
-                    query = QueryBuilders.termQuery(RoleDescriptor.Fields.TYPE.getPreferredName(), ROLE_TYPE);
-                } else {
-                    final String[] roleNames = names.stream().map(NativeRolesStore::getIdForUser).toArray(String[]::new);
-                    query = QueryBuilders.boolQuery().filter(QueryBuilders.idsQuery(ROLE_DOC_TYPE).addIds(roleNames));
-                }
->>>>>>> 0b4e8db1
                 final Supplier<ThreadContext.StoredContext> supplier = client.threadPool().getThreadContext().newRestorableContext(false);
                 try (ThreadContext.StoredContext ignore = stashWithOrigin(client.threadPool().getThreadContext(), SECURITY_ORIGIN)) {
                     SearchRequest request = client.prepareSearch(SecurityIndexManager.SECURITY_INDEX_NAME)
@@ -149,7 +135,7 @@
         } else if (names.size() == 1) {
             getRoleDescriptor(Objects.requireNonNull(names.iterator().next()), listener);
         } else {
-            securityIndex.prepareIndexIfNeededThenExecute(listener::onFailure, () -> {
+            securityIndex.checkIndexVersionThenExecute(listener::onFailure, () -> {
                 final String[] roleIds = names.stream().map(NativeRolesStore::getIdForRole).toArray(String[]::new);
                 MultiGetRequest multiGetRequest = client.prepareMultiGet().add(SECURITY_INDEX_NAME, ROLE_DOC_TYPE, roleIds).request();
                 executeAsyncWithOrigin(client.threadPool().getThreadContext(), SECURITY_ORIGIN, multiGetRequest,
@@ -166,22 +152,14 @@
     }
 
     public void deleteRole(final DeleteRoleRequest deleteRoleRequest, final ActionListener<Boolean> listener) {
-<<<<<<< HEAD
-        securityIndex.prepareIndexIfNeededThenExecute(listener::onFailure, () -> {
-            DeleteRequest request = client.prepareDelete(SecurityIndexManager.SECURITY_INDEX_NAME,
-                    ROLE_DOC_TYPE, getIdForRole(deleteRoleRequest.name())).request();
-            request.setRefreshPolicy(deleteRoleRequest.getRefreshPolicy());
-            executeAsyncWithOrigin(client.threadPool().getThreadContext(), SECURITY_ORIGIN, request,
-=======
         if (securityIndex.isAvailable() == false) {
             listener.onResponse(false);
         } else {
             securityIndex.checkIndexVersionThenExecute(listener::onFailure, () -> {
                 DeleteRequest request = client.prepareDelete(SecurityIndexManager.SECURITY_INDEX_NAME,
-                    ROLE_DOC_TYPE, getIdForUser(deleteRoleRequest.name())).request();
+                    ROLE_DOC_TYPE, getIdForRole(deleteRoleRequest.name())).request();
                 request.setRefreshPolicy(deleteRoleRequest.getRefreshPolicy());
                 executeAsyncWithOrigin(client.threadPool().getThreadContext(), SECURITY_ORIGIN, request,
->>>>>>> 0b4e8db1
                     new ActionListener<DeleteResponse>() {
                         @Override
                         public void onResponse(DeleteResponse deleteResponse) {
@@ -332,17 +310,12 @@
     }
 
     private void executeGetRoleRequest(String role, ActionListener<GetResponse> listener) {
-<<<<<<< HEAD
-        executeAsyncWithOrigin(client.threadPool().getThreadContext(), SECURITY_ORIGIN,
-                client.prepareGet(SECURITY_INDEX_NAME, ROLE_DOC_TYPE, getIdForRole(role)).request(), listener, client::get);
-=======
         securityIndex.checkIndexVersionThenExecute(listener::onFailure, () ->
             executeAsyncWithOrigin(client.threadPool().getThreadContext(), SECURITY_ORIGIN,
                     client.prepareGet(SECURITY_INDEX_NAME,
-                            ROLE_DOC_TYPE, getIdForUser(role)).request(),
+                            ROLE_DOC_TYPE, getIdForRole(role)).request(),
                     listener,
                     client::get));
->>>>>>> 0b4e8db1
     }
 
     private <Response> void clearRoleCache(final String role, ActionListener<Response> listener, Response response) {

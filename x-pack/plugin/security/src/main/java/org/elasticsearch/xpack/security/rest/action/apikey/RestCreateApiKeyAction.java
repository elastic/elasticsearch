/*
 * Copyright Elasticsearch B.V. and/or licensed to Elasticsearch B.V. under one
 * or more contributor license agreements. Licensed under the Elastic License
 * 2.0; you may not use this file except in compliance with the Elastic License
 * 2.0.
 */

package org.elasticsearch.xpack.security.rest.action.apikey;

import org.elasticsearch.action.support.WriteRequest;
import org.elasticsearch.client.internal.node.NodeClient;
import org.elasticsearch.common.settings.Settings;
import org.elasticsearch.license.XPackLicenseState;
import org.elasticsearch.rest.RestRequest;
import org.elasticsearch.rest.Scope;
import org.elasticsearch.rest.ServerlessScope;
import org.elasticsearch.rest.action.RestToXContentListener;
import org.elasticsearch.xpack.core.security.action.apikey.CreateApiKeyRequestBuilder;
import org.elasticsearch.xpack.core.security.action.apikey.CreateApiKeyRequestBuilderFactory;
import org.elasticsearch.xpack.security.authc.ApiKeyService;

import java.io.IOException;
import java.util.List;

import static org.elasticsearch.rest.RestRequest.Method.POST;
import static org.elasticsearch.rest.RestRequest.Method.PUT;

/**
 * Rest action to create an API key
 */
@ServerlessScope(Scope.PUBLIC)
public final class RestCreateApiKeyAction extends ApiKeyBaseRestHandler {

    private final CreateApiKeyRequestBuilderFactory builderFactory;

    /**
     * @param settings       the node's settings
     * @param licenseState   the license state that will be used to determine if
     *                       security is licensed
     */
    public RestCreateApiKeyAction(Settings settings, XPackLicenseState licenseState, CreateApiKeyRequestBuilderFactory builderFactory) {
        super(settings, licenseState);
        this.builderFactory = builderFactory;
    }

    @Override
    public List<Route> routes() {
        return List.of(new Route(POST, "/_security/api_key"), new Route(PUT, "/_security/api_key"));
    }

    @Override
    public String getName() {
        return "xpack_security_create_api_key";
    }

    @Override
    protected RestChannelConsumer innerPrepareRequest(final RestRequest request, final NodeClient client) throws IOException {
<<<<<<< HEAD
        CreateApiKeyRequestBuilder builder = builderFactory.create(client, shouldRestrictRequestForServerless(request))
            .source(request.requiredContent(), request.getXContentType());
=======
        CreateApiKeyRequestBuilder builder = builderFactory.create(client).source(request.requiredContent(), request.getXContentType());
>>>>>>> 59cf661e
        String refresh = request.param("refresh");
        if (refresh != null) {
            builder.setRefreshPolicy(WriteRequest.RefreshPolicy.parse(request.param("refresh")));
        } else {
            builder.setRefreshPolicy(ApiKeyService.defaultCreateDocRefreshPolicy(settings));
        }
        return channel -> builder.execute(new RestToXContentListener<>(channel));
    }

    private boolean shouldRestrictRequestForServerless(RestRequest request) {
        return request.isServerlessRequest() && false == request.isOperatorRequest();
    }
}<|MERGE_RESOLUTION|>--- conflicted
+++ resolved
@@ -55,12 +55,7 @@
 
     @Override
     protected RestChannelConsumer innerPrepareRequest(final RestRequest request, final NodeClient client) throws IOException {
-<<<<<<< HEAD
-        CreateApiKeyRequestBuilder builder = builderFactory.create(client, shouldRestrictRequestForServerless(request))
-            .source(request.requiredContent(), request.getXContentType());
-=======
         CreateApiKeyRequestBuilder builder = builderFactory.create(client).source(request.requiredContent(), request.getXContentType());
->>>>>>> 59cf661e
         String refresh = request.param("refresh");
         if (refresh != null) {
             builder.setRefreshPolicy(WriteRequest.RefreshPolicy.parse(request.param("refresh")));
@@ -69,8 +64,4 @@
         }
         return channel -> builder.execute(new RestToXContentListener<>(channel));
     }
-
-    private boolean shouldRestrictRequestForServerless(RestRequest request) {
-        return request.isServerlessRequest() && false == request.isOperatorRequest();
-    }
 }
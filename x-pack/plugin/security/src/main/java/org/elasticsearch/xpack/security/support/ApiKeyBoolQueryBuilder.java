/*
 * Copyright Elasticsearch B.V. and/or licensed to Elasticsearch B.V. under one
 * or more contributor license agreements. Licensed under the Elastic License
 * 2.0; you may not use this file except in compliance with the Elastic License
 * 2.0.
 */

package org.elasticsearch.xpack.security.support;

import org.apache.lucene.search.Query;
import org.elasticsearch.core.Nullable;
import org.elasticsearch.index.query.BoolQueryBuilder;
import org.elasticsearch.index.query.QueryBuilder;
import org.elasticsearch.index.query.QueryBuilders;
import org.elasticsearch.index.query.QueryRewriteContext;
import org.elasticsearch.index.query.SearchExecutionContext;
import org.elasticsearch.xpack.core.security.authc.Authentication;
import org.elasticsearch.xpack.core.security.authc.AuthenticationField;
import org.elasticsearch.xpack.security.authc.ApiKeyService;

import java.io.IOException;
import java.util.Set;
import java.util.function.Consumer;

import static org.elasticsearch.xpack.security.action.apikey.TransportQueryApiKeyAction.API_KEY_TYPE_RUNTIME_MAPPING_FIELD;
import static org.elasticsearch.xpack.security.support.ApiKeyFieldNameTranslators.translateQueryBuilderFields;

public class ApiKeyBoolQueryBuilder extends BoolQueryBuilder {

    // Field names allowed at the index level
    private static final Set<String> ALLOWED_EXACT_INDEX_FIELD_NAMES = Set.of(
        "_id",
        "doc_type",
        "name",
        "type",
        API_KEY_TYPE_RUNTIME_MAPPING_FIELD,
        "api_key_invalidated",
        "invalidation_time",
        "creation_time",
        "expiration_time",
        "metadata_flattened",
        "creator.principal",
        "creator.realm"
    );

    private ApiKeyBoolQueryBuilder() {}

    /**
     * Build a bool query that is specialised for query API keys information from the security index.
     * The method processes the given QueryBuilder to ensure:
     *   * Only fields from an allowlist are queried
     *   * Only query types from an allowlist are used
     *   * Field names used in the Query DSL get translated into corresponding names used at the index level.
     *     This helps decouple the user facing and implementation level changes.
     *   * User's security context gets applied when necessary
     *   * Not exposing any other types of documents stored in the same security index
     *
     * @param queryBuilder This represents the query parsed directly from the user input. It is validated
     *                     and transformed (see above).
     * @param fieldNameVisitor This {@code Consumer} is invoked with all the (index-level) field names referred to in the passed-in query.
     * @param authentication The user's authentication object. If present, it will be used to filter the results
     *                       to only include API keys owned by the user.
     * @return A specialised query builder for API keys that is safe to run on the security index.
     */
    public static ApiKeyBoolQueryBuilder build(
        QueryBuilder queryBuilder,
        Consumer<String> fieldNameVisitor,
        @Nullable Authentication authentication
    ) {
        final ApiKeyBoolQueryBuilder finalQuery = new ApiKeyBoolQueryBuilder();
        if (queryBuilder != null) {
<<<<<<< HEAD
            QueryBuilder processedQuery = ApiKeyFieldNameTranslators.translateQueryFields(queryBuilder, fieldNameVisitor);
=======
            QueryBuilder processedQuery = translateQueryBuilderFields(queryBuilder, fieldNameVisitor);
>>>>>>> 7d522145
            finalQuery.must(processedQuery);
        }
        finalQuery.filter(QueryBuilders.termQuery("doc_type", "api_key"));
        fieldNameVisitor.accept("doc_type");

        if (authentication != null) {
            if (authentication.isApiKey()) {
                final String apiKeyId = (String) authentication.getAuthenticatingSubject()
                    .getMetadata()
                    .get(AuthenticationField.API_KEY_ID_KEY);
                assert apiKeyId != null : "api key id must be present in the metadata";
                finalQuery.filter(QueryBuilders.idsQuery().addIds(apiKeyId));
            } else {
                finalQuery.filter(QueryBuilders.termQuery("creator.principal", authentication.getEffectiveSubject().getUser().principal()));
                fieldNameVisitor.accept("creator.principal");
                final String[] realms = ApiKeyService.getOwnersRealmNames(authentication);
                final QueryBuilder realmsQuery = ApiKeyService.filterForRealmNames(realms);
                fieldNameVisitor.accept("creator.realm");
                assert realmsQuery != null;
                finalQuery.filter(realmsQuery);
            }
        }
        return finalQuery;
    }

    @Override
    protected Query doToQuery(SearchExecutionContext context) throws IOException {
        context.setAllowedFields(ApiKeyBoolQueryBuilder::isIndexFieldNameAllowed);
        return super.doToQuery(context);
    }

    @Override
    protected QueryBuilder doRewrite(QueryRewriteContext queryRewriteContext) throws IOException {
        if (queryRewriteContext instanceof SearchExecutionContext) {
            ((SearchExecutionContext) queryRewriteContext).setAllowedFields(ApiKeyBoolQueryBuilder::isIndexFieldNameAllowed);
        }
        return super.doRewrite(queryRewriteContext);
    }

    static boolean isIndexFieldNameAllowed(String fieldName) {
        return ALLOWED_EXACT_INDEX_FIELD_NAMES.contains(fieldName) || fieldName.startsWith("metadata_flattened.");
    }

}<|MERGE_RESOLUTION|>--- conflicted
+++ resolved
@@ -69,11 +69,7 @@
     ) {
         final ApiKeyBoolQueryBuilder finalQuery = new ApiKeyBoolQueryBuilder();
         if (queryBuilder != null) {
-<<<<<<< HEAD
-            QueryBuilder processedQuery = ApiKeyFieldNameTranslators.translateQueryFields(queryBuilder, fieldNameVisitor);
-=======
             QueryBuilder processedQuery = translateQueryBuilderFields(queryBuilder, fieldNameVisitor);
->>>>>>> 7d522145
             finalQuery.must(processedQuery);
         }
         finalQuery.filter(QueryBuilders.termQuery("doc_type", "api_key"));

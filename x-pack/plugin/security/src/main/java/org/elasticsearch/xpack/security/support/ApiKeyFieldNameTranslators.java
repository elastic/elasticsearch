/*
 * Copyright Elasticsearch B.V. and/or licensed to Elasticsearch B.V. under one
 * or more contributor license agreements. Licensed under the Elastic License
 * 2.0; you may not use this file except in compliance with the Elastic License
 * 2.0.
 */

package org.elasticsearch.xpack.security.support;

import org.elasticsearch.common.regex.Regex;

import java.util.HashSet;
import java.util.List;
import java.util.Set;
import java.util.function.Function;

import static org.elasticsearch.xpack.security.action.apikey.TransportQueryApiKeyAction.API_KEY_TYPE_RUNTIME_MAPPING_FIELD;

/**
 * A class to translate query level field names to index level field names.
 */
public class ApiKeyFieldNameTranslators {
    static final List<FieldNameTranslator> FIELD_NAME_TRANSLATORS;

    static {
        FIELD_NAME_TRANSLATORS = List.of(
            new ExactFieldNameTranslator(s -> "creator.principal", "username"),
            new ExactFieldNameTranslator(s -> "creator.realm", "realm_name"),
<<<<<<< HEAD
            new ExactFieldNameTranslator(s -> "name", "name"),
=======
            new ExactFieldNameTranslator(Function.identity(), "name"),
            new ExactFieldNameTranslator(s -> API_KEY_TYPE_RUNTIME_MAPPING_FIELD, "type"),
>>>>>>> 147484b0
            new ExactFieldNameTranslator(s -> "creation_time", "creation"),
            new ExactFieldNameTranslator(s -> "expiration_time", "expiration"),
            new ExactFieldNameTranslator(s -> "api_key_invalidated", "invalidated"),
            new ExactFieldNameTranslator(s -> "invalidation_time", "invalidation"),
            // allows querying on all metadata values as keywords because "metadata_flattened" is a flattened field type
            new ExactFieldNameTranslator(s -> "metadata_flattened", "metadata"),
            new PrefixFieldNameTranslator(s -> "metadata_flattened." + s.substring("metadata.".length()), "metadata.")
        );
    }

    /**
     * Translate the query level field name to index level field names.
     * It throws an exception if the field name is not explicitly allowed.
     */
    public static String translate(String fieldName) {
        if (Regex.isSimpleMatchPattern(fieldName)) {
            throw new IllegalArgumentException("Field name pattern [" + fieldName + "] is not allowed for API Key query");
        }
        for (FieldNameTranslator translator : FIELD_NAME_TRANSLATORS) {
            if (translator.supports(fieldName)) {
                return translator.translate(fieldName);
            }
        }
        throw new IllegalArgumentException("Field [" + fieldName + "] is not allowed for API Key query");
    }

    public static Set<String> translatePattern(String fieldNamePattern) {
        Set<String> indexFieldNames = new HashSet<>();
        for (FieldNameTranslator translator : FIELD_NAME_TRANSLATORS) {
            if (translator.supports(fieldNamePattern)) {
                indexFieldNames.add(translator.translate(fieldNamePattern));
            }
        }
        return indexFieldNames;
    }

    abstract static class FieldNameTranslator {

        private final Function<String, String> translationFunc;

        protected FieldNameTranslator(Function<String, String> translationFunc) {
            this.translationFunc = translationFunc;
        }

        String translate(String fieldName) {
            return translationFunc.apply(fieldName);
        }

        abstract boolean supports(String fieldName);
    }

    static class ExactFieldNameTranslator extends FieldNameTranslator {
        private final String name;

        ExactFieldNameTranslator(Function<String, String> translationFunc, String name) {
            super(translationFunc);
            this.name = name;
        }

        @Override
        public boolean supports(String fieldNameOrPattern) {
            if (Regex.isSimpleMatchPattern(fieldNameOrPattern)) {
                return Regex.simpleMatch(fieldNameOrPattern, name);
            } else {
                return name.equals(fieldNameOrPattern);
            }
        }
    }

    static class PrefixFieldNameTranslator extends FieldNameTranslator {
        private final String prefix;

        PrefixFieldNameTranslator(Function<String, String> translationFunc, String prefix) {
            super(translationFunc);
            this.prefix = prefix;
        }

        @Override
        boolean supports(String fieldNamePrefix) {
            // a pattern can generally match a prefix in multiple ways
            // moreover, it's not possible to iterate the concrete fields matching the prefix
            if (Regex.isSimpleMatchPattern(fieldNamePrefix)) {
                return false;
            }
            return fieldNamePrefix.startsWith(prefix);
        }
    }
}<|MERGE_RESOLUTION|>--- conflicted
+++ resolved
@@ -26,12 +26,8 @@
         FIELD_NAME_TRANSLATORS = List.of(
             new ExactFieldNameTranslator(s -> "creator.principal", "username"),
             new ExactFieldNameTranslator(s -> "creator.realm", "realm_name"),
-<<<<<<< HEAD
             new ExactFieldNameTranslator(s -> "name", "name"),
-=======
-            new ExactFieldNameTranslator(Function.identity(), "name"),
             new ExactFieldNameTranslator(s -> API_KEY_TYPE_RUNTIME_MAPPING_FIELD, "type"),
->>>>>>> 147484b0
             new ExactFieldNameTranslator(s -> "creation_time", "creation"),
             new ExactFieldNameTranslator(s -> "expiration_time", "expiration"),
             new ExactFieldNameTranslator(s -> "api_key_invalidated", "invalidated"),

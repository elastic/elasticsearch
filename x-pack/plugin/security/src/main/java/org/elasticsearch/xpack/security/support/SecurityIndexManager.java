/*
 * Copyright Elasticsearch B.V. and/or licensed to Elasticsearch B.V. under one
 * or more contributor license agreements. Licensed under the Elastic License
 * 2.0; you may not use this file except in compliance with the Elastic License
 * 2.0.
 */
package org.elasticsearch.xpack.security.support;

import org.apache.logging.log4j.LogManager;
import org.apache.logging.log4j.Logger;
import org.apache.logging.log4j.message.ParameterizedMessage;
import org.elasticsearch.ElasticsearchException;
import org.elasticsearch.ElasticsearchParseException;
import org.elasticsearch.ElasticsearchStatusException;
import org.elasticsearch.ExceptionsHelper;
import org.elasticsearch.ResourceAlreadyExistsException;
import org.elasticsearch.Version;
import org.elasticsearch.action.ActionListener;
import org.elasticsearch.action.UnavailableShardsException;
import org.elasticsearch.action.admin.indices.alias.Alias;
import org.elasticsearch.action.admin.indices.create.CreateIndexRequest;
import org.elasticsearch.action.admin.indices.create.CreateIndexResponse;
import org.elasticsearch.action.admin.indices.mapping.put.PutMappingRequest;
import org.elasticsearch.action.support.ActiveShardCount;
import org.elasticsearch.action.support.master.AcknowledgedResponse;
import org.elasticsearch.client.Client;
import org.elasticsearch.cluster.ClusterChangedEvent;
import org.elasticsearch.cluster.ClusterState;
import org.elasticsearch.cluster.ClusterStateListener;
import org.elasticsearch.cluster.health.ClusterHealthStatus;
import org.elasticsearch.cluster.health.ClusterIndexHealth;
import org.elasticsearch.cluster.metadata.IndexAbstraction;
import org.elasticsearch.cluster.metadata.IndexMetadata;
import org.elasticsearch.cluster.metadata.MappingMetadata;
import org.elasticsearch.cluster.metadata.Metadata;
import org.elasticsearch.cluster.routing.IndexRoutingTable;
import org.elasticsearch.cluster.service.ClusterService;
import org.elasticsearch.common.xcontent.XContentType;
import org.elasticsearch.gateway.GatewayService;
import org.elasticsearch.index.Index;
import org.elasticsearch.index.IndexNotFoundException;
import org.elasticsearch.indices.IndexClosedException;
import org.elasticsearch.indices.SystemIndexDescriptor;
import org.elasticsearch.rest.RestStatus;

import java.time.Instant;
import java.util.HashSet;
import java.util.List;
import java.util.Map;
import java.util.Objects;
import java.util.Set;
import java.util.concurrent.CopyOnWriteArrayList;
import java.util.function.BiConsumer;
import java.util.function.Consumer;
import java.util.function.Predicate;
import java.util.stream.Collectors;

import static org.elasticsearch.cluster.metadata.IndexMetadata.INDEX_FORMAT_SETTING;
import static org.elasticsearch.xpack.core.ClientHelper.executeAsyncWithOrigin;

/**
 * Manages the lifecycle, mapping and data upgrades/migrations of the {@code RestrictedIndicesNames#SECURITY_MAIN_ALIAS}
 * and {@code RestrictedIndicesNames#SECURITY_MAIN_ALIAS} alias-index pair.
 */
public class SecurityIndexManager implements ClusterStateListener {

    public static final int INTERNAL_MAIN_INDEX_FORMAT = 6;
    public static final int INTERNAL_TOKENS_INDEX_FORMAT = 7;
    public static final String SECURITY_VERSION_STRING = "security-version";
    public static final String TEMPLATE_VERSION_VARIABLE = "security.template.version";

    private static final Logger logger = LogManager.getLogger(SecurityIndexManager.class);

    private final Client client;
    private final SystemIndexDescriptor systemIndexDescriptor;

    private final List<BiConsumer<State, State>> stateChangeListeners = new CopyOnWriteArrayList<>();

    private volatile State indexState;

    public static SecurityIndexManager buildSecurityIndexManager(
        Client client,
        ClusterService clusterService,
        SystemIndexDescriptor descriptor
    ) {
        final SecurityIndexManager securityIndexManager = new SecurityIndexManager(client, descriptor, State.UNRECOVERED_STATE);
        clusterService.addListener(securityIndexManager);
        return securityIndexManager;
    }

    private SecurityIndexManager(Client client, SystemIndexDescriptor descriptor, State indexState) {
        this.client = client;
        this.indexState = indexState;
        this.systemIndexDescriptor = descriptor;
    }

    public SecurityIndexManager freeze() {
        return new SecurityIndexManager(null, systemIndexDescriptor, indexState);
    }

    public String aliasName() {
        return systemIndexDescriptor.getAliasName();
    }

    public boolean indexExists() {
        return this.indexState.indexExists();
    }

    public Instant getCreationTime() {
        return this.indexState.creationTime;
    }

    /**
     * Returns whether the index is on the current format if it exists. If the index does not exist
     * we treat the index as up to date as we expect it to be created with the current format.
     */
    public boolean isIndexUpToDate() {
        return this.indexState.isIndexUpToDate;
    }

    public boolean isAvailable() {
        return this.indexState.indexAvailable;
    }

    public boolean isMappingUpToDate() {
        return this.indexState.mappingUpToDate;
    }

    public boolean isStateRecovered() {
        return this.indexState != State.UNRECOVERED_STATE;
    }

    public ElasticsearchException getUnavailableReason() {
        final State localState = this.indexState;
        if (localState.indexAvailable) {
            throw new IllegalStateException("caller must make sure to use a frozen state and check indexAvailable");
        }

        if (localState.indexState == IndexMetadata.State.CLOSE) {
            return new IndexClosedException(new Index(localState.concreteIndexName, ClusterState.UNKNOWN_UUID));
        } else if (localState.indexExists()) {
            return new UnavailableShardsException(null,
                "at least one primary shard for the index [" + localState.concreteIndexName + "] is unavailable");
        } else {
            return new IndexNotFoundException(localState.concreteIndexName);
        }
    }

    /**
     * Add a listener for notifications on state changes to the configured index.
     *
     * The previous and current state are provided.
     */
    public void addIndexStateListener(BiConsumer<State, State> listener) {
        stateChangeListeners.add(listener);
    }

    @Override
    public void clusterChanged(ClusterChangedEvent event) {
        if (event.state().blocks().hasGlobalBlock(GatewayService.STATE_NOT_RECOVERED_BLOCK)) {
            // wait until the gateway has recovered from disk, otherwise we think we don't have the
            // .security index but they may not have been restored from the cluster state on disk
            logger.debug("security index manager waiting until state has been recovered");
            return;
        }
        final State previousState = indexState;
        final IndexMetadata indexMetadata = resolveConcreteIndex(systemIndexDescriptor.getAliasName(), event.state().metadata());
        final Instant creationTime = indexMetadata != null ? Instant.ofEpochMilli(indexMetadata.getCreationDate()) : null;
        final boolean isIndexUpToDate = indexMetadata == null ||
            INDEX_FORMAT_SETTING.get(indexMetadata.getSettings()) == systemIndexDescriptor.getIndexFormat();
        final boolean indexAvailable = checkIndexAvailable(event.state());
        final boolean mappingIsUpToDate = indexMetadata == null || checkIndexMappingUpToDate(event.state());
        final Version mappingVersion = oldestIndexMappingVersion(event.state());
        final String concreteIndexName = indexMetadata == null
            ? systemIndexDescriptor.getPrimaryIndex()
            : indexMetadata.getIndex().getName();
        final ClusterHealthStatus indexHealth;
        final IndexMetadata.State indexState;
        if (indexMetadata == null) {
            // Index does not exist
            indexState = null;
            indexHealth = null;
        } else if (indexMetadata.getState() == IndexMetadata.State.CLOSE) {
            indexState = IndexMetadata.State.CLOSE;
            indexHealth = null;
            logger.warn("Index [{}] is closed. This is likely to prevent security from functioning correctly", concreteIndexName);
        } else {
            indexState = IndexMetadata.State.OPEN;
            final IndexRoutingTable routingTable = event.state().getRoutingTable().index(indexMetadata.getIndex());
            indexHealth = new ClusterIndexHealth(indexMetadata, routingTable).getStatus();
        }
<<<<<<< HEAD
        final String indexUUID = indexMetadata != null ? indexMetadata.getIndexUUID() : null;
        final State newState = new State(creationTime, isIndexUpToDate, indexAvailable, mappingVersion,
                concreteIndexName, indexHealth, indexState, indexUUID);
=======
        final State newState = new State(creationTime, isIndexUpToDate, indexAvailable, mappingIsUpToDate, mappingVersion,
                concreteIndexName, indexHealth, indexState, event.state().nodes().getMinNodeVersion());
>>>>>>> b914994b
        this.indexState = newState;

        if (newState.equals(previousState) == false) {
            for (BiConsumer<State, State> listener : stateChangeListeners) {
                listener.accept(previousState, newState);
            }
        }
    }

    private boolean checkIndexAvailable(ClusterState state) {
        final String aliasName = systemIndexDescriptor.getAliasName();
        IndexMetadata metadata = resolveConcreteIndex(aliasName, state.metadata());
        if (metadata == null) {
            logger.debug("Index [{}] is not available - no metadata", aliasName);
            return false;
        }
        if (metadata.getState() == IndexMetadata.State.CLOSE) {
            logger.warn("Index [{}] is closed", aliasName);
            return false;
        }
        final IndexRoutingTable routingTable = state.routingTable().index(metadata.getIndex());
        if (routingTable == null || routingTable.allPrimaryShardsActive() == false) {
            logger.debug("Index [{}] is not yet active", aliasName);
            return false;
        } else {
            return true;
        }
    }

    private boolean checkIndexMappingUpToDate(ClusterState clusterState) {
        /*
         * The method reference looks wrong here, but it's just counter-intuitive. It expands to:
         *
         *     mappingVersion -> Version.CURRENT.onOrBefore(mappingVersion)
         *
         * ...which is true if the mappings have been updated.
         */
        return checkIndexMappingVersionMatches(clusterState, Version.CURRENT::onOrBefore);
    }

    private boolean checkIndexMappingVersionMatches(ClusterState clusterState, Predicate<Version> predicate) {
        return checkIndexMappingVersionMatches(this.systemIndexDescriptor.getAliasName(), clusterState, logger, predicate);
    }

    public static boolean checkIndexMappingVersionMatches(String indexName, ClusterState clusterState, Logger logger,
                                                          Predicate<Version> predicate) {
        return loadIndexMappingVersions(indexName, clusterState, logger).stream().allMatch(predicate);
    }

    private Version oldestIndexMappingVersion(ClusterState clusterState) {
        final Set<Version> versions = loadIndexMappingVersions(systemIndexDescriptor.getAliasName(), clusterState, logger);
        return versions.stream().min(Version::compareTo).orElse(null);
    }

    private static Set<Version> loadIndexMappingVersions(String aliasName, ClusterState clusterState, Logger logger) {
        Set<Version> versions = new HashSet<>();
        IndexMetadata indexMetadata = resolveConcreteIndex(aliasName, clusterState.metadata());
        if (indexMetadata != null) {
            MappingMetadata mappingMetadata = indexMetadata.mapping();
            if (mappingMetadata != null) {
                versions.add(readMappingVersion(aliasName, mappingMetadata, logger));
            }
        }
        return versions;
    }

    /**
     * Resolves a concrete index name or alias to a {@link IndexMetadata} instance.  Requires
     * that if supplied with an alias, the alias resolves to at most one concrete index.
     */
    private static IndexMetadata resolveConcreteIndex(final String indexOrAliasName, final Metadata metadata) {
        final IndexAbstraction indexAbstraction = metadata.getIndicesLookup().get(indexOrAliasName);
        if (indexAbstraction != null) {
            final List<IndexMetadata> indices = indexAbstraction.getIndices();
            if (indexAbstraction.getType() != IndexAbstraction.Type.CONCRETE_INDEX && indices.size() > 1) {
                throw new IllegalStateException("Alias [" + indexOrAliasName + "] points to more than one index: " +
                        indices.stream().map(imd -> imd.getIndex().getName()).collect(Collectors.toList()));
            }
            return indices.get(0);
        }
        return null;
    }

    private static Version readMappingVersion(String indexName, MappingMetadata mappingMetadata, Logger logger) {
        try {
            Map<String, Object> meta =
                    (Map<String, Object>) mappingMetadata.sourceAsMap().get("_meta");
            if (meta == null) {
                logger.info("Missing _meta field in mapping [{}] of index [{}]", mappingMetadata.type(), indexName);
                throw new IllegalStateException("Cannot read security-version string in index " + indexName);
            }
            return Version.fromString((String) meta.get(SECURITY_VERSION_STRING));
        } catch (ElasticsearchParseException e) {
            logger.error(new ParameterizedMessage(
                    "Cannot parse the mapping for index [{}]", indexName), e);
            throw new ElasticsearchException(
                    "Cannot parse the mapping for index [{}]", e, indexName);
        }
    }

    /**
     * Validates that the index is up to date and does not need to be migrated. If it is not, the
     * consumer is called with an exception. If the index is up to date, the runnable will
     * be executed. <b>NOTE:</b> this method does not check the availability of the index; this check
     * is left to the caller so that this condition can be handled appropriately.
     */
    public void checkIndexVersionThenExecute(final Consumer<Exception> consumer, final Runnable andThen) {
        final State indexState = this.indexState; // use a local copy so all checks execute against the same state!
        if (indexState.indexExists() && indexState.isIndexUpToDate == false) {
            consumer.accept(new IllegalStateException(
                    "Index [" + indexState.concreteIndexName + "] is not on the current version. Security features relying on the index"
                            + " will not be available until the upgrade API is run on the index"));
        } else {
            andThen.run();
        }
    }

    /**
     * Prepares the index by creating it if it doesn't exist, then executes the runnable.
     * @param consumer a handler for any exceptions that are raised either during preparation or execution
     * @param andThen executed if the index exists or after preparation is performed successfully
     */
    public void prepareIndexIfNeededThenExecute(final Consumer<Exception> consumer, final Runnable andThen) {
        final State indexState = this.indexState; // use a local copy so all checks execute against the same state!
        try {
            // TODO we should improve this so we don't fire off a bunch of requests to do the same thing (create or update mappings)
            if (indexState == State.UNRECOVERED_STATE) {
                throw new ElasticsearchStatusException(
                        "Cluster state has not been recovered yet, cannot write to the [" + indexState.concreteIndexName + "] index",
                        RestStatus.SERVICE_UNAVAILABLE);
            } else if (indexState.indexExists() && indexState.isIndexUpToDate == false) {
                throw new IllegalStateException("Index [" + indexState.concreteIndexName + "] is not on the current version."
                        + "Security features relying on the index will not be available until the upgrade API is run on the index");
            } else if (indexState.indexExists() == false) {
                assert indexState.concreteIndexName != null;
                logger.info(
                    "security index does not exist, creating [{}] with alias [{}]",
                    indexState.concreteIndexName,
                    systemIndexDescriptor.getAliasName()
                );

                // Although `TransportCreateIndexAction` is capable of automatically applying the right mappings, settings and aliases for
                // system indices, we nonetheless specify them here so that the values from `this.systemIndexDescriptor` are used.
                CreateIndexRequest request = new CreateIndexRequest(indexState.concreteIndexName)
                    .origin(systemIndexDescriptor.getOrigin())
                    .mapping(systemIndexDescriptor.getMappings())
                    .settings(systemIndexDescriptor.getSettings())
                    .alias(new Alias(systemIndexDescriptor.getAliasName()))
                    .waitForActiveShards(ActiveShardCount.ALL);

                executeAsyncWithOrigin(client.threadPool().getThreadContext(), systemIndexDescriptor.getOrigin(), request,
                    new ActionListener<CreateIndexResponse>() {
                        @Override
                        public void onResponse(CreateIndexResponse createIndexResponse) {
                            if (createIndexResponse.isAcknowledged()) {
                                andThen.run();
                            } else {
                                consumer.accept(new ElasticsearchException("Failed to create security index"));
                            }
                        }

                        @Override
                        public void onFailure(Exception e) {
                            final Throwable cause = ExceptionsHelper.unwrapCause(e);
                            if (cause instanceof ResourceAlreadyExistsException) {
                                // the index already exists - it was probably just created so this
                                // node hasn't yet received the cluster state update with the index
                                andThen.run();
                            } else {
                                consumer.accept(e);
                            }
                        }
                    }, client.admin().indices()::create);
            } else if (indexState.mappingUpToDate == false) {
                final String error = systemIndexDescriptor.checkMinimumNodeVersion("create index", indexState.minimumNodeVersion);
                if (error != null) {
                    consumer.accept(new IllegalStateException(error));
                } else {
                    logger.info(
                        "Index [{}] (alias [{}]) is not up to date. Updating mapping",
                        indexState.concreteIndexName,
                        systemIndexDescriptor.getAliasName()
                    );
                    PutMappingRequest request = new PutMappingRequest(indexState.concreteIndexName).source(
                        systemIndexDescriptor.getMappings(),
                        XContentType.JSON
                    ).origin(systemIndexDescriptor.getOrigin());
                    executeAsyncWithOrigin(client.threadPool().getThreadContext(), systemIndexDescriptor.getOrigin(), request,
                        ActionListener.<AcknowledgedResponse>wrap(putMappingResponse -> {
                            if (putMappingResponse.isAcknowledged()) {
                                andThen.run();
                            } else {
                                consumer.accept(new IllegalStateException("put mapping request was not acknowledged"));
                            }
                        }, consumer), client.admin().indices()::putMapping);
                }
            } else {
                andThen.run();
            }
        } catch (Exception e) {
            consumer.accept(e);
        }
    }

    /**
     * Return true if the state moves from an unhealthy ("RED") index state to a healthy ("non-RED") state.
     */
    public static boolean isMoveFromRedToNonRed(State previousState, State currentState) {
        return (previousState.indexHealth == null || previousState.indexHealth == ClusterHealthStatus.RED)
                && currentState.indexHealth != null && currentState.indexHealth != ClusterHealthStatus.RED;
    }

    /**
     * Return true if the state moves from the index existing to the index not existing.
     */
    public static boolean isIndexDeleted(State previousState, State currentState) {
        return previousState.indexHealth != null && currentState.indexHealth == null;
    }

    /**
     * State of the security index.
     */
    public static class State {
<<<<<<< HEAD
        public static final State UNRECOVERED_STATE = new State(null, false, false, null, null, null, null, null);
=======
        public static final State UNRECOVERED_STATE = new State(null, false, false, false, null, null, null, null, null);
>>>>>>> b914994b
        public final Instant creationTime;
        public final boolean isIndexUpToDate;
        public final boolean indexAvailable;
        public final boolean mappingUpToDate;
        public final Version mappingVersion;
        public final String concreteIndexName;
        public final ClusterHealthStatus indexHealth;
        public final IndexMetadata.State indexState;
<<<<<<< HEAD
        public final String indexUUID;

        public State(Instant creationTime, boolean isIndexUpToDate, boolean indexAvailable,
                     Version mappingVersion, String concreteIndexName, ClusterHealthStatus indexHealth, IndexMetadata.State indexState,
                     String indexUUID) {
=======
        public final Version minimumNodeVersion;

        public State(Instant creationTime, boolean isIndexUpToDate, boolean indexAvailable,
                     boolean mappingUpToDate, Version mappingVersion, String concreteIndexName, ClusterHealthStatus indexHealth,
                     IndexMetadata.State indexState, Version minimumNodeVersion) {
>>>>>>> b914994b
            this.creationTime = creationTime;
            this.isIndexUpToDate = isIndexUpToDate;
            this.indexAvailable = indexAvailable;
            this.mappingUpToDate = mappingUpToDate;
            this.mappingVersion = mappingVersion;
            this.concreteIndexName = concreteIndexName;
            this.indexHealth = indexHealth;
            this.indexState = indexState;
<<<<<<< HEAD
            this.indexUUID = indexUUID;
=======
            this.minimumNodeVersion = minimumNodeVersion;
>>>>>>> b914994b
        }

        @Override
        public boolean equals(Object o) {
            if (this == o) return true;
            if (o == null || getClass() != o.getClass()) return false;
            State state = (State) o;
            return Objects.equals(creationTime, state.creationTime) &&
                isIndexUpToDate == state.isIndexUpToDate &&
                indexAvailable == state.indexAvailable &&
                mappingUpToDate == state.mappingUpToDate &&
                Objects.equals(mappingVersion, state.mappingVersion) &&
                Objects.equals(concreteIndexName, state.concreteIndexName) &&
                indexHealth == state.indexHealth &&
                indexState == state.indexState &&
                Objects.equals(minimumNodeVersion, state.minimumNodeVersion);
        }

        public boolean indexExists() {
            return creationTime != null;
        }

        @Override
        public int hashCode() {
            return Objects.hash(creationTime, isIndexUpToDate, indexAvailable, mappingUpToDate, mappingVersion, concreteIndexName,
                indexHealth, minimumNodeVersion);
        }
    }
}<|MERGE_RESOLUTION|>--- conflicted
+++ resolved
@@ -189,14 +189,9 @@
             final IndexRoutingTable routingTable = event.state().getRoutingTable().index(indexMetadata.getIndex());
             indexHealth = new ClusterIndexHealth(indexMetadata, routingTable).getStatus();
         }
-<<<<<<< HEAD
         final String indexUUID = indexMetadata != null ? indexMetadata.getIndexUUID() : null;
-        final State newState = new State(creationTime, isIndexUpToDate, indexAvailable, mappingVersion,
-                concreteIndexName, indexHealth, indexState, indexUUID);
-=======
         final State newState = new State(creationTime, isIndexUpToDate, indexAvailable, mappingIsUpToDate, mappingVersion,
-                concreteIndexName, indexHealth, indexState, event.state().nodes().getMinNodeVersion());
->>>>>>> b914994b
+                concreteIndexName, indexHealth, indexState, event.state().nodes().getMinNodeVersion(), indexUUID);
         this.indexState = newState;
 
         if (newState.equals(previousState) == false) {
@@ -420,11 +415,7 @@
      * State of the security index.
      */
     public static class State {
-<<<<<<< HEAD
-        public static final State UNRECOVERED_STATE = new State(null, false, false, null, null, null, null, null);
-=======
-        public static final State UNRECOVERED_STATE = new State(null, false, false, false, null, null, null, null, null);
->>>>>>> b914994b
+        public static final State UNRECOVERED_STATE = new State(null, false, false, false, null, null, null, null, null, null);
         public final Instant creationTime;
         public final boolean isIndexUpToDate;
         public final boolean indexAvailable;
@@ -433,19 +424,12 @@
         public final String concreteIndexName;
         public final ClusterHealthStatus indexHealth;
         public final IndexMetadata.State indexState;
-<<<<<<< HEAD
+        public final Version minimumNodeVersion;
         public final String indexUUID;
-
-        public State(Instant creationTime, boolean isIndexUpToDate, boolean indexAvailable,
-                     Version mappingVersion, String concreteIndexName, ClusterHealthStatus indexHealth, IndexMetadata.State indexState,
-                     String indexUUID) {
-=======
-        public final Version minimumNodeVersion;
 
         public State(Instant creationTime, boolean isIndexUpToDate, boolean indexAvailable,
                      boolean mappingUpToDate, Version mappingVersion, String concreteIndexName, ClusterHealthStatus indexHealth,
-                     IndexMetadata.State indexState, Version minimumNodeVersion) {
->>>>>>> b914994b
+                     IndexMetadata.State indexState, Version minimumNodeVersion, String indexUUID) {
             this.creationTime = creationTime;
             this.isIndexUpToDate = isIndexUpToDate;
             this.indexAvailable = indexAvailable;
@@ -454,11 +438,8 @@
             this.concreteIndexName = concreteIndexName;
             this.indexHealth = indexHealth;
             this.indexState = indexState;
-<<<<<<< HEAD
+            this.minimumNodeVersion = minimumNodeVersion;
             this.indexUUID = indexUUID;
-=======
-            this.minimumNodeVersion = minimumNodeVersion;
->>>>>>> b914994b
         }
 
         @Override

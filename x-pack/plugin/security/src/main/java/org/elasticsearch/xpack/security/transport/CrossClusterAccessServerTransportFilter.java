--- conflicted
+++ resolved
@@ -25,8 +25,6 @@
 import org.elasticsearch.xpack.security.authz.AuthorizationService;
 
 import java.util.Set;
-import java.util.stream.Collectors;
-import java.util.stream.Stream;
 
 import static org.elasticsearch.core.Strings.format;
 import static org.elasticsearch.xpack.core.security.authc.CrossClusterAccessSubjectInfo.CROSS_CLUSTER_ACCESS_SUBJECT_INFO_HEADER_KEY;
@@ -38,26 +36,16 @@
     private static final Logger logger = LogManager.getLogger(CrossClusterAccessServerTransportFilter.class);
 
     // pkg-private for testing
-<<<<<<< HEAD
-    static final Set<String> ALLOWED_TRANSPORT_HEADERS = Stream.concat(
-        Stream.of(
-=======
     static final Set<String> ALLOWED_TRANSPORT_HEADERS = Sets.union(
         Set.of(
->>>>>>> 0c9adab4
             CROSS_CLUSTER_ACCESS_CREDENTIALS_HEADER_KEY,
             CROSS_CLUSTER_ACCESS_SUBJECT_INFO_HEADER_KEY,
             CROSS_CLUSTER_ACCESS_SIGNATURE_HEADER_KEY,
             AuditUtil.AUDIT_REQUEST_ID,
             Task.TRACE_STATE
         ),
-<<<<<<< HEAD
-        Task.HEADERS_TO_COPY.stream()
-    ).collect(Collectors.toUnmodifiableSet());
-=======
         Task.HEADERS_TO_COPY
     );
->>>>>>> 0c9adab4
 
     private final CrossClusterAccessAuthenticationService crossClusterAccessAuthcService;
     private final XPackLicenseState licenseState;

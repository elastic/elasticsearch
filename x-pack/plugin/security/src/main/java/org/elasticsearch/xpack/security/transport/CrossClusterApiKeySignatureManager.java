--- conflicted
+++ resolved
@@ -191,12 +191,6 @@
             }
             authTrustManager.checkClientTrusted(signature.certificates(), signature.certificates()[0].getPublicKey().getAlgorithm());
 
-<<<<<<< HEAD
-            // TODO Make sure the signing certificate belongs to the correct DN (the configured api key cert identity)
-            // TODO Make sure the signing certificate is valid
-            // Make sure signature is correct
-=======
->>>>>>> 0c9adab4
             final Signature signer = Signature.getInstance(signature.algorithm());
             signer.initVerify(signature.certificates()[0]);
             signer.update(getSignableBytes(headers));

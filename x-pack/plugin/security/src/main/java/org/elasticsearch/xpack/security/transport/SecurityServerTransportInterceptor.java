/*
 * Copyright Elasticsearch B.V. and/or licensed to Elasticsearch B.V. under one
 * or more contributor license agreements. Licensed under the Elastic License
 * 2.0; you may not use this file except in compliance with the Elastic License
 * 2.0.
 */
package org.elasticsearch.xpack.security.transport;

import org.apache.logging.log4j.LogManager;
import org.apache.logging.log4j.Logger;
import org.elasticsearch.Version;
import org.elasticsearch.action.ActionListener;
import org.elasticsearch.action.support.DestructiveOperations;
import org.elasticsearch.common.settings.Settings;
import org.elasticsearch.common.ssl.SslConfiguration;
import org.elasticsearch.common.util.Maps;
import org.elasticsearch.common.util.concurrent.AbstractRunnable;
import org.elasticsearch.common.util.concurrent.RunOnce;
import org.elasticsearch.common.util.concurrent.ThreadContext;
import org.elasticsearch.tasks.Task;
import org.elasticsearch.threadpool.ThreadPool;
import org.elasticsearch.transport.SendRequestTransportException;
import org.elasticsearch.transport.Transport;
import org.elasticsearch.transport.TransportChannel;
import org.elasticsearch.transport.TransportInterceptor;
import org.elasticsearch.transport.TransportRequest;
import org.elasticsearch.transport.TransportRequestHandler;
import org.elasticsearch.transport.TransportRequestOptions;
import org.elasticsearch.transport.TransportResponse;
import org.elasticsearch.transport.TransportResponseHandler;
import org.elasticsearch.transport.TransportService;
import org.elasticsearch.transport.TransportService.ContextRestoreResponseHandler;
import org.elasticsearch.xpack.core.XPackSettings;
import org.elasticsearch.xpack.core.security.SecurityContext;
import org.elasticsearch.xpack.core.security.transport.ProfileConfigurations;
import org.elasticsearch.xpack.core.ssl.SSLService;
import org.elasticsearch.xpack.security.authc.AuthenticationService;
import org.elasticsearch.xpack.security.authz.AuthorizationService;
import org.elasticsearch.xpack.security.authz.AuthorizationUtils;

import java.util.Collections;
import java.util.Map;

import static org.elasticsearch.xpack.core.security.SecurityField.setting;

public class SecurityServerTransportInterceptor implements TransportInterceptor {

    private static final Logger logger = LogManager.getLogger(SecurityServerTransportInterceptor.class);

    private final AuthenticationService authcService;
    private final AuthorizationService authzService;
    private final SSLService sslService;
    private final Map<String, ServerTransportFilter> profileFilters;
    private final ThreadPool threadPool;
    private final Settings settings;
    private final SecurityContext securityContext;
<<<<<<< HEAD
    private final RemoteClusterSecurityTransportInterceptor remoteClusterSecurityInterceptor;
=======
>>>>>>> d0d476b8

    public SecurityServerTransportInterceptor(
        Settings settings,
        ThreadPool threadPool,
        AuthenticationService authcService,
        AuthorizationService authzService,
        SSLService sslService,
        SecurityContext securityContext,
        DestructiveOperations destructiveOperations
    ) {
        this.settings = settings;
        this.threadPool = threadPool;
        this.authcService = authcService;
        this.authzService = authzService;
        this.sslService = sslService;
        this.securityContext = securityContext;
        this.profileFilters = initializeProfileFilters(destructiveOperations);
<<<<<<< HEAD
        this.remoteClusterSecurityInterceptor = new RemoteClusterSecurityTransportInterceptor(
            authzService,
            remoteClusterAuthorizationResolver,
            securityContext
        );
=======
>>>>>>> d0d476b8
    }

    @Override
    public AsyncSender interceptSender(AsyncSender sender) {
        final AsyncSender remoteClusterSecurityAwareSender = remoteClusterSecurityInterceptor.interceptSender(sender);
        return new AsyncSender() {
            @Override
            public <T extends TransportResponse> void sendRequest(
                Transport.Connection connection,
                String action,
                TransportRequest request,
                TransportRequestOptions options,
                TransportResponseHandler<T> handler
            ) {
                // the transport in core normally does this check, BUT since we are serializing to a string header we need to do it
                // ourselves otherwise we wind up using a version newer than what we can actually send
                final Version minVersion = Version.min(connection.getVersion(), Version.CURRENT);

                // Sometimes a system action gets executed like a internal create index request or update mappings request
                // which means that the user is copied over to system actions so we need to change the user
                if (AuthorizationUtils.shouldReplaceUserWithSystem(threadPool.getThreadContext(), action)) {
                    securityContext.executeAsSystemUser(
                        minVersion,
                        original -> sendWithUser(
                            connection,
                            action,
                            request,
                            options,
                            new ContextRestoreResponseHandler<>(threadPool.getThreadContext().wrapRestorable(original), handler),
                            sender
                        )
                    );
                } else if (AuthorizationUtils.shouldSetUserBasedOnActionOrigin(threadPool.getThreadContext())) {
                    AuthorizationUtils.switchUserBasedOnActionOriginAndExecute(
                        threadPool.getThreadContext(),
                        securityContext,
                        minVersion,
                        (original) -> sendWithUser(
                            connection,
                            action,
                            request,
                            options,
                            new ContextRestoreResponseHandler<>(threadPool.getThreadContext().wrapRestorable(original), handler),
                            sender
                        )
                    );
                } else if (securityContext.getAuthentication() != null
                    && securityContext.getAuthentication().getEffectiveSubject().getVersion().equals(minVersion) == false) {
                        // re-write the authentication since we want the authentication version to match the version of the connection
                        securityContext.executeAfterRewritingAuthentication(
                            original -> sendWithUser(
                                connection,
                                action,
                                request,
                                options,
                                new ContextRestoreResponseHandler<>(threadPool.getThreadContext().wrapRestorable(original), handler),
                                remoteClusterSecurityAwareSender
                            ),
                            minVersion
                        );
                    } else {
                        sendWithUser(connection, action, request, options, handler, remoteClusterSecurityAwareSender);
                    }
            }
        };
    }

    private <T extends TransportResponse> void sendWithUser(
        Transport.Connection connection,
        String action,
        TransportRequest request,
        TransportRequestOptions options,
        TransportResponseHandler<T> handler,
        AsyncSender sender
    ) {
        if (securityContext.getAuthentication() == null) {
            // we use an assertion here to ensure we catch this in our testing infrastructure, but leave the ISE for cases we do not catch
            // in tests and may be hit by a user
            assertNoAuthentication(action);
            throw new IllegalStateException("there should always be a user when sending a message for action [" + action + "]");
        }

        try {
            sender.sendRequest(connection, action, request, options, handler);
        } catch (Exception e) {
            handler.handleException(new SendRequestTransportException(connection.getNode(), action, e));
        }
    }

    // pkg-private method to allow overriding for tests
    void assertNoAuthentication(String action) {
        assert false : "there should always be a user when sending a message for action [" + action + "]";
    }

    @Override
    public <T extends TransportRequest> TransportRequestHandler<T> interceptHandler(
        String action,
        String executor,
        boolean forceExecution,
        TransportRequestHandler<T> actualHandler
    ) {
        return new ProfileSecuredRequestHandler<>(logger, action, forceExecution, executor, actualHandler, profileFilters, threadPool);
    }

    private Map<String, ServerTransportFilter> initializeProfileFilters(DestructiveOperations destructiveOperations) {
        final SslConfiguration sslConfiguration = sslService.getSSLConfiguration(setting("transport.ssl"));
        final Map<String, SslConfiguration> profileConfigurations = ProfileConfigurations.get(settings, sslService, sslConfiguration);

        Map<String, ServerTransportFilter> profileFilters = Maps.newMapWithExpectedSize(profileConfigurations.size() + 1);

        final boolean transportSSLEnabled = XPackSettings.TRANSPORT_SSL_ENABLED.get(settings);
        for (Map.Entry<String, SslConfiguration> entry : profileConfigurations.entrySet()) {
            final SslConfiguration profileConfiguration = entry.getValue();
            final boolean extractClientCert = transportSSLEnabled && SSLService.isSSLClientAuthEnabled(profileConfiguration);
            profileFilters.put(
                entry.getKey(),
                new ServerTransportFilter(
                    authcService,
                    authzService,
                    threadPool.getThreadContext(),
                    extractClientCert,
                    destructiveOperations,
                    securityContext
                )
            );
        }

        return Collections.unmodifiableMap(profileFilters);
    }

    public static class ProfileSecuredRequestHandler<T extends TransportRequest> implements TransportRequestHandler<T> {

        private final String action;
        private final TransportRequestHandler<T> handler;
        private final Map<String, ServerTransportFilter> profileFilters;
        private final ThreadContext threadContext;
        private final String executorName;
        private final ThreadPool threadPool;
        private final boolean forceExecution;
        private final Logger logger;

        ProfileSecuredRequestHandler(
            Logger logger,
            String action,
            boolean forceExecution,
            String executorName,
            TransportRequestHandler<T> handler,
            Map<String, ServerTransportFilter> profileFilters,
            ThreadPool threadPool
        ) {
            this.logger = logger;
            this.action = action;
            this.executorName = executorName;
            this.handler = handler;
            this.profileFilters = profileFilters;
            this.threadContext = threadPool.getThreadContext();
            this.threadPool = threadPool;
            this.forceExecution = forceExecution;
        }

        AbstractRunnable getReceiveRunnable(T request, TransportChannel channel, Task task) {
            final Runnable releaseRequest = new RunOnce(request::decRef);
            request.incRef();
            return new AbstractRunnable() {
                @Override
                public boolean isForceExecution() {
                    return forceExecution;
                }

                @Override
                public void onFailure(Exception e) {
                    try {
                        channel.sendResponse(e);
                    } catch (Exception e1) {
                        e1.addSuppressed(e);
                        logger.warn("failed to send exception response for action [" + action + "]", e1);
                    }
                }

                @Override
                protected void doRun() throws Exception {
                    handler.messageReceived(request, channel, task);
                }

                @Override
                public void onAfter() {
                    releaseRequest.run();
                }
            };
        }

        @Override
        public String toString() {
            return "ProfileSecuredRequestHandler{"
                + "action='"
                + action
                + '\''
                + ", executorName='"
                + executorName
                + '\''
                + ", forceExecution="
                + forceExecution
                + '}';
        }

        @Override
        public void messageReceived(T request, TransportChannel channel, Task task) {
            try (ThreadContext.StoredContext ctx = threadContext.newStoredContextPreservingResponseHeaders()) {
                String profile = channel.getProfileName();
                ServerTransportFilter filter = profileFilters.get(profile);

                if (filter == null) {
                    if (TransportService.DIRECT_RESPONSE_PROFILE.equals(profile)) {
                        // apply the default filter to local requests. We never know what the request is or who sent it...
                        filter = profileFilters.get("default");
                    } else {
                        String msg = "transport profile [" + profile + "] is not associated with a transport filter";
                        throw new IllegalStateException(msg);
                    }
                }
                assert filter != null;

                final AbstractRunnable receiveMessage = getReceiveRunnable(request, channel, task);
                final ActionListener<Void> filterListener;
                if (ThreadPool.Names.SAME.equals(executorName)) {
                    filterListener = new AbstractFilterListener(receiveMessage) {
                        @Override
                        public void onResponse(Void unused) {
                            receiveMessage.run();
                        }
                    };
                } else {
                    final Thread executingThread = Thread.currentThread();
                    filterListener = new AbstractFilterListener(receiveMessage) {
                        @Override
                        public void onResponse(Void unused) {
                            if (executingThread == Thread.currentThread()) {
                                // only fork off if we get called on another thread this means we moved to
                                // an async execution and in this case we need to go back to the thread pool
                                // that was actually executing it. it's also possible that the
                                // thread-pool we are supposed to execute on is `SAME` in that case
                                // the handler is OK with executing on a network thread and we can just continue even if
                                // we are on another thread due to async operations
                                receiveMessage.run();
                            } else {
                                try {
                                    threadPool.executor(executorName).execute(receiveMessage);
                                } catch (Exception e) {
                                    onFailure(e);
                                }
                            }
                        }
                    };
                }
                filter.inbound(action, request, channel, filterListener);

            }
        }
    }

    private abstract static class AbstractFilterListener implements ActionListener<Void> {

        protected final AbstractRunnable receiveMessage;

        protected AbstractFilterListener(AbstractRunnable receiveMessage) {
            this.receiveMessage = receiveMessage;
        }

        @Override
        public void onFailure(Exception e) {
            try {
                receiveMessage.onFailure(e);
            } finally {
                receiveMessage.onAfter();
            }
        }
    }
}<|MERGE_RESOLUTION|>--- conflicted
+++ resolved
@@ -54,10 +54,6 @@
     private final ThreadPool threadPool;
     private final Settings settings;
     private final SecurityContext securityContext;
-<<<<<<< HEAD
-    private final RemoteClusterSecurityTransportInterceptor remoteClusterSecurityInterceptor;
-=======
->>>>>>> d0d476b8
 
     public SecurityServerTransportInterceptor(
         Settings settings,
@@ -75,19 +71,10 @@
         this.sslService = sslService;
         this.securityContext = securityContext;
         this.profileFilters = initializeProfileFilters(destructiveOperations);
-<<<<<<< HEAD
-        this.remoteClusterSecurityInterceptor = new RemoteClusterSecurityTransportInterceptor(
-            authzService,
-            remoteClusterAuthorizationResolver,
-            securityContext
-        );
-=======
->>>>>>> d0d476b8
     }
 
     @Override
     public AsyncSender interceptSender(AsyncSender sender) {
-        final AsyncSender remoteClusterSecurityAwareSender = remoteClusterSecurityInterceptor.interceptSender(sender);
         return new AsyncSender() {
             @Override
             public <T extends TransportResponse> void sendRequest(
@@ -139,12 +126,12 @@
                                 request,
                                 options,
                                 new ContextRestoreResponseHandler<>(threadPool.getThreadContext().wrapRestorable(original), handler),
-                                remoteClusterSecurityAwareSender
+                                sender
                             ),
                             minVersion
                         );
                     } else {
-                        sendWithUser(connection, action, request, options, handler, remoteClusterSecurityAwareSender);
+                        sendWithUser(connection, action, request, options, handler, sender);
                     }
             }
         };

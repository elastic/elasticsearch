--- conflicted
+++ resolved
@@ -109,7 +109,7 @@
             ResolveIndexAction.NAME,
             FieldCapabilitiesAction.NAME,
             FieldCapabilitiesAction.NAME + "[n]",
-<<<<<<< HEAD
+            "indices:data/read/eql",
             // CCR actions
             XPackInfoAction.NAME,
             HasPrivilegesAction.NAME,
@@ -124,9 +124,6 @@
             "cluster:internal/remote_cluster/proxy/internal:admin/ccr/restore/file_chunk/get",
             "cluster:internal/remote_cluster/proxy/internal:admin/ccr/restore/session/clear",
             "cluster:internal/remote_cluster/proxy/internal:admin/ccr/restore/session/put"
-=======
-            "indices:data/read/eql"
->>>>>>> a96ffea1
         );
         REMOTE_ACCESS_ACTION_ALLOWLIST = actions
             // Include action, and proxy equivalent (i.e., with proxy action prefix)

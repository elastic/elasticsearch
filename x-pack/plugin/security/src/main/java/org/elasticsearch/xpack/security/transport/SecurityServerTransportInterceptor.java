--- conflicted
+++ resolved
@@ -29,11 +29,8 @@
 import org.elasticsearch.transport.TransportResponseHandler;
 import org.elasticsearch.transport.TransportService;
 import org.elasticsearch.transport.TransportService.ContextRestoreResponseHandler;
-<<<<<<< HEAD
 import org.elasticsearch.xpack.core.XPackSettings;
 import org.elasticsearch.xpack.core.security.CrossProjectRemoteServerTransportInterceptor;
-=======
->>>>>>> 1a0f0921
 import org.elasticsearch.xpack.core.security.SecurityContext;
 import org.elasticsearch.xpack.core.security.transport.ProfileConfigurations;
 import org.elasticsearch.xpack.core.ssl.SSLService;
@@ -54,13 +51,10 @@
     private final Map<String, ServerTransportFilter> profileFilters;
     private final ThreadPool threadPool;
     private final SecurityContext securityContext;
-<<<<<<< HEAD
     private final CrossClusterAccessAuthenticationService crossClusterAccessAuthcService;
     private final Function<Transport.Connection, Optional<RemoteClusterAliasWithCredentials>> remoteClusterCredentialsResolver;
     private final XPackLicenseState licenseState;
     private final CrossProjectRemoteServerTransportInterceptor crossProjectRemoteServerTransportInterceptor;
-=======
->>>>>>> 1a0f0921
 
     public SecurityServerTransportInterceptor(
         Settings settings,
@@ -68,7 +62,6 @@
         SSLService sslService,
         SecurityContext securityContext,
         DestructiveOperations destructiveOperations,
-<<<<<<< HEAD
         CrossClusterAccessAuthenticationService crossClusterAccessAuthcService,
         XPackLicenseState licenseState
     ) {
@@ -112,12 +105,8 @@
             RemoteConnectionManager::resolveRemoteClusterAliasWithCredentials
         );
     }
-=======
-        RemoteClusterTransportInterceptor remoteClusterTransportInterceptor
->>>>>>> 1a0f0921
 
     ) {
-<<<<<<< HEAD
         this(
             settings,
             threadPool,
@@ -158,16 +147,6 @@
         this.remoteClusterCredentialsResolver = remoteClusterCredentialsResolver;
         this.crossProjectRemoteServerTransportInterceptor = crossProjectRemoteServerTransportInterceptor;
         this.profileFilters = initializeProfileFilters(destructiveOperations);
-=======
-        this.remoteClusterTransportInterceptor = remoteClusterTransportInterceptor;
-        this.securityContext = securityContext;
-        this.threadPool = threadPool;
-        final Map<String, SslProfile> profileConfigurations = ProfileConfigurations.get(settings, sslService, false);
-        this.profileFilters = this.remoteClusterTransportInterceptor.getProfileTransportFilters(
-            profileConfigurations,
-            destructiveOperations
-        );
->>>>>>> 1a0f0921
     }
 
     @Override
@@ -274,7 +253,6 @@
         return profileFilters;
     }
 
-<<<<<<< HEAD
     private AsyncSender interceptForCrossClusterAccessRequests(final AsyncSender sender) {
         return new AsyncSender() {
             @Override
@@ -460,8 +438,6 @@
         };
     }
 
-=======
->>>>>>> 1a0f0921
     private <T extends TransportResponse> void sendWithUser(
         Transport.Connection connection,
         String action,
@@ -503,7 +479,6 @@
         return new ProfileSecuredRequestHandler<>(logger, action, forceExecution, executor, actualHandler, profileFilters, threadPool);
     }
 
-<<<<<<< HEAD
     private Map<String, ServerTransportFilter> initializeProfileFilters(DestructiveOperations destructiveOperations) {
         final Map<String, SslProfile> profileConfigurations = ProfileConfigurations.get(settings, sslService, false);
 
@@ -566,8 +541,6 @@
         return Collections.unmodifiableMap(profileFilters);
     }
 
-=======
->>>>>>> 1a0f0921
     public static class ProfileSecuredRequestHandler<T extends TransportRequest> implements TransportRequestHandler<T> {
 
         private final String action;

--- conflicted
+++ resolved
@@ -62,9 +62,6 @@
 import java.util.stream.Collectors;
 import java.util.stream.Stream;
 
-import static org.elasticsearch.transport.RemoteClusterPortSettings.REMOTE_CLUSTER_PORT_ENABLED;
-import static org.elasticsearch.transport.RemoteClusterPortSettings.REMOTE_CLUSTER_PROFILE;
-
 public class SecurityServerTransportInterceptor implements TransportInterceptor {
 
     public static final String REMOTE_ACCESS_CLUSTER_CREDENTIAL_HEADER_KEY = "_remote_access_cluster_credential";
@@ -446,28 +443,26 @@
         Map<String, ServerTransportFilter> profileFilters = Maps.newMapWithExpectedSize(profileConfigurations.size() + 1);
 
         final boolean transportSSLEnabled = XPackSettings.TRANSPORT_SSL_ENABLED.get(settings);
-<<<<<<< HEAD
+
         final boolean remoteClusterPortEnabled = TcpTransport.isUntrustedRemoteClusterEnabled()
             && RemoteClusterPortSettings.REMOTE_CLUSTER_PORT_ENABLED.get(settings);
+
         for (Map.Entry<String, SslConfiguration> entry : profileConfigurations.entrySet()) {
+            final String profileName = entry.getKey();
             final SslConfiguration profileConfiguration = entry.getValue();
-            final boolean extractClientCert = transportSSLEnabled && SSLService.isSSLClientAuthEnabled(profileConfiguration);
-            final boolean isRemoteClusterProfile = remoteClusterPortEnabled
-                && entry.getKey().equals(RemoteClusterPortSettings.REMOTE_CLUSTER_PROFILE);
-=======
-        final boolean remoteClusterPortEnabled = REMOTE_CLUSTER_PORT_ENABLED.get(settings);
-        final boolean remoteClusterSSLEnabled = remoteClusterPortEnabled && XPackSettings.REMOTE_CLUSTER_SSL_ENABLED.get(settings);
-
-        for (Map.Entry<String, SslConfiguration> entry : profileConfigurations.entrySet()) {
-            final SslConfiguration profileConfiguration = entry.getValue();
-            final String profileName = entry.getKey();
+
+            final boolean useRemoteClusterProfile = remoteClusterPortEnabled
+                && profileName.equals(RemoteClusterPortSettings.REMOTE_CLUSTER_PROFILE);
+
+            final boolean remoteClusterSSLEnabled = remoteClusterPortEnabled && XPackSettings.REMOTE_CLUSTER_SSL_ENABLED.get(settings);
+
             final boolean extractClientCert;
-            if (remoteClusterPortEnabled && REMOTE_CLUSTER_PROFILE.equals(profileName)) {
+            if (remoteClusterPortEnabled && useRemoteClusterProfile) {
                 extractClientCert = remoteClusterSSLEnabled && SSLService.isSSLClientAuthEnabled(profileConfiguration);
             } else {
                 extractClientCert = transportSSLEnabled && SSLService.isSSLClientAuthEnabled(profileConfiguration);
             }
->>>>>>> 513dc2f2
+
             profileFilters.put(
                 profileName,
                 new ServerTransportFilter(
@@ -477,7 +472,7 @@
                     extractClientCert,
                     destructiveOperations,
                     securityContext,
-                    isRemoteClusterProfile ? ServerTransportFilter.Type.REMOTE_ACCESS : ServerTransportFilter.Type.DEFAULT
+                    useRemoteClusterProfile ? ServerTransportFilter.Type.REMOTE_ACCESS : ServerTransportFilter.Type.DEFAULT
                 )
             );
         }

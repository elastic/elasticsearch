/*
 * Copyright Elasticsearch B.V. and/or licensed to Elasticsearch B.V. under one
 * or more contributor license agreements. Licensed under the Elastic License;
 * you may not use this file except in compliance with the Elastic License.
 */
package org.elasticsearch.xpack.security.transport.netty4;

import io.netty.channel.Channel;
import io.netty.channel.ChannelHandler;
import io.netty.handler.ssl.SslHandler;
import org.apache.logging.log4j.LogManager;
import org.apache.logging.log4j.Logger;
import org.elasticsearch.common.network.NetworkService;
import org.elasticsearch.common.settings.ClusterSettings;
import org.elasticsearch.common.settings.Settings;
import org.elasticsearch.common.util.BigArrays;
import org.elasticsearch.common.xcontent.NamedXContentRegistry;
import org.elasticsearch.http.HttpChannel;
import org.elasticsearch.http.netty4.Netty4HttpServerTransport;
import org.elasticsearch.threadpool.ThreadPool;
import org.elasticsearch.transport.SharedGroupFactory;
import org.elasticsearch.xpack.core.ssl.SSLConfiguration;
import org.elasticsearch.xpack.core.ssl.SSLService;
import org.elasticsearch.xpack.security.transport.SecurityHttpExceptionHandler;
import org.elasticsearch.xpack.security.transport.filter.IPFilter;

import javax.net.ssl.SSLEngine;

import static org.elasticsearch.xpack.core.XPackSettings.HTTP_SSL_ENABLED;

public class SecurityNetty4HttpServerTransport extends Netty4HttpServerTransport {
    private static final Logger logger = LogManager.getLogger(SecurityNetty4HttpServerTransport.class);

    private final SecurityHttpExceptionHandler securityExceptionHandler;
    private final IPFilter ipFilter;
    private final SSLService sslService;
    private final SSLConfiguration sslConfiguration;

    public SecurityNetty4HttpServerTransport(Settings settings, NetworkService networkService, BigArrays bigArrays, IPFilter ipFilter,
                                             SSLService sslService, ThreadPool threadPool, NamedXContentRegistry xContentRegistry,
<<<<<<< HEAD
                                             Dispatcher dispatcher, SharedGroupFactory sharedGroupFactory) {
        super(settings, networkService, bigArrays, threadPool, xContentRegistry, dispatcher, sharedGroupFactory);
=======
                                             Dispatcher dispatcher, ClusterSettings clusterSettings) {
        super(settings, networkService, bigArrays, threadPool, xContentRegistry, dispatcher, clusterSettings);
>>>>>>> 9fbdaa91
        this.securityExceptionHandler = new SecurityHttpExceptionHandler(logger, lifecycle, (c, e) -> super.onException(c, e));
        this.ipFilter = ipFilter;
        final boolean ssl = HTTP_SSL_ENABLED.get(settings);
        this.sslService = sslService;
        if (ssl) {
            this.sslConfiguration = sslService.getHttpTransportSSLConfiguration();
            if (sslService.isConfigurationValidForServerUsage(sslConfiguration) == false) {
                throw new IllegalArgumentException("a key must be provided to run as a server. the key should be configured using the " +
                        "[xpack.security.http.ssl.key] or [xpack.security.http.ssl.keystore.path] setting");
            }
        } else {
            this.sslConfiguration = null;
        }
    }

    @Override
    public void onException(HttpChannel channel, Exception e) {
        securityExceptionHandler.accept(channel, e);
    }

    @Override
    protected void doStart() {
        super.doStart();
        ipFilter.setBoundHttpTransportAddress(this.boundAddress());
    }

    @Override
    public ChannelHandler configureServerChannelHandler() {
        return new HttpSslChannelHandler();
    }

    private final class HttpSslChannelHandler extends HttpChannelHandler {
        HttpSslChannelHandler() {
            super(SecurityNetty4HttpServerTransport.this, handlingSettings);
        }

        @Override
        protected void initChannel(Channel ch) throws Exception {
            super.initChannel(ch);
            if (sslConfiguration != null) {
                SSLEngine sslEngine = sslService.createSSLEngine(sslConfiguration, null, -1);
                sslEngine.setUseClientMode(false);
                ch.pipeline().addFirst("ssl", new SslHandler(sslEngine));
            }
            ch.pipeline().addFirst("ip_filter", new IpFilterRemoteAddressFilter(ipFilter, IPFilter.HTTP_PROFILE_NAME));
        }
    }
}<|MERGE_RESOLUTION|>--- conflicted
+++ resolved
@@ -38,13 +38,9 @@
 
     public SecurityNetty4HttpServerTransport(Settings settings, NetworkService networkService, BigArrays bigArrays, IPFilter ipFilter,
                                              SSLService sslService, ThreadPool threadPool, NamedXContentRegistry xContentRegistry,
-<<<<<<< HEAD
-                                             Dispatcher dispatcher, SharedGroupFactory sharedGroupFactory) {
-        super(settings, networkService, bigArrays, threadPool, xContentRegistry, dispatcher, sharedGroupFactory);
-=======
-                                             Dispatcher dispatcher, ClusterSettings clusterSettings) {
-        super(settings, networkService, bigArrays, threadPool, xContentRegistry, dispatcher, clusterSettings);
->>>>>>> 9fbdaa91
+                                             Dispatcher dispatcher, ClusterSettings clusterSettings,
+                                             SharedGroupFactory sharedGroupFactory) {
+        super(settings, networkService, bigArrays, threadPool, xContentRegistry, dispatcher, clusterSettings, sharedGroupFactory);
         this.securityExceptionHandler = new SecurityHttpExceptionHandler(logger, lifecycle, (c, e) -> super.onException(c, e));
         this.ipFilter = ipFilter;
         final boolean ssl = HTTP_SSL_ENABLED.get(settings);

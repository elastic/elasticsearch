--- conflicted
+++ resolved
@@ -74,25 +74,9 @@
         this.sslService = sslService;
         this.sslEnabled = XPackSettings.TRANSPORT_SSL_ENABLED.get(settings);
         if (sslEnabled) {
-<<<<<<< HEAD
-            this.sslConfiguration = sslService.getSSLConfiguration(setting("transport.ssl."));
+            final SSLConfiguration transportConfiguration = sslService.getSSLConfiguration(setting("transport.ssl."));
             Map<String, SSLConfiguration> profileConfiguration = SecurityNetty4Transport.getTransportProfileConfigurations(settings,
-                sslService, sslConfiguration);
-=======
-            Map<String, Settings> profileSettingsMap = settings.getGroups("transport.profiles.", true);
-            Map<String, SSLConfiguration> profileConfiguration = new HashMap<>(profileSettingsMap.size() + 1);
-            for (Map.Entry<String, Settings> entry : profileSettingsMap.entrySet()) {
-                Settings profileSettings = entry.getValue();
-                final Settings profileSslSettings = SecurityNetty4Transport.profileSslSettings(profileSettings);
-                SSLConfiguration configuration = sslService.sslConfiguration(profileSslSettings, transportSSLSettings);
-                profileConfiguration.put(entry.getKey(), configuration);
-            }
-
-            if (profileConfiguration.containsKey(TcpTransport.DEFAULT_PROFILE) == false) {
-                profileConfiguration.put(TcpTransport.DEFAULT_PROFILE, sslService.sslConfiguration(transportSSLSettings, Settings.EMPTY));
-            }
-
->>>>>>> 332c1345
+                sslService, transportConfiguration);
             this.profileConfiguration = Collections.unmodifiableMap(profileConfiguration);
 
         } else {

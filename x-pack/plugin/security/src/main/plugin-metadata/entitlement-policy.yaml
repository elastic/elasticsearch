org.elasticsearch.security:
  - set_https_connection_properties # for CommandLineHttpClient
<<<<<<< HEAD
#  # evil tests only?
#  - write_properties:
#      properties:
#        - javax.security.auth.useSubjectCredsOnly
#        - java.security.krb5.conf
#        - sun.security.krb5.debug
#        - sun.security.spnego.debug
org.opensaml.xmlsec.impl:
  - write_properties:
      properties:
        - org.apache.xml.security.ignoreLineBreaks
# should be fixed in Java 7
#io.netty.transport:
#  - write_properties:
#      properties:
#        - sun.nio.ch.bugLevel
=======
io.netty.transport:
  - network:
      actions:
        - listen
io.netty.common:
  - network:
      actions:
        - accept
        - connect
>>>>>>> fb5d364a
<|MERGE_RESOLUTION|>--- conflicted
+++ resolved
@@ -1,23 +1,5 @@
 org.elasticsearch.security:
   - set_https_connection_properties # for CommandLineHttpClient
-<<<<<<< HEAD
-#  # evil tests only?
-#  - write_properties:
-#      properties:
-#        - javax.security.auth.useSubjectCredsOnly
-#        - java.security.krb5.conf
-#        - sun.security.krb5.debug
-#        - sun.security.spnego.debug
-org.opensaml.xmlsec.impl:
-  - write_properties:
-      properties:
-        - org.apache.xml.security.ignoreLineBreaks
-# should be fixed in Java 7
-#io.netty.transport:
-#  - write_properties:
-#      properties:
-#        - sun.nio.ch.bugLevel
-=======
 io.netty.transport:
   - network:
       actions:
@@ -27,4 +9,7 @@
       actions:
         - accept
         - connect
->>>>>>> fb5d364a
+org.opensaml.xmlsec.impl:
+  - write_properties:
+      properties:
+        - org.apache.xml.security.ignoreLineBreaks
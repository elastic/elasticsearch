org.elasticsearch.security:
  - set_https_connection_properties # for CommandLineHttpClient
io.netty.transport:
  - inbound_network
  - outbound_network
io.netty.common:
<<<<<<< HEAD
  - network:
      actions:
        - accept
        - connect
org.opensaml.xmlsec.impl:
  - write_system_properties:
      properties:
        - org.apache.xml.security.ignoreLineBreaks
=======
  - inbound_network
  - outbound_network
>>>>>>> 49f27e39
<|MERGE_RESOLUTION|>--- conflicted
+++ resolved
@@ -4,16 +4,9 @@
   - inbound_network
   - outbound_network
 io.netty.common:
-<<<<<<< HEAD
-  - network:
-      actions:
-        - accept
-        - connect
+  - inbound_network
+  - outbound_network
 org.opensaml.xmlsec.impl:
   - write_system_properties:
       properties:
-        - org.apache.xml.security.ignoreLineBreaks
-=======
-  - inbound_network
-  - outbound_network
->>>>>>> 49f27e39
+        - org.apache.xml.security.ignoreLineBreaks
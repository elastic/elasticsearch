--- conflicted
+++ resolved
@@ -9,17 +9,10 @@
   - inbound_network
   - outbound_network
   - files:
-<<<<<<< HEAD
-      - path: "/etc/os-release"
-        mode: "read"
-      - path: "/usr/lib/os-release"
-        mode: "read"
-=======
     - path: "/etc/os-release"
       mode: "read"
     - path: "/usr/lib/os-release"
       mode: "read"
->>>>>>> 19fe0a48
 org.opensaml.xmlsec.impl:
   - write_system_properties:
       properties:

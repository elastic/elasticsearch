/*
 * Copyright Elasticsearch B.V. and/or licensed to Elasticsearch B.V. under one
 * or more contributor license agreements. Licensed under the Elastic License;
 * you may not use this file except in compliance with the Elastic License.
 */
package org.elasticsearch.test;

import org.elasticsearch.ElasticsearchException;
import org.elasticsearch.analysis.common.CommonAnalysisPlugin;
import org.elasticsearch.common.Strings;
import org.elasticsearch.common.network.NetworkModule;
import org.elasticsearch.common.settings.MockSecureSettings;
import org.elasticsearch.common.settings.SecureSettings;
import org.elasticsearch.common.settings.SecureString;
import org.elasticsearch.common.settings.Settings;
import org.elasticsearch.common.util.concurrent.ThreadContext;
import org.elasticsearch.index.reindex.ReindexPlugin;
import org.elasticsearch.plugins.Plugin;
import org.elasticsearch.test.ESIntegTestCase.Scope;
import org.elasticsearch.test.discovery.ClusterDiscoveryConfiguration;
import org.elasticsearch.transport.Netty4Plugin;
import org.elasticsearch.xpack.core.XPackClientPlugin;
import org.elasticsearch.xpack.core.XPackSettings;
<<<<<<< HEAD
import org.elasticsearch.xpack.core.security.authc.support.HasherFactory;
=======
>>>>>>> a65b18f1
import org.elasticsearch.xpack.security.LocalStateSecurity;
import org.elasticsearch.xpack.core.security.SecurityField;
import org.elasticsearch.xpack.security.audit.logfile.LoggingAuditTrail;
import org.elasticsearch.xpack.core.security.authc.esnative.NativeRealmSettings;
import org.elasticsearch.xpack.core.security.authc.file.FileRealmSettings;
import org.elasticsearch.xpack.core.security.authc.support.Hasher;

import java.io.IOException;
import java.io.InputStream;
import java.io.UncheckedIOException;
import java.nio.file.Files;
import java.nio.file.Path;
import java.nio.file.StandardCopyOption;
import java.util.ArrayList;
import java.util.Arrays;
import java.util.Collection;
import java.util.List;
import java.util.function.Consumer;

import static com.carrotsearch.randomizedtesting.RandomizedTest.randomBoolean;
import static org.apache.lucene.util.LuceneTestCase.createTempFile;
import static org.elasticsearch.test.ESTestCase.randomFrom;
import static org.elasticsearch.xpack.core.security.authc.support.UsernamePasswordToken.basicAuthHeaderValue;
import static org.elasticsearch.xpack.security.test.SecurityTestUtils.writeFile;

/**
 * {@link org.elasticsearch.test.NodeConfigurationSource} subclass that allows to set all needed settings for x-pack security.
 * Unicast discovery is configured through {@link org.elasticsearch.test.discovery.ClusterDiscoveryConfiguration.UnicastZen},
 * also x-pack is installed with all the needed configuration and files.
 * To avoid conflicts, every cluster should have its own instance of this class as some configuration files need to be created.
 */
public class SecuritySettingsSource extends ClusterDiscoveryConfiguration.UnicastZen {

    public static final Settings DEFAULT_SETTINGS = Settings.EMPTY;

    public static final String TEST_USER_NAME = "test_user";
    public static final String HASHING_ALGORITHM = randomFrom("pbkdf2", "bcrypt");
    private static final Hasher hasher = HasherFactory.getHasher(HASHING_ALGORITHM);
    public static final String TEST_PASSWORD_HASHED =
        new String(hasher.hash(new SecureString(SecuritySettingsSourceField.TEST_PASSWORD.toCharArray())));
    public static final String TEST_ROLE = "user";
    public static final String TEST_SUPERUSER = "test_superuser";

    public static final String DEFAULT_TRANSPORT_CLIENT_ROLE = "transport_client";
    public static final String DEFAULT_TRANSPORT_CLIENT_USER_NAME = "test_trans_client_user";

    public static final String CONFIG_STANDARD_USER =
            TEST_USER_NAME + ":" + TEST_PASSWORD_HASHED + "\n" +
            DEFAULT_TRANSPORT_CLIENT_USER_NAME + ":" + TEST_PASSWORD_HASHED + "\n" +
            TEST_SUPERUSER + ":" + TEST_PASSWORD_HASHED + "\n";

    public static final String CONFIG_STANDARD_USER_ROLES =
            TEST_ROLE + ":" + TEST_USER_NAME + "," + DEFAULT_TRANSPORT_CLIENT_USER_NAME + "\n" +
            DEFAULT_TRANSPORT_CLIENT_ROLE + ":" + DEFAULT_TRANSPORT_CLIENT_USER_NAME + "\n" +
            "superuser:" + TEST_SUPERUSER + "\n";

    public static final String CONFIG_ROLE_ALLOW_ALL =
            TEST_ROLE + ":\n" +
                    "  cluster: [ ALL ]\n" +
                    "  indices:\n" +
                    "    - names: '*'\n" +
                    "      privileges: [ ALL ]\n";

    private final Path parentFolder;
    private final String subfolderPrefix;
    private final boolean sslEnabled;
    private final boolean hostnameVerificationEnabled;
    private final boolean usePEM;

    /**
     * Creates a new {@link org.elasticsearch.test.NodeConfigurationSource} for the security configuration.//UsersTool
     *
     * @param numOfNodes the number of nodes for proper unicast configuration (can be more than actually available)
     * @param sslEnabled whether ssl is enabled
     * @param parentFolder the parent folder that will contain all of the configuration files that need to be created
     * @param scope the scope of the test that is requiring an instance of SecuritySettingsSource
     */
    public SecuritySettingsSource(int numOfNodes, boolean sslEnabled, Path parentFolder, Scope scope) {
        super(numOfNodes, DEFAULT_SETTINGS);
        this.parentFolder = parentFolder;
        this.subfolderPrefix = scope.name();
        this.sslEnabled = sslEnabled;
        this.hostnameVerificationEnabled = randomBoolean();
        this.usePEM = randomBoolean();

    }

    Path nodePath(final int nodeOrdinal) {
        return parentFolder.resolve(subfolderPrefix + "-" + nodeOrdinal);
    }

    @Override
    public Settings nodeSettings(int nodeOrdinal) {
        final Path home = nodePath(nodeOrdinal);
        final Path xpackConf = home.resolve("config");
        try {
            Files.createDirectories(xpackConf);
        } catch (IOException e) {
            throw new UncheckedIOException(e);
        }
        writeFile(xpackConf, "roles.yml", configRoles());
        writeFile(xpackConf, "users", configUsers());
        writeFile(xpackConf, "users_roles", configUsersRoles());

        Settings.Builder builder = Settings.builder().put(super.nodeSettings(nodeOrdinal))
                .put(XPackSettings.SECURITY_ENABLED.getKey(), true)
                //TODO: for now isolate security tests from watcher & monitoring (randomize this later)
                .put(XPackSettings.WATCHER_ENABLED.getKey(), false)
                .put(XPackSettings.MONITORING_ENABLED.getKey(), false)
                .put(XPackSettings.AUDIT_ENABLED.getKey(), randomBoolean())
                .put(LoggingAuditTrail.HOST_ADDRESS_SETTING.getKey(), randomBoolean())
                .put(LoggingAuditTrail.HOST_NAME_SETTING.getKey(), randomBoolean())
                .put(LoggingAuditTrail.NODE_NAME_SETTING.getKey(), randomBoolean())
                .put("xpack.security.authc.realms.file.type", FileRealmSettings.TYPE)
                .put("xpack.security.authc.realms.file.order", 0)
                .put("xpack.security.authc.realms.index.type", NativeRealmSettings.TYPE)
            .put("xpack.security.authc.realms.index.order", "1")
            .put("xpack.security.authc.password_hashing.algorithm", HASHING_ALGORITHM);
        addNodeSSLSettings(builder);
        return builder.build();
    }

    @Override
    public Path nodeConfigPath(int nodeOrdinal) {
        return nodePath(nodeOrdinal).resolve("config");
    }

    @Override
    public Settings transportClientSettings() {
        Settings superSettings = super.transportClientSettings();
        Settings.Builder builder = Settings.builder().put(superSettings);
        addClientSSLSettings(builder, "");
        addDefaultSecurityTransportType(builder, superSettings);

        if (randomBoolean()) {
            builder.put(SecurityField.USER_SETTING.getKey(),
                    transportClientUsername() + ":" + new String(transportClientPassword().getChars()));
        } else {
            builder.put(ThreadContext.PREFIX + ".Authorization", basicAuthHeaderValue(transportClientUsername(),
                    transportClientPassword()));
        }
        return builder.build();
    }

    protected void addDefaultSecurityTransportType(Settings.Builder builder, Settings settings) {
        if (NetworkModule.TRANSPORT_TYPE_SETTING.exists(settings) == false) {
            builder.put(NetworkModule.TRANSPORT_TYPE_SETTING.getKey(), SecurityField.NAME4);
        }
    }


    @Override
    public Collection<Class<? extends Plugin>> nodePlugins() {
        return Arrays.asList(LocalStateSecurity.class, Netty4Plugin.class, ReindexPlugin.class, CommonAnalysisPlugin.class);
    }

    @Override
    public Collection<Class<? extends Plugin>> transportClientPlugins() {
        return Arrays.asList(XPackClientPlugin.class, Netty4Plugin.class, ReindexPlugin.class, CommonAnalysisPlugin.class);
    }

    protected String configUsers() {
        return CONFIG_STANDARD_USER;
    }

    protected String configUsersRoles() {
        return CONFIG_STANDARD_USER_ROLES;
    }

    protected String configRoles() {
        return CONFIG_ROLE_ALLOW_ALL;
    }

    protected String nodeClientUsername() {
        return TEST_USER_NAME;
    }

    protected SecureString nodeClientPassword() {
        return new SecureString(SecuritySettingsSourceField.TEST_PASSWORD.toCharArray());
    }

    protected String transportClientUsername() {
        return DEFAULT_TRANSPORT_CLIENT_USER_NAME;
    }

    protected SecureString transportClientPassword() {
        return new SecureString(SecuritySettingsSourceField.TEST_PASSWORD.toCharArray());
    }

    private void addNodeSSLSettings(Settings.Builder builder) {
        if (sslEnabled) {
            if (usePEM) {
                addSSLSettingsForPEMFiles(builder, "",
                        "/org/elasticsearch/xpack/security/transport/ssl/certs/simple/testnode.pem", "testnode",
                        "/org/elasticsearch/xpack/security/transport/ssl/certs/simple/testnode.crt",
                        Arrays.asList("/org/elasticsearch/xpack/security/transport/ssl/certs/simple/testnode-client-profile.crt",
                                "/org/elasticsearch/xpack/security/transport/ssl/certs/simple/active-directory-ca.crt",
                                "/org/elasticsearch/xpack/security/transport/ssl/certs/simple/testclient.crt",
                                "/org/elasticsearch/xpack/security/transport/ssl/certs/simple/openldap.crt",
                                "/org/elasticsearch/xpack/security/transport/ssl/certs/simple/testnode.crt"),
                        sslEnabled, hostnameVerificationEnabled, false);

            } else {
                addSSLSettingsForStore(builder, "", "/org/elasticsearch/xpack/security/transport/ssl/certs/simple/testnode.jks",
                        "testnode", sslEnabled, hostnameVerificationEnabled, false);
            }
        } else if (randomBoolean()) {
            builder.put(XPackSettings.TRANSPORT_SSL_ENABLED.getKey(), false);
        }
    }

    public void addClientSSLSettings(Settings.Builder builder, String prefix) {
        if (usePEM) {
            addSSLSettingsForPEMFiles(builder, prefix,
                "/org/elasticsearch/xpack/security/transport/ssl/certs/simple/testclient.pem", "testclient",
                "/org/elasticsearch/xpack/security/transport/ssl/certs/simple/testclient.crt",
                Arrays.asList("/org/elasticsearch/xpack/security/transport/ssl/certs/simple/testnode.crt",
                              "/org/elasticsearch/xpack/security/transport/ssl/certs/simple/testclient.crt"),
                    sslEnabled, hostnameVerificationEnabled, true);
        } else {
            addSSLSettingsForStore(builder, prefix, "/org/elasticsearch/xpack/security/transport/ssl/certs/simple/testclient.jks",
                "testclient", sslEnabled, hostnameVerificationEnabled, true);
        }
    }

    /**
     * Returns the configuration settings given the location of a certificate and its password
     *
     * @param resourcePathToStore the location of the keystore or truststore
     * @param password the password
     */
    public static void addSSLSettingsForStore(Settings.Builder builder, String resourcePathToStore, String password) {
        addSSLSettingsForStore(builder, "", resourcePathToStore, password, true, true, true);
    }

    private static void addSSLSettingsForStore(Settings.Builder builder, String prefix, String resourcePathToStore, String password,
                                               boolean sslEnabled, boolean hostnameVerificationEnabled,
                                               boolean transportClient) {
        Path store = resolveResourcePath(resourcePathToStore);

        if (transportClient == false) {
            builder.put(prefix + "xpack.security.http.ssl.enabled", false);
        }
        builder.put(XPackSettings.TRANSPORT_SSL_ENABLED.getKey(), sslEnabled);

        builder.put(prefix + "xpack.ssl.verification_mode", hostnameVerificationEnabled ? "full" : "certificate");
        builder.put(prefix + "xpack.ssl.keystore.path", store);
        if (transportClient) {
            // continue using insecure settings for clients until we figure out what to do there...
            builder.put(prefix + "xpack.ssl.keystore.password", password);
        } else {
            addSecureSettings(builder, secureSettings ->
                secureSettings.setString(prefix + "xpack.ssl.keystore.secure_password", password));
        }

        if (randomBoolean()) {
            builder.put(prefix + "xpack.ssl.truststore.path", store);
            if (transportClient) {
                // continue using insecure settings for clients until we figure out what to do there...
                builder.put(prefix + "xpack.ssl.truststore.password", password);
            } else {
                addSecureSettings(builder, secureSettings ->
                    secureSettings.setString(prefix + "xpack.ssl.truststore.secure_password", password));
            }
        }
    }

    private static void addSSLSettingsForPEMFiles(Settings.Builder builder, String prefix, String keyPath, String password,
                                                  String certificatePath, List<String> trustedCertificates, boolean sslEnabled,
                                                  boolean hostnameVerificationEnabled, boolean transportClient) {

        if (transportClient == false) {
            builder.put(prefix + "xpack.security.http.ssl.enabled", false);
        }
        builder.put(XPackSettings.TRANSPORT_SSL_ENABLED.getKey(), sslEnabled);

        builder.put(prefix + "xpack.ssl.verification_mode", hostnameVerificationEnabled ? "full" : "certificate");
        builder.put(prefix + "xpack.ssl.key", resolveResourcePath(keyPath))
                .put(prefix + "xpack.ssl.certificate", resolveResourcePath(certificatePath));
        if (transportClient) {
            // continue using insecure settings for clients until we figure out what to do there...
            builder.put(prefix + "xpack.ssl.key_passphrase", password);
        } else {
            addSecureSettings(builder, secureSettings ->
                secureSettings.setString(prefix + "xpack.ssl.secure_key_passphrase", password));
        }

        if (trustedCertificates.isEmpty() == false) {
            builder.put(prefix + "xpack.ssl.certificate_authorities",
                    Strings.arrayToCommaDelimitedString(resolvePathsToString(trustedCertificates)));
        }
    }

    public static void addSecureSettings(Settings.Builder builder, Consumer<MockSecureSettings> settingsSetter) {
        SecureSettings secureSettings = builder.getSecureSettings();
        if (secureSettings instanceof MockSecureSettings) {
            settingsSetter.accept((MockSecureSettings) secureSettings);
        } else if (secureSettings == null) {
            MockSecureSettings mockSecureSettings = new MockSecureSettings();
            settingsSetter.accept(mockSecureSettings);
            builder.setSecureSettings(mockSecureSettings);
        } else {
            throw new AssertionError("Test settings builder must contain MockSecureSettings, " +
                "but has [" + secureSettings.getClass().getName() + "]");
        }
    }

    private static String[] resolvePathsToString(List<String> resourcePaths) {
        List<String> resolvedPaths = new ArrayList<>(resourcePaths.size());
        for (String resource : resourcePaths) {
            resolvedPaths.add(resolveResourcePath(resource).toString());
        }
        return resolvedPaths.toArray(new String[resolvedPaths.size()]);
    }

    private static Path resolveResourcePath(String resourcePathToStore) {
        try {
            Path path = createTempFile();
            try (InputStream resourceInput = SecuritySettingsSource.class.getResourceAsStream(resourcePathToStore)) {
                Files.copy(resourceInput, path, StandardCopyOption.REPLACE_EXISTING);
            }
            return path;
        } catch (IOException e) {
            throw new ElasticsearchException("Failed to resolve resource (Path=[{}])", e, resourcePathToStore);
        }
    }

    public boolean isSslEnabled() {
        return sslEnabled;
    }
}<|MERGE_RESOLUTION|>--- conflicted
+++ resolved
@@ -21,10 +21,7 @@
 import org.elasticsearch.transport.Netty4Plugin;
 import org.elasticsearch.xpack.core.XPackClientPlugin;
 import org.elasticsearch.xpack.core.XPackSettings;
-<<<<<<< HEAD
 import org.elasticsearch.xpack.core.security.authc.support.HasherFactory;
-=======
->>>>>>> a65b18f1
 import org.elasticsearch.xpack.security.LocalStateSecurity;
 import org.elasticsearch.xpack.core.security.SecurityField;
 import org.elasticsearch.xpack.security.audit.logfile.LoggingAuditTrail;
@@ -95,7 +92,7 @@
     private final boolean usePEM;
 
     /**
-     * Creates a new {@link org.elasticsearch.test.NodeConfigurationSource} for the security configuration.//UsersTool
+     * Creates a new {@link org.elasticsearch.test.NodeConfigurationSource} for the security configuration.
      *
      * @param numOfNodes the number of nodes for proper unicast configuration (can be more than actually available)
      * @param sslEnabled whether ssl is enabled
@@ -109,7 +106,6 @@
         this.sslEnabled = sslEnabled;
         this.hostnameVerificationEnabled = randomBoolean();
         this.usePEM = randomBoolean();
-
     }
 
     Path nodePath(final int nodeOrdinal) {

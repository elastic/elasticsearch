--- conflicted
+++ resolved
@@ -148,16 +148,9 @@
 
     @Override
     public Settings transportClientSettings() {
-<<<<<<< HEAD
-        Settings superSettings = super.transportClientSettings();
-        Settings.Builder builder = Settings.builder().put(superSettings);
+        Settings.Builder builder = Settings.builder();
         addClientSSLSettings(builder, "xpack.security.transport.");
-        addDefaultSecurityTransportType(builder, superSettings);
-=======
-        Settings.Builder builder = Settings.builder();
-        addClientSSLSettings(builder, "");
         addDefaultSecurityTransportType(builder, Settings.EMPTY);
->>>>>>> 71a39d10
 
         if (randomBoolean()) {
             builder.put(SecurityField.USER_SETTING.getKey(),
@@ -215,19 +208,22 @@
         return new SecureString(SecuritySettingsSourceField.TEST_PASSWORD.toCharArray());
     }
 
+    public static void addSSLSettingsForNodePEMFiles(Settings.Builder builder, String prefix, boolean hostnameVerificationEnabled) {
+        addSSLSettingsForPEMFiles(builder, prefix,
+            "/org/elasticsearch/xpack/security/transport/ssl/certs/simple/testnode.pem", "testnode",
+            "/org/elasticsearch/xpack/security/transport/ssl/certs/simple/testnode.crt",
+            Arrays.asList("/org/elasticsearch/xpack/security/transport/ssl/certs/simple/testnode-client-profile.crt",
+                "/org/elasticsearch/xpack/security/transport/ssl/certs/simple/active-directory-ca.crt",
+                "/org/elasticsearch/xpack/security/transport/ssl/certs/simple/testclient.crt",
+                "/org/elasticsearch/xpack/security/transport/ssl/certs/simple/openldap.crt",
+                "/org/elasticsearch/xpack/security/transport/ssl/certs/simple/testnode.crt"),
+            true, hostnameVerificationEnabled, false);
+    }
+
     private void addNodeSSLSettings(Settings.Builder builder) {
         if (sslEnabled) {
             if (usePEM) {
-                addSSLSettingsForPEMFiles(builder, "xpack.security.transport.",
-                        "/org/elasticsearch/xpack/security/transport/ssl/certs/simple/testnode.pem", "testnode",
-                        "/org/elasticsearch/xpack/security/transport/ssl/certs/simple/testnode.crt",
-                        Arrays.asList("/org/elasticsearch/xpack/security/transport/ssl/certs/simple/testnode-client-profile.crt",
-                                "/org/elasticsearch/xpack/security/transport/ssl/certs/simple/active-directory-ca.crt",
-                                "/org/elasticsearch/xpack/security/transport/ssl/certs/simple/testclient.crt",
-                                "/org/elasticsearch/xpack/security/transport/ssl/certs/simple/openldap.crt",
-                                "/org/elasticsearch/xpack/security/transport/ssl/certs/simple/testnode.crt"),
-                        true, hostnameVerificationEnabled, false);
-
+                addSSLSettingsForNodePEMFiles(builder, "xpack.security.transport.", hostnameVerificationEnabled);
             } else {
                 addSSLSettingsForStore(builder, "xpack.security.transport.",
                         "/org/elasticsearch/xpack/security/transport/ssl/certs/simple/testnode.jks", "testnode",
@@ -252,7 +248,6 @@
         }
     }
 
-<<<<<<< HEAD
     /**
      * Returns the configuration settings given the location of a certificate and its password
      *
@@ -263,8 +258,6 @@
         addSSLSettingsForStore(builder, prefix, resourcePathToStore, password, true, true, true);
     }
 
-=======
->>>>>>> 71a39d10
     private static void addSSLSettingsForStore(Settings.Builder builder, String prefix, String resourcePathToStore, String password,
                                                boolean sslEnabled, boolean hostnameVerificationEnabled,
                                                boolean transportClient) {
@@ -315,6 +308,23 @@
         addSSLSettingsForPEMFiles(builder, "", keyPath, password, certificatePath, trustedCertificates, true, true, true);
     }
 
+    /**
+     * Returns the SSL related configuration settings given the location of a key and certificate and the location
+     * of the PEM certificates to be trusted
+     *
+     * @param keyPath             The path to the Private key to be used for SSL
+     * @param password            The password with which the private key is protected
+     * @param certificatePath     The path to the PEM formatted Certificate encapsulating the public key that corresponds
+     *                            to the Private Key specified in {@code keyPath}. Will be presented to incoming
+     *                            SSL connections.
+     * @param prefix              The settings prefix to use before ssl setting names
+     * @param trustedCertificates A list of PEM formatted certificates that will be trusted.
+     */
+    public static void addSSLSettingsForPEMFiles(Settings.Builder builder, String keyPath, String password,
+                                                 String certificatePath, String prefix, List<String> trustedCertificates) {
+        addSSLSettingsForPEMFiles(builder, prefix, keyPath, password, certificatePath, trustedCertificates, true, true, true);
+    }
+
     private static void addSSLSettingsForPEMFiles(Settings.Builder builder, String prefix, String keyPath, String password,
                                                   String certificatePath, List<String> trustedCertificates, boolean sslEnabled,
                                                   boolean hostnameVerificationEnabled, boolean transportClient) {
@@ -325,7 +335,7 @@
         builder.put(XPackSettings.TRANSPORT_SSL_ENABLED.getKey(), sslEnabled);
 
         if (prefix.equals("")) {
-            prefix = "xpack.";
+            prefix = "xpack.security.transport.";
         }
         builder.put(prefix + "ssl.verification_mode", hostnameVerificationEnabled ? "full" : "certificate");
         builder.put(prefix + "ssl.key", resolveResourcePath(keyPath))

/*
 * Copyright Elasticsearch B.V. and/or licensed to Elasticsearch B.V. under one
 * or more contributor license agreements. Licensed under the Elastic License
 * 2.0; you may not use this file except in compliance with the Elastic License
 * 2.0.
 */
package org.elasticsearch.xpack.security.action.rolemapping;

import org.elasticsearch.action.ActionListener;
import org.elasticsearch.action.support.ActionFilters;
import org.elasticsearch.action.support.PlainActionFuture;
import org.elasticsearch.common.settings.Settings;
import org.elasticsearch.tasks.Task;
import org.elasticsearch.test.ESTestCase;
import org.elasticsearch.threadpool.ThreadPool;
import org.elasticsearch.transport.Transport;
import org.elasticsearch.transport.TransportService;
import org.elasticsearch.xpack.core.security.action.rolemapping.PutRoleMappingRequest;
import org.elasticsearch.xpack.core.security.action.rolemapping.PutRoleMappingResponse;
import org.elasticsearch.xpack.core.security.authc.support.mapper.ExpressionRoleMapping;
import org.elasticsearch.xpack.core.security.authc.support.mapper.expressiondsl.FieldExpression;
import org.elasticsearch.xpack.security.authc.support.mapper.ClusterStateRoleMapper;
import org.elasticsearch.xpack.security.authc.support.mapper.NativeRoleMappingStore;
import org.junit.Before;

import java.util.Arrays;
import java.util.Collections;
import java.util.Map;
import java.util.Set;
import java.util.concurrent.atomic.AtomicReference;

import static org.elasticsearch.xpack.security.authc.support.mapper.ClusterStateRoleMapper.RESERVED_ROLE_MAPPING_SUFFIX;
import static org.hamcrest.Matchers.aMapWithSize;
import static org.hamcrest.Matchers.contains;
import static org.hamcrest.Matchers.equalTo;
import static org.hamcrest.Matchers.is;
import static org.hamcrest.Matchers.iterableWithSize;
import static org.mockito.ArgumentMatchers.any;
import static org.mockito.ArgumentMatchers.anySet;
import static org.mockito.Mockito.doAnswer;
import static org.mockito.Mockito.mock;
import static org.mockito.Mockito.when;

public class TransportPutRoleMappingActionTests extends ESTestCase {

    private NativeRoleMappingStore store;
    private ClusterStateRoleMapper clusterStateRoleMapper;
    private TransportPutRoleMappingAction action;
    private AtomicReference<PutRoleMappingRequest> requestRef;

    @SuppressWarnings("unchecked")
    @Before
    public void setupMocks() {
        store = mock(NativeRoleMappingStore.class);
        clusterStateRoleMapper = mock(ClusterStateRoleMapper.class);
        when(clusterStateRoleMapper.getMappings(anySet())).thenReturn(Set.of());
        when(clusterStateRoleMapper.hasMapping(any())).thenReturn(false);
        TransportService transportService = new TransportService(
            Settings.EMPTY,
            mock(Transport.class),
            mock(ThreadPool.class),
            TransportService.NOOP_TRANSPORT_INTERCEPTOR,
            x -> null,
            null,
            Collections.emptySet()
        );
        action = new TransportPutRoleMappingAction(mock(ActionFilters.class), transportService, store, clusterStateRoleMapper);

        requestRef = new AtomicReference<>(null);

        doAnswer(invocation -> {
            Object[] args = invocation.getArguments();
            assert args.length == 2;
            requestRef.set((PutRoleMappingRequest) args[0]);
            ActionListener<Boolean> listener = (ActionListener<Boolean>) args[1];
            listener.onResponse(true);
            return null;
        }).when(store).putRoleMapping(any(PutRoleMappingRequest.class), any(ActionListener.class));
    }

    public void testPutValidMapping() throws Exception {
        final FieldExpression expression = new FieldExpression("username", Collections.singletonList(new FieldExpression.FieldValue("*")));
        final PutRoleMappingResponse response = put("anarchy", expression, "superuser", Collections.singletonMap("dumb", true));

        assertThat(response.isCreated(), equalTo(true));

        final ExpressionRoleMapping mapping = requestRef.get().getMapping();
        assertThat(mapping.getExpression(), is(expression));
        assertThat(mapping.isEnabled(), equalTo(true));
        assertThat(mapping.getName(), equalTo("anarchy"));
        assertThat(mapping.getRoles(), iterableWithSize(1));
        assertThat(mapping.getRoles(), contains("superuser"));
        assertThat(mapping.getMetadata(), aMapWithSize(1));
        assertThat(mapping.getMetadata().get("dumb"), equalTo(true));
    }

    public void testPutMappingWithInvalidName() {
        final FieldExpression expression = new FieldExpression("username", Collections.singletonList(new FieldExpression.FieldValue("*")));
        IllegalArgumentException illegalArgumentException = expectThrows(
            IllegalArgumentException.class,
<<<<<<< HEAD
            () -> put("anarchy (read only)", expression, "superuser", Collections.singletonMap("dumb", true))
=======
            () -> put("anarchy" + RESERVED_ROLE_MAPPING_SUFFIX, expression, "superuser", Collections.singletonMap("dumb", true))
>>>>>>> e1054296
        );

        assertThat(
            illegalArgumentException.getMessage(),
<<<<<<< HEAD
            equalTo("Invalid mapping name [anarchy (read only)]. [(read only)] is not an allowed suffix")
=======
            equalTo(
                "Invalid mapping name [anarchy"
                    + RESERVED_ROLE_MAPPING_SUFFIX
                    + "]. ["
                    + RESERVED_ROLE_MAPPING_SUFFIX
                    + "] is not an allowed suffix"
            )
>>>>>>> e1054296
        );
    }

    private PutRoleMappingResponse put(String name, FieldExpression expression, String role, Map<String, Object> metadata)
        throws Exception {
        final PutRoleMappingRequest request = new PutRoleMappingRequest();
        request.setName(name);
        request.setRoles(Arrays.asList(role));
        request.setRules(expression);
        request.setMetadata(metadata);
        request.setEnabled(true);
        final PlainActionFuture<PutRoleMappingResponse> future = new PlainActionFuture<>();
        action.doExecute(mock(Task.class), request, future);
        return future.get();
    }
}<|MERGE_RESOLUTION|>--- conflicted
+++ resolved
@@ -98,18 +98,11 @@
         final FieldExpression expression = new FieldExpression("username", Collections.singletonList(new FieldExpression.FieldValue("*")));
         IllegalArgumentException illegalArgumentException = expectThrows(
             IllegalArgumentException.class,
-<<<<<<< HEAD
-            () -> put("anarchy (read only)", expression, "superuser", Collections.singletonMap("dumb", true))
-=======
             () -> put("anarchy" + RESERVED_ROLE_MAPPING_SUFFIX, expression, "superuser", Collections.singletonMap("dumb", true))
->>>>>>> e1054296
         );
 
         assertThat(
             illegalArgumentException.getMessage(),
-<<<<<<< HEAD
-            equalTo("Invalid mapping name [anarchy (read only)]. [(read only)] is not an allowed suffix")
-=======
             equalTo(
                 "Invalid mapping name [anarchy"
                     + RESERVED_ROLE_MAPPING_SUFFIX
@@ -117,7 +110,6 @@
                     + RESERVED_ROLE_MAPPING_SUFFIX
                     + "] is not an allowed suffix"
             )
->>>>>>> e1054296
         );
     }
 

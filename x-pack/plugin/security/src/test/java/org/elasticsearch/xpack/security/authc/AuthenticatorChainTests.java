/*
 * Copyright Elasticsearch B.V. and/or licensed to Elasticsearch B.V. under one
 * or more contributor license agreements. Licensed under the Elastic License
 * 2.0; you may not use this file except in compliance with the Elastic License
 * 2.0.
 */

package org.elasticsearch.xpack.security.authc;

import org.apache.logging.log4j.Level;
import org.apache.logging.log4j.LogManager;
import org.apache.logging.log4j.Logger;
import org.elasticsearch.ElasticsearchSecurityException;
import org.elasticsearch.action.ActionListener;
import org.elasticsearch.action.support.PlainActionFuture;
import org.elasticsearch.common.logging.Loggers;
import org.elasticsearch.common.settings.SecureString;
import org.elasticsearch.common.settings.Settings;
import org.elasticsearch.common.util.concurrent.ThreadContext;
import org.elasticsearch.core.Tuple;
import org.elasticsearch.node.Node;
import org.elasticsearch.telemetry.tracing.Tracer;
import org.elasticsearch.test.ESTestCase;
import org.elasticsearch.test.MockLog;
import org.elasticsearch.xpack.core.security.action.apikey.ApiKey;
import org.elasticsearch.xpack.core.security.authc.Authentication;
import org.elasticsearch.xpack.core.security.authc.AuthenticationResult;
import org.elasticsearch.xpack.core.security.authc.AuthenticationServiceField;
import org.elasticsearch.xpack.core.security.authc.AuthenticationTestHelper;
import org.elasticsearch.xpack.core.security.authc.AuthenticationToken;
import org.elasticsearch.xpack.core.security.authc.Realm;
import org.elasticsearch.xpack.core.security.authc.service.ServiceAccountToken;
import org.elasticsearch.xpack.core.security.authc.support.AuthenticationContextSerializer;
import org.elasticsearch.xpack.core.security.authc.support.BearerToken;
import org.elasticsearch.xpack.core.security.user.AnonymousUser;
import org.elasticsearch.xpack.core.security.user.User;
import org.elasticsearch.xpack.security.authc.ApiKeyService.ApiKeyCredentials;
import org.elasticsearch.xpack.security.operator.OperatorPrivileges.OperatorPrivilegesService;
import org.junit.Before;

import java.io.IOException;
import java.util.Collections;
import java.util.List;

import static org.elasticsearch.test.ActionListenerUtils.anyActionListener;
import static org.hamcrest.Matchers.containsString;
import static org.hamcrest.Matchers.equalTo;
import static org.hamcrest.Matchers.hasItem;
import static org.hamcrest.Matchers.is;
import static org.hamcrest.Matchers.not;
import static org.mockito.ArgumentMatchers.any;
import static org.mockito.ArgumentMatchers.eq;
import static org.mockito.Mockito.doAnswer;
import static org.mockito.Mockito.doCallRealMethod;
import static org.mockito.Mockito.mock;
import static org.mockito.Mockito.never;
import static org.mockito.Mockito.times;
import static org.mockito.Mockito.verify;
import static org.mockito.Mockito.verifyNoMoreInteractions;
import static org.mockito.Mockito.when;

public class AuthenticatorChainTests extends ESTestCase {

    private ThreadContext threadContext;
    private Realms realms;
    private OperatorPrivilegesService operatorPrivilegesService;
    private AnonymousUser anonymousUser;
    private AuthenticationContextSerializer authenticationContextSerializer;
    private ServiceAccountAuthenticator serviceAccountAuthenticator;
    private OAuth2TokenAuthenticator oAuth2TokenAuthenticator;
    private ApiKeyAuthenticator apiKeyAuthenticator;
    private RealmsAuthenticator realmsAuthenticator;
    private Authentication authentication;
    private User fallbackUser;
    private AuthenticatorChain authenticatorChain;

    @Before
    public void init() {
        final Settings settings = Settings.builder()
            .put(Node.NODE_NAME_SETTING.getKey(), randomAlphaOfLength(8))
            .put(AuthenticationServiceField.RUN_AS_ENABLED.getKey(), "true")
            .put(AnonymousUser.USERNAME_SETTING.getKey(), "anonymous")
            .put(AnonymousUser.ROLES_SETTING.getKey(), "anonymous_role")
            .build();
        threadContext = new ThreadContext(settings);
        realms = mock(Realms.class);
        operatorPrivilegesService = mock(OperatorPrivilegesService.class);
        anonymousUser = mock(AnonymousUser.class);
        when(anonymousUser.enabled()).thenReturn(true);

        authenticationContextSerializer = mock(AuthenticationContextSerializer.class);
        serviceAccountAuthenticator = mock(ServiceAccountAuthenticator.class);
        oAuth2TokenAuthenticator = mock(OAuth2TokenAuthenticator.class);
        apiKeyAuthenticator = mock(ApiKeyAuthenticator.class);
        realmsAuthenticator = mock(RealmsAuthenticator.class);
        PluggableAuthenticatorChain pluggableAuthenticatorChain = new PluggableAuthenticatorChain(Collections.emptyList());

        when(realms.getActiveRealms()).thenReturn(List.of(mock(Realm.class)));
        when(realms.getUnlicensedRealms()).thenReturn(List.of());
        final User user = new User(randomAlphaOfLength(8));
        authentication = AuthenticationTestHelper.builder().user(user).build(false);
        fallbackUser = AuthenticationTestHelper.randomInternalUser();
        authenticatorChain = new AuthenticatorChain(
            settings,
            operatorPrivilegesService,
            anonymousUser,
            authenticationContextSerializer,
<<<<<<< HEAD
            Tracer.NOOP,
=======
            pluggableAuthenticatorChain,
>>>>>>> 2a47de49
            serviceAccountAuthenticator,
            oAuth2TokenAuthenticator,
            apiKeyAuthenticator,
            realmsAuthenticator
        );
    }

    public void testAuthenticateWillLookForExistingAuthenticationFirst() throws IOException {
        final Authenticator.Context context = createAuthenticatorContext(mock(AuthenticationService.AuditableTransportRequest.class));
        when(authenticationContextSerializer.readFromContext(any())).thenReturn(authentication);

        final PlainActionFuture<Authentication> future = new PlainActionFuture<>();
        authenticatorChain.authenticate(context, future);
        assertThat(future.actionGet(), is(authentication));
        verifyNoMoreInteractions(serviceAccountAuthenticator);
        verifyNoMoreInteractions(oAuth2TokenAuthenticator);
        verifyNoMoreInteractions(apiKeyAuthenticator);
        verifyNoMoreInteractions(realmsAuthenticator);
        verify(authenticationContextSerializer, never()).writeToContext(any(), any());
        verify(operatorPrivilegesService, times(1)).maybeMarkOperatorUser(eq(authentication), any());
    }

    public void testAuthenticateFailsIfExistingAuthenticationFoundForRestRequest() throws IOException {
        final AuthenticationService.AuditableHttpRequest auditableHttpRequest = mock(AuthenticationService.AuditableHttpRequest.class);
        final ElasticsearchSecurityException e = new ElasticsearchSecurityException("fail");
        when(auditableHttpRequest.tamperedRequest()).thenReturn(e);
        final Authenticator.Context context = createAuthenticatorContext(auditableHttpRequest);
        when(authenticationContextSerializer.readFromContext(any())).thenReturn(AuthenticationTestHelper.builder().build());

        final PlainActionFuture<Authentication> future = new PlainActionFuture<>();
        authenticatorChain.authenticate(context, future);
        assertThat(expectThrows(ElasticsearchSecurityException.class, future::actionGet), is(e));
    }

    public void testAuthenticateWithServiceAccount() throws IOException {
        final boolean shouldExtractCredentials = randomBoolean();
        final Authenticator.Context context;
        if (shouldExtractCredentials) {
            context = createAuthenticatorContext();
            when(serviceAccountAuthenticator.extractCredentials(context)).thenReturn(mock(ServiceAccountToken.class));
        } else {
            context = createAuthenticatorContext(mock(ServiceAccountToken.class));
        }
        doAnswer(invocationOnMock -> {
            @SuppressWarnings("unchecked")
            final ActionListener<AuthenticationResult<Authentication>> listener = (ActionListener<
                AuthenticationResult<Authentication>>) invocationOnMock.getArguments()[1];
            listener.onResponse(AuthenticationResult.success(authentication));
            return null;
        }).when(serviceAccountAuthenticator).authenticate(eq(context), any());
        final PlainActionFuture<Authentication> future = new PlainActionFuture<>();
        authenticatorChain.authenticate(context, future);
        assertThat(future.actionGet(), is(authentication));
        if (shouldExtractCredentials) {
            verify(serviceAccountAuthenticator).extractCredentials(eq(context));
        } else {
            verify(serviceAccountAuthenticator, never()).extractCredentials(any());
        }
        verify(serviceAccountAuthenticator).authenticate(eq(context), any());
        verifyNoMoreInteractions(oAuth2TokenAuthenticator);
        verifyNoMoreInteractions(apiKeyAuthenticator);
        verifyNoMoreInteractions(realmsAuthenticator);
        verify(authenticationContextSerializer).writeToContext(eq(authentication), any());
        verify(operatorPrivilegesService).maybeMarkOperatorUser(eq(authentication), any());
    }

    public void testAuthenticateWithOAuth2Token() throws IOException {
        final boolean shouldExtractCredentials = randomBoolean();
        final Authenticator.Context context;
        if (shouldExtractCredentials) {
            context = createAuthenticatorContext();
            when(oAuth2TokenAuthenticator.extractCredentials(context)).thenReturn(mock(BearerToken.class));
        } else {
            context = createAuthenticatorContext(mock(BearerToken.class));
            doCallRealMethod().when(serviceAccountAuthenticator).authenticate(eq(context), anyActionListener());
        }
        doAnswer(invocationOnMock -> {
            @SuppressWarnings("unchecked")
            final ActionListener<AuthenticationResult<Authentication>> listener = (ActionListener<
                AuthenticationResult<Authentication>>) invocationOnMock.getArguments()[1];
            listener.onResponse(AuthenticationResult.success(authentication));
            return null;
        }).when(oAuth2TokenAuthenticator).authenticate(eq(context), any());
        final PlainActionFuture<Authentication> future = new PlainActionFuture<>();
        authenticatorChain.authenticate(context, future);
        assertThat(future.actionGet(), is(authentication));
        if (shouldExtractCredentials) {
            verify(serviceAccountAuthenticator).extractCredentials(eq(context));
            verify(serviceAccountAuthenticator, never()).authenticate(any(), any());
            verify(oAuth2TokenAuthenticator).extractCredentials(eq(context));
        } else {
            verify(serviceAccountAuthenticator, never()).extractCredentials(any());
            verify(serviceAccountAuthenticator).authenticate(eq(context), any());
            verify(oAuth2TokenAuthenticator, never()).extractCredentials(any());
        }
        verify(oAuth2TokenAuthenticator).authenticate(eq(context), any());
        verifyNoMoreInteractions(apiKeyAuthenticator);
        verifyNoMoreInteractions(realmsAuthenticator);
        verify(authenticationContextSerializer).writeToContext(eq(authentication), any());
        verify(operatorPrivilegesService).maybeMarkOperatorUser(eq(authentication), any());
    }

    public void testAuthenticateWithApiKey() throws IOException {
        final boolean shouldExtractCredentials = randomBoolean();
        final Authenticator.Context context;
        final SecureString apiKeySecret = new SecureString(randomAlphaOfLength(22).toCharArray());
        if (shouldExtractCredentials) {
            context = createAuthenticatorContext();
            when(apiKeyAuthenticator.extractCredentials(context)).thenReturn(
                new ApiKeyCredentials(randomAlphaOfLength(20), apiKeySecret, ApiKey.Type.REST)
            );
        } else {
            context = createAuthenticatorContext(
                new ApiKeyCredentials(randomAlphaOfLength(20), apiKeySecret, randomFrom(ApiKey.Type.values()))
            );
            doCallRealMethod().when(serviceAccountAuthenticator).authenticate(eq(context), anyActionListener());
            doCallRealMethod().when(oAuth2TokenAuthenticator).authenticate(eq(context), anyActionListener());
        }
        doAnswer(invocationOnMock -> {
            @SuppressWarnings("unchecked")
            final ActionListener<AuthenticationResult<Authentication>> listener = (ActionListener<
                AuthenticationResult<Authentication>>) invocationOnMock.getArguments()[1];
            listener.onResponse(AuthenticationResult.success(authentication));
            return null;
        }).when(apiKeyAuthenticator).authenticate(eq(context), any());
        final PlainActionFuture<Authentication> future = new PlainActionFuture<>();
        authenticatorChain.authenticate(context, future);
        assertThat(future.actionGet(), is(authentication));
        if (shouldExtractCredentials) {
            verify(serviceAccountAuthenticator).extractCredentials(eq(context));
            verify(serviceAccountAuthenticator, never()).authenticate(any(), any());
            verify(oAuth2TokenAuthenticator).extractCredentials(eq(context));
            verify(oAuth2TokenAuthenticator, never()).authenticate(any(), any());
            verify(apiKeyAuthenticator).extractCredentials(eq(context));
        } else {
            verify(serviceAccountAuthenticator, never()).extractCredentials(any());
            verify(serviceAccountAuthenticator).authenticate(eq(context), any());
            verify(oAuth2TokenAuthenticator, never()).extractCredentials(any());
            verify(oAuth2TokenAuthenticator).authenticate(eq(context), any());
            verify(apiKeyAuthenticator, never()).extractCredentials(any());
        }
        verify(apiKeyAuthenticator).authenticate(eq(context), any());
        verifyNoMoreInteractions(realmsAuthenticator);
        verify(authenticationContextSerializer).writeToContext(eq(authentication), any());
        verify(operatorPrivilegesService).maybeMarkOperatorUser(eq(authentication), any());
    }

    public void testAuthenticateWithRealms() throws IOException {
        final boolean shouldExtractCredentials = randomBoolean();
        final Authenticator.Context context;
        if (shouldExtractCredentials) {
            context = createAuthenticatorContext();
            when(realmsAuthenticator.extractCredentials(context)).thenReturn(mock(AuthenticationToken.class));
        } else {
            context = createAuthenticatorContext(mock(AuthenticationToken.class));
            doCallRealMethod().when(serviceAccountAuthenticator).authenticate(eq(context), anyActionListener());
            doCallRealMethod().when(oAuth2TokenAuthenticator).authenticate(eq(context), anyActionListener());
            doCallRealMethod().when(apiKeyAuthenticator).authenticate(eq(context), anyActionListener());
        }
        doAnswer(invocationOnMock -> {
            @SuppressWarnings("unchecked")
            final ActionListener<AuthenticationResult<Authentication>> listener = (ActionListener<
                AuthenticationResult<Authentication>>) invocationOnMock.getArguments()[1];
            listener.onResponse(AuthenticationResult.success(authentication));
            return null;
        }).when(realmsAuthenticator).authenticate(eq(context), any());
        final PlainActionFuture<Authentication> future = new PlainActionFuture<>();
        authenticatorChain.authenticate(context, future);
        assertThat(future.actionGet(), is(authentication));
        if (shouldExtractCredentials) {
            verify(serviceAccountAuthenticator).extractCredentials(eq(context));
            verify(serviceAccountAuthenticator, never()).authenticate(any(), any());
            verify(oAuth2TokenAuthenticator).extractCredentials(eq(context));
            verify(oAuth2TokenAuthenticator, never()).authenticate(any(), any());
            verify(apiKeyAuthenticator).extractCredentials(eq(context));
            verify(apiKeyAuthenticator, never()).authenticate(any(), any());
            verify(realmsAuthenticator).extractCredentials(eq(context));
        } else {
            verify(serviceAccountAuthenticator, never()).extractCredentials(any());
            verify(serviceAccountAuthenticator).authenticate(eq(context), any());
            verify(oAuth2TokenAuthenticator, never()).extractCredentials(any());
            verify(oAuth2TokenAuthenticator).authenticate(eq(context), any());
            verify(apiKeyAuthenticator, never()).extractCredentials(any());
            verify(apiKeyAuthenticator).authenticate(eq(context), any());
            verify(realmsAuthenticator, never()).extractCredentials(any());
        }
        verify(realmsAuthenticator).authenticate(eq(context), any());
        verify(authenticationContextSerializer).writeToContext(eq(authentication), any());
        verify(operatorPrivilegesService).maybeMarkOperatorUser(eq(authentication), any());
    }

    public void testAuthenticateFallbackAndAnonymous() throws IOException {
        final boolean hasFallbackUser = randomBoolean();
        final Authenticator.Context context;
        if (hasFallbackUser) {
            context = createAuthenticatorContext(fallbackUser);
        } else {
            context = createAuthenticatorContext();
        }
        final PlainActionFuture<Authentication> future = new PlainActionFuture<>();
        authenticatorChain.authenticate(context, future);
        final Authentication authentication = future.actionGet();
        assertThat(authentication.getEffectiveSubject().getUser(), is(hasFallbackUser ? fallbackUser : anonymousUser));
        verify(serviceAccountAuthenticator).extractCredentials(eq(context));
        verify(serviceAccountAuthenticator, never()).authenticate(any(), any());
        verify(oAuth2TokenAuthenticator).extractCredentials(eq(context));
        verify(oAuth2TokenAuthenticator, never()).authenticate(any(), any());
        verify(apiKeyAuthenticator).extractCredentials(eq(context));
        verify(apiKeyAuthenticator, never()).authenticate(any(), any());
        verify(realmsAuthenticator).extractCredentials(eq(context));
        verify(realmsAuthenticator, never()).authenticate(any(), any());
        verify(authenticationContextSerializer).writeToContext(eq(authentication), any());
        verify(operatorPrivilegesService).maybeMarkOperatorUser(eq(authentication), any());
    }

    public void testContextWithDirectWrongTokenFailsAuthn() {
        final Authenticator.Context context = createAuthenticatorContext(mock(AuthenticationToken.class));
        doCallRealMethod().when(serviceAccountAuthenticator).authenticate(eq(context), anyActionListener());
        doCallRealMethod().when(oAuth2TokenAuthenticator).authenticate(eq(context), anyActionListener());
        doCallRealMethod().when(apiKeyAuthenticator).authenticate(eq(context), anyActionListener());

        // 1. realms do not consume the token
        doAnswer(invocationOnMock -> {
            @SuppressWarnings("unchecked")
            final ActionListener<AuthenticationResult<Authentication>> listener = (ActionListener<
                AuthenticationResult<Authentication>>) invocationOnMock.getArguments()[1];
            listener.onResponse(AuthenticationResult.notHandled());
            return null;
        }).when(realmsAuthenticator).authenticate(eq(context), any());
        final PlainActionFuture<Authentication> future = new PlainActionFuture<>();
        authenticatorChain.authenticate(context, future);
        final ElasticsearchSecurityException e = expectThrows(ElasticsearchSecurityException.class, future::actionGet);
        assertThat(e.getMessage(), containsString("failed to authenticate"));
        // no token extraction is attempted
        verify(serviceAccountAuthenticator, never()).extractCredentials(any());
        verify(oAuth2TokenAuthenticator, never()).extractCredentials(any());
        verify(apiKeyAuthenticator, never()).extractCredentials(any());
        verify(realmsAuthenticator, never()).extractCredentials(any());
        verifyNoMoreInteractions(authenticationContextSerializer);
        verifyNoMoreInteractions(operatorPrivilegesService);
        // OR 2. realms fail the token
        doAnswer(invocationOnMock -> {
            @SuppressWarnings("unchecked")
            final ActionListener<AuthenticationResult<Authentication>> listener = (ActionListener<
                AuthenticationResult<Authentication>>) invocationOnMock.getArguments()[1];
            listener.onFailure(new ElasticsearchSecurityException("token fails authn"));
            return null;
        }).when(realmsAuthenticator).authenticate(eq(context), any());
        final PlainActionFuture<Authentication> future2 = new PlainActionFuture<>();
        authenticatorChain.authenticate(context, future2);
        final ElasticsearchSecurityException e2 = expectThrows(ElasticsearchSecurityException.class, future2::actionGet);
        assertThat(e2.getMessage(), containsString("token fails authn"));
        // no token extraction is attempted
        verify(serviceAccountAuthenticator, never()).extractCredentials(any());
        verify(oAuth2TokenAuthenticator, never()).extractCredentials(any());
        verify(apiKeyAuthenticator, never()).extractCredentials(any());
        verify(realmsAuthenticator, never()).extractCredentials(any());
        verifyNoMoreInteractions(authenticationContextSerializer);
        verifyNoMoreInteractions(operatorPrivilegesService);
        // OR 3. realms do not authenticate the token
        doAnswer(invocationOnMock -> {
            @SuppressWarnings("unchecked")
            final ActionListener<AuthenticationResult<Authentication>> listener = (ActionListener<
                AuthenticationResult<Authentication>>) invocationOnMock.getArguments()[1];
            if (randomBoolean()) {
                listener.onResponse(
                    AuthenticationResult.terminate("not authenticated", new ElasticsearchSecurityException("failed to authenticate"))
                );
            } else {
                listener.onResponse(AuthenticationResult.unsuccessful("not authenticated", null));
            }
            return null;
        }).when(realmsAuthenticator).authenticate(eq(context), any());
        final PlainActionFuture<Authentication> future3 = new PlainActionFuture<>();
        authenticatorChain.authenticate(context, future3);
        final ElasticsearchSecurityException e3 = expectThrows(ElasticsearchSecurityException.class, future3::actionGet);
        assertThat(e3.getMessage(), containsString("failed to authenticate"));
        // no token extraction is attempted
        verify(serviceAccountAuthenticator, never()).extractCredentials(any());
        verify(oAuth2TokenAuthenticator, never()).extractCredentials(any());
        verify(apiKeyAuthenticator, never()).extractCredentials(any());
        verify(realmsAuthenticator, never()).extractCredentials(any());
        verifyNoMoreInteractions(authenticationContextSerializer);
        verifyNoMoreInteractions(operatorPrivilegesService);
    }

    public void testUnsuccessfulOAuth2TokenOrApiKeyWillNotFallToAnonymousOrReportMissingCredentials() {
        final boolean unsuccessfulApiKey = randomBoolean();
        final AuthenticationService.AuditableRequest auditableRequest = mock(AuthenticationService.AuditableRequest.class);
        when(auditableRequest.anonymousAccessDenied()).thenReturn(new ElasticsearchSecurityException("fail"));
        final Authenticator.Context context = new Authenticator.Context(threadContext, auditableRequest, null, true, realms);
        threadContext.putHeader("Authorization", unsuccessfulApiKey ? "ApiKey key_id:key_secret" : "Bearer some_token_value");
        if (unsuccessfulApiKey) {
            when(apiKeyAuthenticator.extractCredentials(context)).thenReturn(
                new ApiKeyCredentials(randomAlphaOfLength(20), new SecureString(randomAlphaOfLength(22).toCharArray()), ApiKey.Type.REST)
            );
            doAnswer(invocationOnMock -> {
                @SuppressWarnings("unchecked")
                final ActionListener<AuthenticationResult<Authentication>> listener = (ActionListener<
                    AuthenticationResult<Authentication>>) invocationOnMock.getArguments()[1];
                listener.onResponse(AuthenticationResult.unsuccessful("unsuccessful api key", null));
                return null;
            }).when(apiKeyAuthenticator).authenticate(eq(context), any());
        } else {
            when(oAuth2TokenAuthenticator.extractCredentials(context)).thenReturn(mock(BearerToken.class));
            doAnswer(invocationOnMock -> {
                @SuppressWarnings("unchecked")
                final ActionListener<AuthenticationResult<Authentication>> listener = (ActionListener<
                    AuthenticationResult<Authentication>>) invocationOnMock.getArguments()[1];
                listener.onResponse(AuthenticationResult.unsuccessful("unsuccessful bearer token", null));
                return null;
            }).when(oAuth2TokenAuthenticator).authenticate(eq(context), any());
        }

        final PlainActionFuture<Authentication> future = new PlainActionFuture<>();
        authenticatorChain.authenticate(context, future);
        final ElasticsearchSecurityException e = expectThrows(ElasticsearchSecurityException.class, future::actionGet);
        assertThat(
            e.getMessage(),
            containsString("unable to authenticate with provided credentials and anonymous access is not allowed for this request")
        );
        assertThat(
            e.getMetadata("es.additional_unsuccessful_credentials"),
            hasItem(containsString(unsuccessfulApiKey ? "unsuccessful api key" : "unsuccessful bearer token"))
        );
    }

    public void testMaybeLookupRunAsUser() {
        final Authentication authentication = randomFrom(
            AuthenticationTestHelper.builder().realm().build(false),
            AuthenticationTestHelper.builder().realm().build(false).token(),
            AuthenticationTestHelper.builder().apiKey().build(false),
            AuthenticationTestHelper.builder().apiKey().build(false).token()
        );
        final String runAsUsername = "your-run-as-username";
        threadContext.putHeader(AuthenticationServiceField.RUN_AS_USER_HEADER, runAsUsername);
        assertThat(authentication.getEffectiveSubject().getUser().principal(), not(equalTo(runAsUsername)));

        final AuthenticationService.AuditableRequest auditableRequest = mock(AuthenticationService.AuditableRequest.class);
        final Authenticator.Context context = new Authenticator.Context(threadContext, auditableRequest, null, true, realms);

        doAnswer(invocation -> {
            @SuppressWarnings("unchecked")
            final ActionListener<Tuple<User, Realm>> listener = (ActionListener<Tuple<User, Realm>>) invocation.getArguments()[2];
            listener.onResponse(null);
            return null;
        }).when(realmsAuthenticator).lookupRunAsUser(any(), any(), any());
        final PlainActionFuture<Authentication> future = new PlainActionFuture<>();
        authenticatorChain.maybeLookupRunAsUser(context, authentication, future);
        future.actionGet();
        verify(realmsAuthenticator).lookupRunAsUser(eq(context), eq(authentication), any());
    }

    public void testRunAsIsIgnoredForUnsupportedAuthenticationTypes() throws IllegalAccessException {
        final Authentication authentication = randomFrom(
            AuthenticationTestHelper.builder().serviceAccount().build(),
            AuthenticationTestHelper.builder().anonymous(anonymousUser).build(),
            AuthenticationTestHelper.builder().anonymous(anonymousUser).build().token(),
            AuthenticationTestHelper.builder().internal().build(),
            AuthenticationTestHelper.builder().realm().build(true),
            AuthenticationTestHelper.builder().realm().build(true).token(),
            AuthenticationTestHelper.builder().apiKey().runAs().build(),
            AuthenticationTestHelper.builder().apiKey().runAs().build().token()
        );
        threadContext.putHeader(AuthenticationServiceField.RUN_AS_USER_HEADER, "you-shall-not-pass");
        assertThat(
            authentication.getEffectiveSubject().getUser().principal(),
            not(equalTo(threadContext.getHeader(AuthenticationServiceField.RUN_AS_USER_HEADER)))
        );

        final AuthenticationService.AuditableRequest auditableRequest = mock(AuthenticationService.AuditableRequest.class);
        final Authenticator.Context context = new Authenticator.Context(threadContext, auditableRequest, null, true, realms);

        doAnswer(invocation -> {
            fail("should not reach here");
            return null;
        }).when(realmsAuthenticator).lookupRunAsUser(any(), any(), any());

        final Logger logger = LogManager.getLogger(AuthenticatorChain.class);
        Loggers.setLevel(logger, Level.INFO);

        try (var mockLog = MockLog.capture(AuthenticatorChain.class)) {
            mockLog.addExpectation(
                new MockLog.SeenEventExpectation(
                    "run-as",
                    AuthenticatorChain.class.getName(),
                    Level.INFO,
                    "ignore run-as header since it is currently not supported for authentication [" + authentication + "]"
                )
            );
            final PlainActionFuture<Authentication> future = new PlainActionFuture<>();
            authenticatorChain.maybeLookupRunAsUser(context, authentication, future);
            assertThat(future.actionGet(), equalTo(authentication));
            mockLog.assertAllExpectationsMatched();
        } finally {
            Loggers.setLevel(logger, Level.INFO);
        }
    }

    private Authenticator.Context createAuthenticatorContext() {
        return createAuthenticatorContext(mock(AuthenticationService.AuditableRequest.class));
    }

    private Authenticator.Context createAuthenticatorContext(AuthenticationService.AuditableRequest request) {
        return new Authenticator.Context(threadContext, request, null, true, realms);
    }

    private Authenticator.Context createAuthenticatorContext(User fallbackUser) {
        return new Authenticator.Context(threadContext, mock(AuthenticationService.AuditableRequest.class), fallbackUser, true, realms);
    }

    private Authenticator.Context createAuthenticatorContext(AuthenticationToken token) {
        return new Authenticator.Context(threadContext, mock(AuthenticationService.AuditableRequest.class), realms, token);
    }
}<|MERGE_RESOLUTION|>--- conflicted
+++ resolved
@@ -105,11 +105,8 @@
             operatorPrivilegesService,
             anonymousUser,
             authenticationContextSerializer,
-<<<<<<< HEAD
             Tracer.NOOP,
-=======
             pluggableAuthenticatorChain,
->>>>>>> 2a47de49
             serviceAccountAuthenticator,
             oAuth2TokenAuthenticator,
             apiKeyAuthenticator,

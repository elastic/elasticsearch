--- conflicted
+++ resolved
@@ -67,11 +67,6 @@
     private ServiceAccountAuthenticator serviceAccountAuthenticator;
     private OAuth2TokenAuthenticator oAuth2TokenAuthenticator;
     private ApiKeyAuthenticator apiKeyAuthenticator;
-<<<<<<< HEAD
-    private PluggableApiKeyAuthenticator pluggableApiKeyAuthenticator;
-    private PluggableOAuth2TokenAuthenticator pluggableOAuth2TokenAuthenticator;
-=======
->>>>>>> b2d39380
     private RealmsAuthenticator realmsAuthenticator;
     private Authentication authentication;
     private User fallbackUser;
@@ -110,7 +105,6 @@
             authenticationContextSerializer,
             pluggableAuthenticatorChain,
             serviceAccountAuthenticator,
-            pluggableOAuth2TokenAuthenticator,
             oAuth2TokenAuthenticator,
             apiKeyAuthenticator,
             realmsAuthenticator

--- conflicted
+++ resolved
@@ -83,14 +83,8 @@
         }
         Collections.shuffle(orders, random());
         Map<Integer, Integer> orderToIndex = new HashMap<>();
-<<<<<<< HEAD
-        for (int i = 0; i < factories.size() - 2; i++) {
+        for (int i = 0; i < randomRealmTypesCount; i++) {
             builder.put("xpack.security.authc.realms.type_" + i + ".realm_" + i + ".order", orders.get(i));
-=======
-        for (int i = 0; i < randomRealmTypesCount; i++) {
-            builder.put("xpack.security.authc.realms.realm_" + i + ".type", "type_" + i);
-            builder.put("xpack.security.authc.realms.realm_" + i + ".order", orders.get(i));
->>>>>>> 6fd97104
             orderToIndex.put(orders.get(i), i);
         }
         Settings settings = builder.build();
@@ -193,14 +187,8 @@
         }
         Collections.shuffle(orders, random());
         Map<Integer, Integer> orderToIndex = new HashMap<>();
-<<<<<<< HEAD
-        for (int i = 0; i < factories.size() - 2; i++) {
+        for (int i = 0; i < randomRealmTypesCount; i++) {
             builder.put("xpack.security.authc.realms.type_" + i + ".realm_" + i + ".order", orders.get(i));
-=======
-        for (int i = 0; i < randomRealmTypesCount; i++) {
-            builder.put("xpack.security.authc.realms.realm_" + i + ".type", "type_" + i);
-            builder.put("xpack.security.authc.realms.realm_" + i + ".order", orders.get(i));
->>>>>>> 6fd97104
             orderToIndex.put(orders.get(i), i);
         }
         Settings settings = builder.build();
@@ -396,14 +384,8 @@
         }
         Collections.shuffle(orders, random());
         Map<Integer, Integer> orderToIndex = new HashMap<>();
-<<<<<<< HEAD
-        for (int i = 0; i < factories.size() - 2; i++) {
+        for (int i = 0; i < randomRealmTypesCount; i++) {
             builder.put("xpack.security.authc.realms.type_" + i + ".realm_" + i + ".order", orders.get(i));
-=======
-        for (int i = 0; i < randomRealmTypesCount; i++) {
-            builder.put("xpack.security.authc.realms.realm_" + i + ".type", "type_" + i);
-            builder.put("xpack.security.authc.realms.realm_" + i + ".order", orders.get(i));
->>>>>>> 6fd97104
             boolean enabled = randomBoolean();
             builder.put("xpack.security.authc.realms.type_" + i + ".realm_" + i + ".enabled", enabled);
             if (enabled) {

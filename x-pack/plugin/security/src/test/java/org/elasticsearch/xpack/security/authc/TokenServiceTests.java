--- conflicted
+++ resolved
@@ -146,13 +146,9 @@
         tokenService.createUserToken(authentication, authentication, tokenFuture, Collections.emptyMap(), true);
         final UserToken token = tokenFuture.get().v1();
         assertNotNull(token);
-<<<<<<< HEAD
-        mockGetTokenFromId(token);
+        mockGetTokenFromId(token, false);
         mockCheckTokenInvalidationFromId(token);
         authentication = token.getAuthentication();
-=======
-        mockGetTokenFromId(token, false);
->>>>>>> 6b376a1f
 
         ThreadContext requestContext = new ThreadContext(Settings.EMPTY);
         requestContext.putHeader("Authorization", randomFrom("Bearer ", "BEARER ", "bearer ") + tokenService.getUserTokenString(token));
@@ -198,13 +194,9 @@
         tokenService.createUserToken(authentication, authentication, tokenFuture, Collections.emptyMap(), true);
         final UserToken token = tokenFuture.get().v1();
         assertNotNull(token);
-<<<<<<< HEAD
-        mockGetTokenFromId(token);
+        mockGetTokenFromId(token, false);
         mockCheckTokenInvalidationFromId(token);
         authentication = token.getAuthentication();
-=======
-        mockGetTokenFromId(token, false);
->>>>>>> 6b376a1f
 
         ThreadContext requestContext = new ThreadContext(Settings.EMPTY);
         requestContext.putHeader("Authorization", "Bearer " + tokenService.getUserTokenString(token));
@@ -263,13 +255,9 @@
         tokenService.createUserToken(authentication, authentication, tokenFuture, Collections.emptyMap(), true);
         final UserToken token = tokenFuture.get().v1();
         assertNotNull(token);
-<<<<<<< HEAD
-        mockGetTokenFromId(token);
+        mockGetTokenFromId(token, false);
         mockCheckTokenInvalidationFromId(token);
         authentication = token.getAuthentication();
-=======
-        mockGetTokenFromId(token, false);
->>>>>>> 6b376a1f
 
         ThreadContext requestContext = new ThreadContext(Settings.EMPTY);
         requestContext.putHeader("Authorization", "Bearer " + tokenService.getUserTokenString(token));
@@ -299,13 +287,9 @@
         tokenService.createUserToken(authentication, authentication, tokenFuture, Collections.emptyMap(), true);
         final UserToken token = tokenFuture.get().v1();
         assertNotNull(token);
-<<<<<<< HEAD
-        mockGetTokenFromId(token);
+        mockGetTokenFromId(token, false);
         mockCheckTokenInvalidationFromId(token);
         authentication = token.getAuthentication();
-=======
-        mockGetTokenFromId(token, false);
->>>>>>> 6b376a1f
 
         ThreadContext requestContext = new ThreadContext(Settings.EMPTY);
         requestContext.putHeader("Authorization", "Bearer " + tokenService.getUserTokenString(token));
@@ -366,13 +350,9 @@
         tokenService.createUserToken(authentication, authentication, tokenFuture, Collections.emptyMap(), true);
         final UserToken token = tokenFuture.get().v1();
         assertNotNull(token);
-<<<<<<< HEAD
-        mockGetTokenFromId(token);
+        mockGetTokenFromId(token, false);
         mockCheckTokenInvalidationFromId(token);
         authentication = token.getAuthentication();
-=======
-        mockGetTokenFromId(token, false);
->>>>>>> 6b376a1f
 
         ThreadContext requestContext = new ThreadContext(Settings.EMPTY);
         requestContext.putHeader("Authorization", "Bearer " + tokenService.getUserTokenString(token));
@@ -446,13 +426,9 @@
         PlainActionFuture<Tuple<UserToken, String>> tokenFuture = new PlainActionFuture<>();
         tokenService.createUserToken(authentication, authentication, tokenFuture, Collections.emptyMap(), true);
         final UserToken token = tokenFuture.get().v1();
-<<<<<<< HEAD
-        mockGetTokenFromId(token);
+        mockGetTokenFromId(token, false);
         mockCheckTokenInvalidationFromId(token);
         authentication = token.getAuthentication();
-=======
-        mockGetTokenFromId(token, false);
->>>>>>> 6b376a1f
 
         ThreadContext requestContext = new ThreadContext(Settings.EMPTY);
         requestContext.putHeader("Authorization", "Bearer " + tokenService.getUserTokenString(token));

/*
 * Copyright Elasticsearch B.V. and/or licensed to Elasticsearch B.V. under one
 * or more contributor license agreements. Licensed under the Elastic License;
 * you may not use this file except in compliance with the Elastic License.
 */
package org.elasticsearch.xpack.security.authc.esnative;

import org.elasticsearch.cluster.health.ClusterHealthStatus;
import org.elasticsearch.cluster.health.ClusterIndexHealth;
import org.elasticsearch.common.settings.Settings;
import org.elasticsearch.common.util.concurrent.ThreadContext;
import org.elasticsearch.env.TestEnvironment;
import org.elasticsearch.test.ESTestCase;
import org.elasticsearch.threadpool.ThreadPool;
import org.elasticsearch.xpack.core.security.authc.RealmConfig;
import org.elasticsearch.xpack.security.support.SecurityIndexManager;

import java.util.concurrent.atomic.AtomicInteger;

import static org.elasticsearch.xpack.security.test.SecurityTestUtils.getClusterIndexHealth;
import static org.mockito.Mockito.mock;
import static org.mockito.Mockito.when;

public class NativeRealmTests extends ESTestCase {

    private SecurityIndexManager.State dummyState(ClusterHealthStatus indexStatus) {
        return new SecurityIndexManager.State(true, true, true, true, null, indexStatus);
    }

    public void testCacheClearOnIndexHealthChange() {
        final ThreadPool threadPool = mock(ThreadPool.class);
        final ThreadContext threadContext = new ThreadContext(Settings.EMPTY);
        when(threadPool.getThreadContext()).thenReturn(threadContext);
        final AtomicInteger numInvalidation = new AtomicInteger(0);
        int expectedInvalidation = 0;
        Settings settings = Settings.builder().put("path.home", createTempDir()).build();
<<<<<<< HEAD
        RealmConfig config = new RealmConfig(new RealmConfig.RealmIdentifier("native", "native"), Settings.EMPTY,
                settings, TestEnvironment.newEnvironment(settings), new ThreadContext(settings));
        final NativeRealm nativeRealm = new NativeRealm(config, mock(NativeUsersStore.class)) {
=======
        RealmConfig config = new RealmConfig("native", Settings.EMPTY, settings, TestEnvironment.newEnvironment(settings),
                new ThreadContext(settings));
        final NativeRealm nativeRealm = new NativeRealm(config, mock(NativeUsersStore.class), threadPool) {
>>>>>>> 80564884
            @Override
            void clearCache() {
                numInvalidation.incrementAndGet();
            }
        };

        // existing to no longer present
        SecurityIndexManager.State previousState = dummyState(randomFrom(ClusterHealthStatus.GREEN, ClusterHealthStatus.YELLOW));
        SecurityIndexManager.State currentState = dummyState(null);
        nativeRealm.onSecurityIndexStateChange(previousState, currentState);
        assertEquals(++expectedInvalidation, numInvalidation.get());

        // doesn't exist to exists
        previousState = dummyState(null);
        currentState = dummyState(randomFrom(ClusterHealthStatus.GREEN, ClusterHealthStatus.YELLOW));
        nativeRealm.onSecurityIndexStateChange(previousState, currentState);
        assertEquals(++expectedInvalidation, numInvalidation.get());

        // green or yellow to red
        previousState = dummyState(randomFrom(ClusterHealthStatus.GREEN, ClusterHealthStatus.YELLOW));
        currentState = dummyState(ClusterHealthStatus.RED);
        nativeRealm.onSecurityIndexStateChange(previousState, currentState);
        assertEquals(expectedInvalidation, numInvalidation.get());

        // red to non red
        previousState = dummyState(ClusterHealthStatus.RED);
        currentState = dummyState(randomFrom(ClusterHealthStatus.GREEN, ClusterHealthStatus.YELLOW));
        nativeRealm.onSecurityIndexStateChange(previousState, currentState);
        assertEquals(++expectedInvalidation, numInvalidation.get());

        // green to yellow or yellow to green
        previousState = dummyState(randomFrom(ClusterHealthStatus.GREEN, ClusterHealthStatus.YELLOW));
        currentState = dummyState(previousState.indexStatus == ClusterHealthStatus.GREEN ?
            ClusterHealthStatus.YELLOW : ClusterHealthStatus.GREEN);
        nativeRealm.onSecurityIndexStateChange(previousState, currentState);
        assertEquals(expectedInvalidation, numInvalidation.get());
    }
}<|MERGE_RESOLUTION|>--- conflicted
+++ resolved
@@ -34,15 +34,9 @@
         final AtomicInteger numInvalidation = new AtomicInteger(0);
         int expectedInvalidation = 0;
         Settings settings = Settings.builder().put("path.home", createTempDir()).build();
-<<<<<<< HEAD
         RealmConfig config = new RealmConfig(new RealmConfig.RealmIdentifier("native", "native"), Settings.EMPTY,
                 settings, TestEnvironment.newEnvironment(settings), new ThreadContext(settings));
-        final NativeRealm nativeRealm = new NativeRealm(config, mock(NativeUsersStore.class)) {
-=======
-        RealmConfig config = new RealmConfig("native", Settings.EMPTY, settings, TestEnvironment.newEnvironment(settings),
-                new ThreadContext(settings));
         final NativeRealm nativeRealm = new NativeRealm(config, mock(NativeUsersStore.class), threadPool) {
->>>>>>> 80564884
             @Override
             void clearCache() {
                 numInvalidation.incrementAndGet();

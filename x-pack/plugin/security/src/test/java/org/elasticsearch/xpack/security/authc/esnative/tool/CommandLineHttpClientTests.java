/*
 * Copyright Elasticsearch B.V. and/or licensed to Elasticsearch B.V. under one
 * or more contributor license agreements. Licensed under the Elastic License;
 * you may not use this file except in compliance with the Elastic License.
 */
package org.elasticsearch.xpack.security.authc.esnative.tool;

<<<<<<< HEAD
import org.bouncycastle.util.io.Streams;
=======
>>>>>>> 71a39d10
import org.elasticsearch.common.settings.MockSecureSettings;
import org.elasticsearch.common.settings.SecureString;
import org.elasticsearch.common.settings.Settings;
import org.elasticsearch.env.Environment;
import org.elasticsearch.env.TestEnvironment;
import org.elasticsearch.test.ESTestCase;
import org.elasticsearch.test.http.MockResponse;
import org.elasticsearch.test.http.MockWebServer;
import org.elasticsearch.xpack.core.ssl.SSLConfigurationSettingsTests;
import org.elasticsearch.xpack.core.ssl.TestsSSLService;
import org.elasticsearch.xpack.core.ssl.VerificationMode;
import org.elasticsearch.xpack.security.authc.esnative.tool.HttpResponse.HttpResponseBuilder;
import org.junit.After;
import org.junit.Before;

import java.io.ByteArrayOutputStream;
import java.io.IOException;
import java.io.InputStream;
import java.net.URL;
import java.nio.charset.StandardCharsets;
import java.nio.file.Path;

/**
 * This class tests {@link CommandLineHttpClient} For extensive tests related to
 * ssl settings can be found {@link SSLConfigurationSettingsTests}
 */
public class CommandLineHttpClientTests extends ESTestCase {

    private MockWebServer webServer;
    private Environment environment = TestEnvironment.newEnvironment(Settings.builder().put("path.home", createTempDir()).build());

    @Before
    public void setup() throws Exception {
        webServer = createMockWebServer();
        webServer.enqueue(new MockResponse().setResponseCode(200).setBody("{\"test\": \"complete\"}"));
        webServer.start();
    }

    @After
    public void shutdown() throws Exception {
        webServer.close();
    }

    public void testCommandLineHttpClientCanExecuteAndReturnCorrectResultUsingSSLSettings() throws Exception {
        Path certPath = getDataPath("/org/elasticsearch/xpack/security/transport/ssl/certs/simple/testnode.crt");
        MockSecureSettings secureSettings = new MockSecureSettings();
<<<<<<< HEAD
        secureSettings.setString("xpack.security.http.ssl.truststore.secure_password", "testnode");
        Settings settings = Settings.builder().put("xpack.security.http.ssl.truststore.path", resource.toString())
                .put("xpack.security.http.ssl.verification_mode", VerificationMode.CERTIFICATE).setSecureSettings(secureSettings)
                .build();
=======
        Settings settings;
        if (randomBoolean()) {
            // with http ssl settings
            secureSettings.setString("xpack.security.http.ssl.truststore.secure_password", "testnode");
            settings = Settings.builder().put("xpack.security.http.ssl.certificate_authorities", certPath.toString())
                    .put("xpack.security.http.ssl.verification_mode", VerificationMode.CERTIFICATE).setSecureSettings(secureSettings)
                    .build();
        } else {
            // with global settings
            secureSettings.setString("xpack.ssl.truststore.secure_password", "testnode");
            settings = Settings.builder()
                .put("xpack.ssl.certificate_authorities", certPath.toString())
                .put("xpack.ssl.verification_mode", VerificationMode.CERTIFICATE)
                .setSecureSettings(secureSettings)
                .build();
        }
>>>>>>> 71a39d10
        CommandLineHttpClient client = new CommandLineHttpClient(settings, environment);
        HttpResponse httpResponse = client.execute("GET", new URL("https://localhost:" + webServer.getPort() + "/test"), "u1",
                new SecureString(new char[]{'p'}), () -> null, is -> responseBuilder(is));

        assertNotNull("Should have http response", httpResponse);
        assertEquals("Http status code does not match", 200, httpResponse.getHttpStatus());
        assertEquals("Http response body does not match", "complete", httpResponse.getResponseBody().get("test"));
    }

    private MockWebServer createMockWebServer() {
<<<<<<< HEAD
        Path resource = getDataPath("/org/elasticsearch/xpack/security/keystore/testnode.jks");
        MockSecureSettings secureSettings = new MockSecureSettings();
        secureSettings.setString("xpack.security.http.ssl.keystore.secure_password", "testnode");
        Settings settings = Settings.builder().put("xpack.security.http.ssl.keystore.path", resource.toString())
                .put("xpack.security.http.ssl.client_authentication", "none")
                .setSecureSettings(secureSettings)
                .build();
=======
        Path certPath = getDataPath("/org/elasticsearch/xpack/security/transport/ssl/certs/simple/testnode.crt");
        Path keyPath = getDataPath("/org/elasticsearch/xpack/security/transport/ssl/certs/simple/testnode.pem");
        MockSecureSettings secureSettings = new MockSecureSettings();
        secureSettings.setString("xpack.ssl.secure_key_passphrase", "testnode");
        Settings settings = Settings.builder()
            .put("xpack.ssl.key", keyPath.toString())
            .put("xpack.ssl.certificate", certPath.toString())
            .setSecureSettings(secureSettings)
            .build();
>>>>>>> 71a39d10
        TestsSSLService sslService = new TestsSSLService(settings, environment);
        return new MockWebServer(sslService.sslContext(settings.getByPrefix("xpack.security.http.ssl.")), false);
    }

    private HttpResponseBuilder responseBuilder(final InputStream is) throws IOException {
        final HttpResponseBuilder httpResponseBuilder = new HttpResponseBuilder();
        if (is != null) {
            byte[] bytes = toByteArray(is);
            httpResponseBuilder.withResponseBody(new String(bytes, StandardCharsets.UTF_8));
        }
        return httpResponseBuilder;
    }

    private byte[] toByteArray(InputStream is) throws IOException {
        ByteArrayOutputStream baos = new ByteArrayOutputStream();
        byte[] internalBuffer = new byte[1024];
        int read = is.read(internalBuffer);
        while (read != -1) {
            baos.write(internalBuffer, 0, read);
            read = is.read(internalBuffer);
        }
        return baos.toByteArray();
    }
}<|MERGE_RESOLUTION|>--- conflicted
+++ resolved
@@ -5,10 +5,6 @@
  */
 package org.elasticsearch.xpack.security.authc.esnative.tool;
 
-<<<<<<< HEAD
-import org.bouncycastle.util.io.Streams;
-=======
->>>>>>> 71a39d10
 import org.elasticsearch.common.settings.MockSecureSettings;
 import org.elasticsearch.common.settings.SecureString;
 import org.elasticsearch.common.settings.Settings;
@@ -55,29 +51,10 @@
     public void testCommandLineHttpClientCanExecuteAndReturnCorrectResultUsingSSLSettings() throws Exception {
         Path certPath = getDataPath("/org/elasticsearch/xpack/security/transport/ssl/certs/simple/testnode.crt");
         MockSecureSettings secureSettings = new MockSecureSettings();
-<<<<<<< HEAD
         secureSettings.setString("xpack.security.http.ssl.truststore.secure_password", "testnode");
-        Settings settings = Settings.builder().put("xpack.security.http.ssl.truststore.path", resource.toString())
-                .put("xpack.security.http.ssl.verification_mode", VerificationMode.CERTIFICATE).setSecureSettings(secureSettings)
-                .build();
-=======
-        Settings settings;
-        if (randomBoolean()) {
-            // with http ssl settings
-            secureSettings.setString("xpack.security.http.ssl.truststore.secure_password", "testnode");
-            settings = Settings.builder().put("xpack.security.http.ssl.certificate_authorities", certPath.toString())
-                    .put("xpack.security.http.ssl.verification_mode", VerificationMode.CERTIFICATE).setSecureSettings(secureSettings)
-                    .build();
-        } else {
-            // with global settings
-            secureSettings.setString("xpack.ssl.truststore.secure_password", "testnode");
-            settings = Settings.builder()
-                .put("xpack.ssl.certificate_authorities", certPath.toString())
-                .put("xpack.ssl.verification_mode", VerificationMode.CERTIFICATE)
-                .setSecureSettings(secureSettings)
-                .build();
-        }
->>>>>>> 71a39d10
+        Settings settings = Settings.builder().put("xpack.security.http.ssl.certificate_authorities", certPath.toString())
+            .put("xpack.security.http.ssl.verification_mode", VerificationMode.CERTIFICATE).setSecureSettings(secureSettings)
+            .build();
         CommandLineHttpClient client = new CommandLineHttpClient(settings, environment);
         HttpResponse httpResponse = client.execute("GET", new URL("https://localhost:" + webServer.getPort() + "/test"), "u1",
                 new SecureString(new char[]{'p'}), () -> null, is -> responseBuilder(is));
@@ -88,27 +65,17 @@
     }
 
     private MockWebServer createMockWebServer() {
-<<<<<<< HEAD
-        Path resource = getDataPath("/org/elasticsearch/xpack/security/keystore/testnode.jks");
-        MockSecureSettings secureSettings = new MockSecureSettings();
-        secureSettings.setString("xpack.security.http.ssl.keystore.secure_password", "testnode");
-        Settings settings = Settings.builder().put("xpack.security.http.ssl.keystore.path", resource.toString())
-                .put("xpack.security.http.ssl.client_authentication", "none")
-                .setSecureSettings(secureSettings)
-                .build();
-=======
         Path certPath = getDataPath("/org/elasticsearch/xpack/security/transport/ssl/certs/simple/testnode.crt");
         Path keyPath = getDataPath("/org/elasticsearch/xpack/security/transport/ssl/certs/simple/testnode.pem");
         MockSecureSettings secureSettings = new MockSecureSettings();
-        secureSettings.setString("xpack.ssl.secure_key_passphrase", "testnode");
+        secureSettings.setString("xpack.security.http.ssl.secure_key_passphrase", "testnode");
         Settings settings = Settings.builder()
-            .put("xpack.ssl.key", keyPath.toString())
-            .put("xpack.ssl.certificate", certPath.toString())
+            .put("xpack.security.http.ssl.key", keyPath.toString())
+            .put("xpack.security.http.ssl.certificate", certPath.toString())
             .setSecureSettings(secureSettings)
             .build();
->>>>>>> 71a39d10
         TestsSSLService sslService = new TestsSSLService(settings, environment);
-        return new MockWebServer(sslService.sslContext(settings.getByPrefix("xpack.security.http.ssl.")), false);
+        return new MockWebServer(sslService.sslContext("xpack.security.http.ssl."), false);
     }
 
     private HttpResponseBuilder responseBuilder(final InputStream is) throws IOException {

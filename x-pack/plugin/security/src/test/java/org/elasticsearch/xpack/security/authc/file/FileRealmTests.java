--- conflicted
+++ resolved
@@ -94,16 +94,9 @@
 
     public void testAuthenticateCaching() throws Exception {
         Settings settings = Settings.builder()
-<<<<<<< HEAD
-                .put(RealmSettings.realmSettingPrefix(REALM_IDENTIFIER) + "cache.hash_algo",
-                        Hasher.values()[randomIntBetween(0, Hasher.values().length - 1)].name().toLowerCase(Locale.ROOT))
-                .build();
+            .put(RealmSettings.realmSettingPrefix(REALM_IDENTIFIER) + "cache.hash_algo",
+                Hasher.values()[randomIntBetween(0, Hasher.values().length - 1)].name().toLowerCase(Locale.ROOT)).build();
         RealmConfig config = getRealmConfig(settings);
-=======
-            .put("cache.hash_algo", Hasher.values()[randomIntBetween(0, Hasher.values().length - 1)].name().toLowerCase(Locale.ROOT)).build();
-        RealmConfig config = new RealmConfig("file-test", settings, globalSettings, TestEnvironment.newEnvironment(globalSettings),
-            threadContext);
->>>>>>> 33e3822c
         when(userPasswdStore.verifyPassword(eq("user1"), eq(new SecureString("test123")), any(Supplier.class)))
                 .thenAnswer(VERIFY_PASSWORD_ANSWER);
         when(userRolesStore.roles("user1")).thenReturn(new String[]{"role1", "role2"});

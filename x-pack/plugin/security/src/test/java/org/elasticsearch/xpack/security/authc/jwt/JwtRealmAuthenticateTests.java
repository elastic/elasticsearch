--- conflicted
+++ resolved
@@ -49,13 +49,8 @@
             new MinMax(1, 3), // audiencesRange
             new MinMax(1, 3), // usersRange
             new MinMax(0, 0), // rolesRange
-<<<<<<< HEAD
-            new MinMax(0, 1) // jwtCacheSizeRange
-=======
-            new MinMax(0, 1), // jwtCacheSizeRange
-            new MinMax(0, 1), // userCacheSizeRange
-            randomBoolean() // createHttpsServer
->>>>>>> 0c39078c
+            new MinMax(0, 1), // jwtCacheSizeRange
+            randomBoolean() // createHttpsServer
         );
         final JwtIssuerAndRealm jwtIssuerAndRealm = this.randomJwtIssuerRealmPair();
         final User user = this.randomUser(jwtIssuerAndRealm.issuer());
@@ -77,13 +72,8 @@
             new MinMax(1, 3), // audiencesRange
             new MinMax(1, 3), // usersRange
             new MinMax(0, 3), // rolesRange
-<<<<<<< HEAD
-            new MinMax(0, 1) // jwtCacheSizeRange
-=======
-            new MinMax(0, 1), // jwtCacheSizeRange
-            new MinMax(0, 1), // userCacheSizeRange
-            randomBoolean() // createHttpsServer
->>>>>>> 0c39078c
+            new MinMax(0, 1), // jwtCacheSizeRange
+            randomBoolean() // createHttpsServer
         );
         final JwtIssuerAndRealm jwtIssuerAndRealm = this.randomJwtIssuerRealmPair();
         assertThat(jwtIssuerAndRealm.realm().delegatedAuthorizationSupport.hasDelegation(), is(false));
@@ -107,13 +97,8 @@
             new MinMax(1, 3), // audiencesRange
             new MinMax(1, 3), // usersRange
             new MinMax(0, 3), // rolesRange
-<<<<<<< HEAD
-            new MinMax(0, 1) // jwtCacheSizeRange
-=======
-            new MinMax(0, 1), // jwtCacheSizeRange
-            new MinMax(0, 1), // userCacheSizeRange
-            randomBoolean() // createHttpsServer
->>>>>>> 0c39078c
+            new MinMax(0, 1), // jwtCacheSizeRange
+            randomBoolean() // createHttpsServer
         );
         final JwtIssuerAndRealm jwtIssuerAndRealm = this.randomJwtIssuerRealmPair();
         assertThat(jwtIssuerAndRealm.realm().delegatedAuthorizationSupport.hasDelegation(), is(true));
@@ -152,7 +137,7 @@
         final JwtIssuer jwtIssuer = this.createJwtIssuer(0, 12, 1, 1, 1, true);
         assertThat(jwtIssuer.httpsServer, is(notNullValue()));
         try {
-            final JwtRealmNameAndSettingsBuilder realmNameAndSettingsBuilder = this.createJwtRealmSettings(jwtIssuer, 0);
+            final JwtRealmNameAndSettingsBuilder realmNameAndSettingsBuilder = this.createJwtRealmSettings(jwtIssuer, 0, 0);
             final String configKey = RealmSettings.getFullSettingKey(realmNameAndSettingsBuilder.name(), JwtRealmSettings.PKC_JWKSET_PATH);
             final String configValue = jwtIssuer.httpsServer.url.replace("/valid/", "/invalid");
             realmNameAndSettingsBuilder.settingsBuilder().put(configKey, configValue);
@@ -179,13 +164,8 @@
             new MinMax(1, 1), // audiencesRange
             new MinMax(1, 1), // usersRange
             new MinMax(1, 1), // rolesRange
-<<<<<<< HEAD
-            new MinMax(0, 1) // jwtCacheSizeRange
-=======
-            new MinMax(0, 1), // jwtCacheSizeRange
-            new MinMax(0, 1), // userCacheSizeRange
-            randomBoolean() // createHttpsServer
->>>>>>> 0c39078c
+            new MinMax(0, 1), // jwtCacheSizeRange
+            randomBoolean() // createHttpsServer
         );
         final JwtIssuerAndRealm jwtIssuerAndRealm = this.randomJwtIssuerRealmPair();
         final User user = this.randomUser(jwtIssuerAndRealm.issuer());

/*
 * Copyright Elasticsearch B.V. and/or licensed to Elasticsearch B.V. under one
 * or more contributor license agreements. Licensed under the Elastic License;
 * you may not use this file except in compliance with the Elastic License.
 */

package org.elasticsearch.xpack.security.authc.kerberos;

import org.elasticsearch.ElasticsearchSecurityException;
import org.elasticsearch.rest.RestStatus;
import org.elasticsearch.test.ESTestCase;
import org.elasticsearch.test.EqualsHashCodeTestUtils;

import java.io.IOException;
import java.nio.charset.StandardCharsets;
import java.util.Arrays;
import java.util.Base64;

import static org.hamcrest.Matchers.contains;
import static org.hamcrest.Matchers.equalTo;
import static org.hamcrest.Matchers.hasSize;
import static org.hamcrest.Matchers.is;
import static org.hamcrest.Matchers.notNullValue;

public class KerberosAuthenticationTokenTests extends ESTestCase {

    private static final String UNAUTHENTICATED_PRINCIPAL_NAME = "<Unauthenticated Principal Name>";

    public void testExtractTokenForValidAuthorizationHeader() throws IOException {
        final String base64Token = Base64.getEncoder().encodeToString(randomAlphaOfLength(5).getBytes(StandardCharsets.UTF_8));
        final String negotiate = randomBoolean() ? KerberosAuthenticationToken.NEGOTIATE_AUTH_HEADER : "negotiate ";
        final String authzHeader = negotiate + base64Token;

        final KerberosAuthenticationToken kerbAuthnToken = KerberosAuthenticationToken.extractToken(authzHeader);
        assertNotNull(kerbAuthnToken);
        assertEquals(UNAUTHENTICATED_PRINCIPAL_NAME, kerbAuthnToken.principal());
        assertTrue(kerbAuthnToken.credentials() instanceof byte[]);
        assertArrayEquals(Base64.getDecoder().decode(base64Token), (byte[]) kerbAuthnToken.credentials());
    }

<<<<<<< HEAD
    public void testExtractTokenForInvalidAuthorizationHeaderThrowsException() throws IOException {
        final String header =
                randomFrom(KerberosAuthenticationToken.NEGOTIATE_AUTH_HEADER, "negotiate", "negotiate ", "Negotiate", "Negotiate        ");
        threadContext.putHeader(KerberosAuthenticationToken.AUTH_HEADER, header);

        thrown.expect(ElasticsearchSecurityException.class);
        thrown.expectMessage(
                Matchers.equalTo("invalid negotiate authentication header value, expected base64 encoded token but value is empty"));
        thrown.expect(new ESEMatcher());
        KerberosAuthenticationToken.extractToken(threadContext);
        fail("Expected exception not thrown");
=======
    public void testExtractTokenForInvalidNegotiateAuthorizationHeaderThrowsException() throws IOException {
        final String header =
                randomFrom(KerberosAuthenticationToken.NEGOTIATE_AUTH_HEADER, "negotiate", "negotiate ", "Negotiate", "Negotiate      ");
        final ElasticsearchSecurityException e =
                expectThrows(ElasticsearchSecurityException.class, () -> KerberosAuthenticationToken.extractToken(header));
        assertThat(e.getMessage(),
                equalTo("invalid negotiate authentication header value, expected base64 encoded token but value is empty"));
        assertContainsAuthenticateHeader(e);
>>>>>>> 9e11414c
    }

    public void testExtractTokenForNotBase64EncodedTokenThrowsException() throws IOException {
        final String notBase64Token = "[B@6499375d";

<<<<<<< HEAD
    public void testExtractTokenForNoAuthorizationHeaderShouldReturnNull() throws IOException {
        final String header = randomFrom(" Negotiate", "Basic ", " Random ", null);
        if (header != null) {
            threadContext.putHeader(KerberosAuthenticationToken.AUTH_HEADER, header);
        }
        final KerberosAuthenticationToken kerbAuthnToken = KerberosAuthenticationToken.extractToken(threadContext);
=======
        final ElasticsearchSecurityException e = expectThrows(ElasticsearchSecurityException.class,
                () -> KerberosAuthenticationToken.extractToken(KerberosAuthenticationToken.NEGOTIATE_AUTH_HEADER + notBase64Token));
        assertThat(e.getMessage(),
                equalTo("invalid negotiate authentication header value, could not decode base64 token " + notBase64Token));
        assertContainsAuthenticateHeader(e);
    }

    public void testExtractTokenForInvalidAuthorizationHeaderShouldReturnNull() throws IOException {
        final String header = randomFrom(Arrays.asList(" Negotiate", "Basic ", " Custom ", null));
        final KerberosAuthenticationToken kerbAuthnToken = KerberosAuthenticationToken.extractToken(header);
>>>>>>> 9e11414c
        assertNull(kerbAuthnToken);
    }

    public void testKerberoAuthenticationTokenClearCredentials() {
        byte[] inputBytes = randomByteArrayOfLength(5);
        final String base64Token = Base64.getEncoder().encodeToString(inputBytes);
        final KerberosAuthenticationToken kerbAuthnToken =
                KerberosAuthenticationToken.extractToken(KerberosAuthenticationToken.NEGOTIATE_AUTH_HEADER + base64Token);
        kerbAuthnToken.clearCredentials();
        Arrays.fill(inputBytes, (byte) 0);
        assertArrayEquals(inputBytes, (byte[]) kerbAuthnToken.credentials());
    }

    public void testEqualsHashCode() {
        final KerberosAuthenticationToken kerberosAuthenticationToken =
                new KerberosAuthenticationToken("base64EncodedToken".getBytes(StandardCharsets.UTF_8));
        EqualsHashCodeTestUtils.checkEqualsAndHashCode(kerberosAuthenticationToken, (original) -> {
            return new KerberosAuthenticationToken((byte[]) original.credentials());
        });
        EqualsHashCodeTestUtils.checkEqualsAndHashCode(kerberosAuthenticationToken, (original) -> {
            return new KerberosAuthenticationToken((byte[]) original.credentials());
        }, KerberosAuthenticationTokenTests::mutateTestItem);
    }

    private static KerberosAuthenticationToken mutateTestItem(KerberosAuthenticationToken original) {
        switch (randomIntBetween(0, 2)) {
            case 0:
                return new KerberosAuthenticationToken(randomByteArrayOfLength(10));
            case 1:
                return new KerberosAuthenticationToken("base64EncodedToken".getBytes(StandardCharsets.UTF_16));
            case 2:
                return new KerberosAuthenticationToken("[B@6499375d".getBytes(StandardCharsets.UTF_8));
            default:
                throw new IllegalArgumentException("unknown option");
        }
    }

    private static void assertContainsAuthenticateHeader(ElasticsearchSecurityException e) {
        assertThat(e.status(), is(RestStatus.UNAUTHORIZED));
        assertThat(e.getHeaderKeys(), hasSize(1));
        assertThat(e.getHeader(KerberosAuthenticationToken.WWW_AUTHENTICATE), notNullValue());
        assertThat(e.getHeader(KerberosAuthenticationToken.WWW_AUTHENTICATE),
                contains(KerberosAuthenticationToken.NEGOTIATE_AUTH_HEADER.trim()));
    }
}<|MERGE_RESOLUTION|>--- conflicted
+++ resolved
@@ -38,19 +38,6 @@
         assertArrayEquals(Base64.getDecoder().decode(base64Token), (byte[]) kerbAuthnToken.credentials());
     }
 
-<<<<<<< HEAD
-    public void testExtractTokenForInvalidAuthorizationHeaderThrowsException() throws IOException {
-        final String header =
-                randomFrom(KerberosAuthenticationToken.NEGOTIATE_AUTH_HEADER, "negotiate", "negotiate ", "Negotiate", "Negotiate        ");
-        threadContext.putHeader(KerberosAuthenticationToken.AUTH_HEADER, header);
-
-        thrown.expect(ElasticsearchSecurityException.class);
-        thrown.expectMessage(
-                Matchers.equalTo("invalid negotiate authentication header value, expected base64 encoded token but value is empty"));
-        thrown.expect(new ESEMatcher());
-        KerberosAuthenticationToken.extractToken(threadContext);
-        fail("Expected exception not thrown");
-=======
     public void testExtractTokenForInvalidNegotiateAuthorizationHeaderThrowsException() throws IOException {
         final String header =
                 randomFrom(KerberosAuthenticationToken.NEGOTIATE_AUTH_HEADER, "negotiate", "negotiate ", "Negotiate", "Negotiate      ");
@@ -59,20 +46,11 @@
         assertThat(e.getMessage(),
                 equalTo("invalid negotiate authentication header value, expected base64 encoded token but value is empty"));
         assertContainsAuthenticateHeader(e);
->>>>>>> 9e11414c
     }
 
     public void testExtractTokenForNotBase64EncodedTokenThrowsException() throws IOException {
         final String notBase64Token = "[B@6499375d";
 
-<<<<<<< HEAD
-    public void testExtractTokenForNoAuthorizationHeaderShouldReturnNull() throws IOException {
-        final String header = randomFrom(" Negotiate", "Basic ", " Random ", null);
-        if (header != null) {
-            threadContext.putHeader(KerberosAuthenticationToken.AUTH_HEADER, header);
-        }
-        final KerberosAuthenticationToken kerbAuthnToken = KerberosAuthenticationToken.extractToken(threadContext);
-=======
         final ElasticsearchSecurityException e = expectThrows(ElasticsearchSecurityException.class,
                 () -> KerberosAuthenticationToken.extractToken(KerberosAuthenticationToken.NEGOTIATE_AUTH_HEADER + notBase64Token));
         assertThat(e.getMessage(),
@@ -83,7 +61,6 @@
     public void testExtractTokenForInvalidAuthorizationHeaderShouldReturnNull() throws IOException {
         final String header = randomFrom(Arrays.asList(" Negotiate", "Basic ", " Custom ", null));
         final KerberosAuthenticationToken kerbAuthnToken = KerberosAuthenticationToken.extractToken(header);
->>>>>>> 9e11414c
         assertNull(kerbAuthnToken);
     }
 

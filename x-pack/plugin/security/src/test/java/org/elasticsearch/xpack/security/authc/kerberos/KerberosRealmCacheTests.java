--- conflicted
+++ resolved
@@ -165,11 +165,7 @@
         final KerberosAuthenticationToken kerberosAuthenticationToken,
         String outToken
     ) {
-<<<<<<< HEAD
-        final PlainActionFuture<AuthenticationResult> future = PlainActionFuture.newFuture();
-=======
         final PlainActionFuture<AuthenticationResult<User>> future = PlainActionFuture.newFuture();
->>>>>>> 30e15ba8
         kerberosRealm.authenticate(kerberosAuthenticationToken, future);
         final AuthenticationResult<User> result = future.actionGet();
         assertSuccessAuthenticationResult(expectedUser, outToken, result);

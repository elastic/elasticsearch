--- conflicted
+++ resolved
@@ -103,14 +103,9 @@
         X509Certificate certificate = readCert(getDataPath("/org/elasticsearch/xpack/security/transport/ssl/certs/simple/testnode.crt"));
         X509AuthenticationToken token = new X509AuthenticationToken(new X509Certificate[]{certificate}, "Elasticsearch Test Node", dn);
         UserRoleMapper roleMapper = mock(UserRoleMapper.class);
-<<<<<<< HEAD
         PkiRealm realm = new PkiRealm(new RealmConfig(new RealmConfig.RealmIdentifier("pki", "my_pki"), globalSettings,
                 TestEnvironment.newEnvironment(globalSettings), new ThreadContext(globalSettings)), roleMapper);
-=======
-        PkiRealm realm = new PkiRealm(new RealmConfig("", Settings.EMPTY, globalSettings, TestEnvironment.newEnvironment(globalSettings),
-            new ThreadContext(globalSettings)), roleMapper);
         verify(roleMapper).refreshRealmOnChange(realm);
->>>>>>> 33e3822c
         Mockito.doAnswer(invocation -> {
             final UserRoleMapper.UserData userData = (UserRoleMapper.UserData) invocation.getArguments()[0];
             final ActionListener<Set<String>> listener = (ActionListener<Set<String>>) invocation.getArguments()[1];

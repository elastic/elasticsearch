/*
 * Copyright Elasticsearch B.V. and/or licensed to Elasticsearch B.V. under one
 * or more contributor license agreements. Licensed under the Elastic License
 * 2.0; you may not use this file except in compliance with the Elastic License
 * 2.0.
 */

package org.elasticsearch.xpack.security.authc.service;

import org.apache.logging.log4j.Level;
import org.apache.logging.log4j.Logger;
import org.elasticsearch.cluster.node.DiscoveryNode;
import org.elasticsearch.cluster.service.ClusterService;
import org.elasticsearch.common.settings.SecureString;
import org.elasticsearch.common.settings.Settings;
import org.elasticsearch.env.Environment;
import org.elasticsearch.env.TestEnvironment;
import org.elasticsearch.test.ESTestCase;
import org.elasticsearch.threadpool.TestThreadPool;
import org.elasticsearch.threadpool.ThreadPool;
import org.elasticsearch.watcher.ResourceWatcherService;
import org.elasticsearch.xpack.core.security.action.service.TokenInfo;
import org.elasticsearch.xpack.core.security.audit.logfile.CapturingLogger;
import org.elasticsearch.xpack.core.security.authc.support.Hasher;
import org.elasticsearch.xpack.security.authc.service.ServiceAccount.ServiceAccountId;
import org.elasticsearch.xpack.security.support.CacheInvalidatorRegistry;
import org.junit.After;
import org.junit.Before;

import java.io.BufferedWriter;
import java.io.IOException;
import java.nio.charset.StandardCharsets;
import java.nio.file.Files;
import java.nio.file.Path;
import java.nio.file.StandardCopyOption;
import java.nio.file.StandardOpenOption;
import java.util.EnumSet;
import java.util.List;
import java.util.Map;
<<<<<<< HEAD
import java.util.Set;
import java.util.concurrent.CountDownLatch;
import java.util.concurrent.TimeUnit;
import java.util.stream.Collectors;
=======
import java.util.concurrent.TimeUnit;
import java.util.concurrent.atomic.AtomicInteger;
>>>>>>> c061964a

import static org.hamcrest.Matchers.containsString;
import static org.hamcrest.Matchers.equalTo;
import static org.hamcrest.Matchers.greaterThan;
import static org.hamcrest.Matchers.is;
import static org.hamcrest.Matchers.notNullValue;
import static org.hamcrest.Matchers.nullValue;
import static org.mockito.Mockito.mock;
import static org.mockito.Mockito.when;

public class FileServiceAccountTokenStoreTests extends ESTestCase {

    private Settings settings;
    private Environment env;
    private ThreadPool threadPool;
    private ClusterService clusterService;

    @Before
    public void init() {
        final String hashingAlgorithm = inFipsJvm() ? randomFrom("pbkdf2", "pbkdf2_50000", "pbkdf2_stretch") :
            randomFrom("bcrypt", "bcrypt10", "pbkdf2", "pbkdf2_50000", "pbkdf2_stretch");
        settings = Settings.builder()
            .put("resource.reload.interval.high", "100ms")
            .put("path.home", createTempDir())
            .put("xpack.security.authc.service_token_hashing.algorithm", hashingAlgorithm)
            .build();
        env = TestEnvironment.newEnvironment(settings);
        threadPool = new TestThreadPool("test");
        clusterService = mock(ClusterService.class);
        final DiscoveryNode discoveryNode = mock(DiscoveryNode.class);
        when(clusterService.localNode()).thenReturn(discoveryNode);
        when(discoveryNode.getName()).thenReturn("node");
    }

    @After
    public void shutdown() {
        terminate(threadPool);
    }

    public void testParseFile() throws Exception {
        Path path = getDataPath("service_tokens");
        Map<String, char[]> parsedTokenHashes = FileServiceAccountTokenStore.parseFile(path, null);
        assertThat(parsedTokenHashes, notNullValue());
        assertThat(parsedTokenHashes.size(), is(5));

        assertThat(new String(parsedTokenHashes.get("elastic/fleet-server/bcrypt")),
            equalTo("$2a$10$uuCzGHRrEz/QMB/.bmL8qOKXHhPNt57dYBbWCH/Hbb3SjUyZ.Hf1i"));
        assertThat(new String(parsedTokenHashes.get("elastic/fleet-server/bcrypt10")),
            equalTo("$2a$10$ML0BUUxdzs8ApPNf1ayAwuh61ZhfqlzN/1DgZWZn6vNiUhpu1GKTe"));

        assertThat(new String(parsedTokenHashes.get("elastic/fleet-server/pbkdf2")),
            equalTo("{PBKDF2}10000$0N2h5/AsDS5uO0/A+B6y8AnTCJ3Tqo8nygbzu1gkgpo=$5aTcCtteHf2g2ye7Y3p6jSZBoGhNJ7l6F3tmUhPTwRo="));
        assertThat(new String(parsedTokenHashes.get("elastic/fleet-server/pbkdf2_50000")),
            equalTo("{PBKDF2}50000$IMzlphNClmrP/du40yxGM3fNjklg8CuACds12+Ry0jM=$KEC1S9a0NOs3OJKM4gEeBboU18EP4+3m/pyIA4MBDGk="));
        assertThat(new String(parsedTokenHashes.get("elastic/fleet-server/pbkdf2_stretch")),
            equalTo("{PBKDF2_STRETCH}10000$Pa3oNkj8xTD8j2gTgjWnTvnE6jseKApWMFjcNCLxX1U=$84ECweHFZQ2DblHEjHTRWA+fG6h5bVMyTSJUmFvTo1o="));

        assertThat(parsedTokenHashes.get("elastic/fleet-server/plain"), nullValue());
    }

    public void testParseFileNotExists() throws IllegalAccessException, IOException {
        Logger logger = CapturingLogger.newCapturingLogger(Level.TRACE, null);
        final List<String> events = CapturingLogger.output(logger.getName(), Level.TRACE);
        events.clear();
        final Map<String, char[]> tokenHashes =
            FileServiceAccountTokenStore.parseFile(getDataPath("service_tokens").getParent().resolve("does-not-exist"), logger);
        assertThat(tokenHashes.isEmpty(), is(true));
        assertThat(events.size(), equalTo(2));
        assertThat(events.get(1), containsString("does not exist"));
    }

    public void testAutoReload() throws Exception {
        Path serviceTokensSourceFile = getDataPath("service_tokens");
        Path configDir = env.configFile();
        Files.createDirectories(configDir);
        Path targetFile = configDir.resolve("service_tokens");
        Files.copy(serviceTokensSourceFile, targetFile, StandardCopyOption.REPLACE_EXISTING);
        final String hashingAlgo = settings.get("xpack.security.authc.service_token_hashing.algorithm");
        final Hasher hasher = Hasher.resolve(hashingAlgo);
        try (ResourceWatcherService watcherService = new ResourceWatcherService(settings, threadPool)) {
            final AtomicInteger counter = new AtomicInteger(0);

            FileServiceAccountTokenStore store = new FileServiceAccountTokenStore(env, watcherService, threadPool,
<<<<<<< HEAD
                clusterService, mock(CacheInvalidatorRegistry.class));
            store.addListener(latch::countDown);
=======
                mock(CacheInvalidatorRegistry.class));
            store.addListener(counter::getAndIncrement);
>>>>>>> c061964a
            //Token name shares the hashing algorithm name for convenience
            final String qualifiedTokenName = "elastic/fleet-server/" + hashingAlgo;
            assertThat(store.getTokenHashes().containsKey(qualifiedTokenName), is(true));

            final int oldValue1 = counter.get();
            // A blank line should not trigger update
            try (BufferedWriter writer = Files.newBufferedWriter(targetFile, StandardCharsets.UTF_8, StandardOpenOption.APPEND)) {
                writer.append("\n");
            }
            watcherService.notifyNow(ResourceWatcherService.Frequency.HIGH);
            if (counter.get() != oldValue1) {
                fail("Listener should not be called as service tokens are not changed.");
            }
            assertThat(store.getTokenHashes().containsKey(qualifiedTokenName), is(true));

            // Add a new entry
            final int oldValue2 = counter.get();
            final char[] newTokenHash =
                hasher.hash(new SecureString("46ToAwIHZWxhc3RpYwVmbGVldAZ0b2tlbjEWWkYtQ3dlWlVTZldJX3p5Vk9ySnlSQQAAAAAAAAA".toCharArray()));
            try (BufferedWriter writer = Files.newBufferedWriter(targetFile, StandardCharsets.UTF_8, StandardOpenOption.APPEND)) {
                writer.newLine();
                writer.append("elastic/fleet-server/token1:").append(new String(newTokenHash));
            }
            assertBusy(() -> {
                assertThat("Waited too long for the updated file to be picked up", counter.get(), greaterThan(oldValue2));
                assertThat(store.getTokenHashes().containsKey("elastic/fleet-server/token1"), is(true));
            }, 5, TimeUnit.SECONDS);

            // Remove the new entry
            final int oldValue3 = counter.get();
            Files.copy(serviceTokensSourceFile, targetFile, StandardCopyOption.REPLACE_EXISTING);
            assertBusy(() -> {
                assertThat("Waited too long for the updated file to be picked up", counter.get(), greaterThan(oldValue3));
                assertThat(store.getTokenHashes().containsKey("elastic/fleet-server/token1"), is(false));
                assertThat(store.getTokenHashes().containsKey(qualifiedTokenName), is(true));
            }, 5, TimeUnit.SECONDS);

            // Write a mal-formatted line
            final int oldValue4 = counter.get();
            if (randomBoolean()) {
                try (BufferedWriter writer = Files.newBufferedWriter(targetFile, StandardCharsets.UTF_8, StandardOpenOption.APPEND)) {
                    writer.newLine();
                    writer.append("elastic/fleet-server/tokenxfoobar");
                }
            } else {
                // writing in utf_16 should cause a parsing error as we try to read the file in utf_8
                try (BufferedWriter writer = Files.newBufferedWriter(targetFile, StandardCharsets.UTF_16, StandardOpenOption.APPEND)) {
                    writer.newLine();
                    writer.append("elastic/fleet-server/tokenx:").append(new String(newTokenHash));
                }
            }
            assertBusy(() -> {
                assertThat("Waited too long for the updated file to be picked up", counter.get(), greaterThan(oldValue4));
                assertThat(store.getTokenHashes().isEmpty(), is(true));
            }, 5, TimeUnit.SECONDS);

            // Restore to original file again
            final int oldValue5 = counter.get();
            Files.copy(serviceTokensSourceFile, targetFile, StandardCopyOption.REPLACE_EXISTING);
            assertBusy(() -> {
                assertThat("Waited too long for the updated file to be picked up", counter.get(), greaterThan(oldValue5));
                assertThat(store.getTokenHashes().containsKey(qualifiedTokenName), is(true));
            }, 5, TimeUnit.SECONDS);

            // Duplicate entry
            final int oldValue6 = counter.get();
            try (BufferedWriter writer = Files.newBufferedWriter(targetFile, StandardCharsets.UTF_8, StandardOpenOption.APPEND)) {
                writer.newLine();
                writer.append(qualifiedTokenName).append(":").append(new String(newTokenHash));
            }
            assertBusy(() -> {
                assertThat("Waited too long for the updated file to be picked up", counter.get(), greaterThan(oldValue6));
                assertThat(store.getTokenHashes().get(qualifiedTokenName), equalTo(newTokenHash));
            }, 5, TimeUnit.SECONDS);
        }
    }

    public void testFindTokensFor() throws IOException {
        Path serviceTokensSourceFile = getDataPath("service_tokens");
        Path configDir = env.configFile();
        Files.createDirectories(configDir);
        Path targetFile = configDir.resolve("service_tokens");
        Files.copy(serviceTokensSourceFile, targetFile, StandardCopyOption.REPLACE_EXISTING);
        FileServiceAccountTokenStore store = new FileServiceAccountTokenStore(env, mock(ResourceWatcherService.class), threadPool,
            clusterService, mock(CacheInvalidatorRegistry.class));

        final ServiceAccountId accountId = new ServiceAccountId("elastic", "fleet-server");
        final List<TokenInfo> tokenInfos = store.findTokensFor(accountId);
        assertThat(tokenInfos.size(), equalTo(5));
        assertThat(tokenInfos.stream().map(TokenInfo::getName).collect(Collectors.toUnmodifiableSet()),
            equalTo(Set.of("pbkdf2", "bcrypt10", "pbkdf2_stretch", "pbkdf2_50000", "bcrypt")));
        assertThat(tokenInfos.stream().map(TokenInfo::getSource).collect(Collectors.toUnmodifiableSet()),
            equalTo(EnumSet.of(TokenInfo.TokenSource.FILE)));
        assertThat(tokenInfos.stream().map(TokenInfo::getNodeNames).collect(Collectors.toUnmodifiableSet()),
            equalTo(Set.of(List.of("node"))));
    }
}<|MERGE_RESOLUTION|>--- conflicted
+++ resolved
@@ -37,15 +37,10 @@
 import java.util.EnumSet;
 import java.util.List;
 import java.util.Map;
-<<<<<<< HEAD
 import java.util.Set;
-import java.util.concurrent.CountDownLatch;
 import java.util.concurrent.TimeUnit;
 import java.util.stream.Collectors;
-=======
-import java.util.concurrent.TimeUnit;
 import java.util.concurrent.atomic.AtomicInteger;
->>>>>>> c061964a
 
 import static org.hamcrest.Matchers.containsString;
 import static org.hamcrest.Matchers.equalTo;
@@ -129,13 +124,8 @@
             final AtomicInteger counter = new AtomicInteger(0);
 
             FileServiceAccountTokenStore store = new FileServiceAccountTokenStore(env, watcherService, threadPool,
-<<<<<<< HEAD
                 clusterService, mock(CacheInvalidatorRegistry.class));
-            store.addListener(latch::countDown);
-=======
-                mock(CacheInvalidatorRegistry.class));
             store.addListener(counter::getAndIncrement);
->>>>>>> c061964a
             //Token name shares the hashing algorithm name for convenience
             final String qualifiedTokenName = "elastic/fleet-server/" + hashingAlgo;
             assertThat(store.getTokenHashes().containsKey(qualifiedTokenName), is(true));

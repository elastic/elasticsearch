--- conflicted
+++ resolved
@@ -2061,15 +2061,6 @@
         );
         final String requestId = AuditUtil.getOrGenerateRequestId(threadContext);
 
-<<<<<<< HEAD
-        {
-            List<Tuple<String, TransportRequest>> requests = new ArrayList<>();
-            requests.add(
-                new Tuple<>(
-                    BulkAction.NAME + "[s]",
-                    new DeleteRequest(randomFrom(SECURITY_MAIN_ALIAS, INTERNAL_SECURITY_MAIN_INDEX_7), "id")
-                )
-=======
         List<Tuple<String, TransportRequest>> requests = new ArrayList<>();
         requests.add(
             new Tuple<>(BulkAction.NAME + "[s]", new DeleteRequest(randomFrom(SECURITY_MAIN_ALIAS, INTERNAL_SECURITY_MAIN_INDEX_7), "id"))
@@ -2152,95 +2143,9 @@
                 eq(action),
                 eq(request),
                 authzInfoRoles(new String[] { role.getName() })
->>>>>>> 0ed242a5
-            );
-            requests.add(
-                new Tuple<>(
-                    TransportUpdateAction.NAME,
-                    new UpdateRequest(randomFrom(SECURITY_MAIN_ALIAS, INTERNAL_SECURITY_MAIN_INDEX_7), "id")
-                )
-            );
-            requests.add(
-                new Tuple<>(BulkAction.NAME + "[s]", new IndexRequest(randomFrom(SECURITY_MAIN_ALIAS, INTERNAL_SECURITY_MAIN_INDEX_7)))
-            );
-            requests.add(
-                new Tuple<>(
-                    TransportSearchAction.TYPE.name(),
-                    new SearchRequest(randomFrom(SECURITY_MAIN_ALIAS, INTERNAL_SECURITY_MAIN_INDEX_7))
-                )
-            );
-            requests.add(
-                new Tuple<>(
-                    TermVectorsAction.NAME,
-                    new TermVectorsRequest(randomFrom(SECURITY_MAIN_ALIAS, INTERNAL_SECURITY_MAIN_INDEX_7), "id")
-                )
-            );
-            requests.add(
-                new Tuple<>(
-                    TransportGetAction.TYPE.name(),
-                    new GetRequest(randomFrom(SECURITY_MAIN_ALIAS, INTERNAL_SECURITY_MAIN_INDEX_7), "id")
-                )
-            );
-            requests.add(
-                new Tuple<>(
-                    TransportIndicesAliasesAction.NAME,
-                    new IndicesAliasesRequest().addAliasAction(
-                        AliasActions.add().alias("security_alias").index(INTERNAL_SECURITY_MAIN_INDEX_7)
-                    )
-                )
-            );
-            requests.add(
-                new Tuple<>(
-                    UpdateSettingsAction.NAME,
-                    new UpdateSettingsRequest().indices(randomFrom(SECURITY_MAIN_ALIAS, INTERNAL_SECURITY_MAIN_INDEX_7))
-                )
-            );
-            // cannot execute monitor operations
-            requests.add(
-                new Tuple<>(
-                    IndicesStatsAction.NAME,
-                    new IndicesStatsRequest().indices(randomFrom(SECURITY_MAIN_ALIAS, INTERNAL_SECURITY_MAIN_INDEX_7))
-                )
-            );
-            requests.add(
-                new Tuple<>(
-                    RecoveryAction.NAME,
-                    new RecoveryRequest().indices(randomFrom(SECURITY_MAIN_ALIAS, INTERNAL_SECURITY_MAIN_INDEX_7))
-                )
-            );
-            requests.add(
-                new Tuple<>(
-                    IndicesSegmentsAction.NAME,
-                    new IndicesSegmentsRequest().indices(randomFrom(SECURITY_MAIN_ALIAS, INTERNAL_SECURITY_MAIN_INDEX_7))
-                )
-            );
-            requests.add(
-                new Tuple<>(
-                    GetSettingsAction.NAME,
-                    new GetSettingsRequest().indices(randomFrom(SECURITY_MAIN_ALIAS, INTERNAL_SECURITY_MAIN_INDEX_7))
-                )
-            );
-            requests.add(
-                new Tuple<>(
-                    TransportIndicesShardStoresAction.TYPE.name(),
-                    new IndicesShardStoresRequest().indices(randomFrom(SECURITY_MAIN_ALIAS, INTERNAL_SECURITY_MAIN_INDEX_7))
-                )
-            );
-
-            for (Tuple<String, TransportRequest> requestTuple : requests) {
-                String action = requestTuple.v1();
-                TransportRequest request = requestTuple.v2();
-                assertThrowsAuthorizationException(() -> authorize(authentication, action, request), action, "all_access_user");
-                verify(auditTrail).accessDenied(
-                    eq(requestId),
-                    eq(authentication),
-                    eq(action),
-                    eq(request),
-                    authzInfoRoles(new String[] { role.getName() })
-                );
-                verifyNoMoreInteractions(auditTrail);
-                requestTuple.v2().decRef();
-            }
+            );
+            verifyNoMoreInteractions(auditTrail);
+            requestTuple.v2().decRef();
         }
 
         // we should allow waiting for the health of the index or any index if the user has this permission

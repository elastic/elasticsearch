--- conflicted
+++ resolved
@@ -253,11 +253,7 @@
         when(clusterService.state()).thenReturn(ClusterState.EMPTY_STATE);
         auditTrail = mock(AuditTrail.class);
         MockLicenseState licenseState = mock(MockLicenseState.class);
-<<<<<<< HEAD
         when(licenseState.isAllowed(Security.AUDITING_FEATURE)).thenReturn(true);
-=======
-        when(licenseState.checkFeature(Feature.SECURITY_AUDITING)).thenReturn(true);
->>>>>>> 444d7caa
         auditTrailService = new AuditTrailService(Collections.singletonList(auditTrail), licenseState);
         threadContext = new ThreadContext(settings);
         threadPool = mock(ThreadPool.class);

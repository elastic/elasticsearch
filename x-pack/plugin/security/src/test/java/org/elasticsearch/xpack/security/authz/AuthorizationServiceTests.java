/*
 * Copyright Elasticsearch B.V. and/or licensed to Elasticsearch B.V. under one
 * or more contributor license agreements. Licensed under the Elastic License;
 * you may not use this file except in compliance with the Elastic License.
 */
package org.elasticsearch.xpack.security.authz;

import org.elasticsearch.ElasticsearchSecurityException;
import org.elasticsearch.Version;
import org.elasticsearch.action.ActionListener;
import org.elasticsearch.action.CompositeIndicesRequest;
import org.elasticsearch.action.DocWriteRequest;
import org.elasticsearch.action.LatchedActionListener;
import org.elasticsearch.action.MockIndicesRequest;
import org.elasticsearch.action.admin.cluster.health.ClusterHealthAction;
import org.elasticsearch.action.admin.cluster.health.ClusterHealthRequest;
import org.elasticsearch.action.admin.indices.alias.Alias;
import org.elasticsearch.action.admin.indices.alias.IndicesAliasesAction;
import org.elasticsearch.action.admin.indices.alias.IndicesAliasesRequest;
import org.elasticsearch.action.admin.indices.alias.IndicesAliasesRequest.AliasActions;
import org.elasticsearch.action.admin.indices.create.CreateIndexAction;
import org.elasticsearch.action.admin.indices.create.CreateIndexRequest;
import org.elasticsearch.action.admin.indices.delete.DeleteIndexAction;
import org.elasticsearch.action.admin.indices.delete.DeleteIndexRequest;
import org.elasticsearch.action.admin.indices.exists.indices.IndicesExistsAction;
import org.elasticsearch.action.admin.indices.exists.indices.IndicesExistsRequest;
import org.elasticsearch.action.admin.indices.get.GetIndexAction;
import org.elasticsearch.action.admin.indices.get.GetIndexRequest;
import org.elasticsearch.action.admin.indices.recovery.RecoveryAction;
import org.elasticsearch.action.admin.indices.recovery.RecoveryRequest;
import org.elasticsearch.action.admin.indices.segments.IndicesSegmentsAction;
import org.elasticsearch.action.admin.indices.segments.IndicesSegmentsRequest;
import org.elasticsearch.action.admin.indices.settings.get.GetSettingsAction;
import org.elasticsearch.action.admin.indices.settings.get.GetSettingsRequest;
import org.elasticsearch.action.admin.indices.settings.put.UpdateSettingsAction;
import org.elasticsearch.action.admin.indices.settings.put.UpdateSettingsRequest;
import org.elasticsearch.action.admin.indices.shards.IndicesShardStoresAction;
import org.elasticsearch.action.admin.indices.shards.IndicesShardStoresRequest;
import org.elasticsearch.action.admin.indices.stats.IndicesStatsAction;
import org.elasticsearch.action.admin.indices.stats.IndicesStatsRequest;
import org.elasticsearch.action.admin.indices.upgrade.get.UpgradeStatusAction;
import org.elasticsearch.action.admin.indices.upgrade.get.UpgradeStatusRequest;
import org.elasticsearch.action.bulk.BulkAction;
import org.elasticsearch.action.bulk.BulkItemRequest;
import org.elasticsearch.action.bulk.BulkRequest;
import org.elasticsearch.action.bulk.BulkShardRequest;
import org.elasticsearch.action.delete.DeleteAction;
import org.elasticsearch.action.delete.DeleteRequest;
import org.elasticsearch.action.get.GetAction;
import org.elasticsearch.action.get.GetRequest;
import org.elasticsearch.action.get.MultiGetAction;
import org.elasticsearch.action.get.MultiGetRequest;
import org.elasticsearch.action.index.IndexAction;
import org.elasticsearch.action.index.IndexRequest;
import org.elasticsearch.action.search.ClearScrollAction;
import org.elasticsearch.action.search.ClearScrollRequest;
import org.elasticsearch.action.search.MultiSearchAction;
import org.elasticsearch.action.search.MultiSearchRequest;
import org.elasticsearch.action.search.SearchAction;
import org.elasticsearch.action.search.SearchRequest;
import org.elasticsearch.action.search.SearchScrollAction;
import org.elasticsearch.action.search.SearchScrollRequest;
import org.elasticsearch.action.search.SearchTransportService;
import org.elasticsearch.action.support.IndicesOptions;
import org.elasticsearch.action.support.PlainActionFuture;
import org.elasticsearch.action.support.WriteRequest;
import org.elasticsearch.action.termvectors.MultiTermVectorsAction;
import org.elasticsearch.action.termvectors.MultiTermVectorsRequest;
import org.elasticsearch.action.termvectors.TermVectorsAction;
import org.elasticsearch.action.termvectors.TermVectorsRequest;
import org.elasticsearch.action.update.UpdateAction;
import org.elasticsearch.action.update.UpdateRequest;
<<<<<<< HEAD
=======
import org.elasticsearch.client.Client;
import org.elasticsearch.client.security.user.privileges.Role.ClusterPrivilegeName;
>>>>>>> 638ba4a5
import org.elasticsearch.cluster.ClusterState;
import org.elasticsearch.cluster.metadata.AliasMetaData;
import org.elasticsearch.cluster.metadata.AliasOrIndex;
import org.elasticsearch.cluster.metadata.IndexMetaData;
import org.elasticsearch.cluster.metadata.MetaData;
import org.elasticsearch.cluster.node.DiscoveryNode;
import org.elasticsearch.cluster.service.ClusterService;
import org.elasticsearch.common.Strings;
import org.elasticsearch.common.TriFunction;
import org.elasticsearch.common.collect.Tuple;
import org.elasticsearch.common.settings.ClusterSettings;
import org.elasticsearch.common.settings.Settings;
import org.elasticsearch.common.util.concurrent.ThreadContext;
import org.elasticsearch.common.util.concurrent.ThreadContext.StoredContext;
import org.elasticsearch.index.IndexNotFoundException;
import org.elasticsearch.index.shard.ShardId;
import org.elasticsearch.license.XPackLicenseState;
import org.elasticsearch.test.ESTestCase;
import org.elasticsearch.threadpool.ThreadPool;
import org.elasticsearch.transport.TransportActionProxy;
import org.elasticsearch.transport.TransportRequest;
import org.elasticsearch.xpack.core.security.action.privilege.DeletePrivilegesAction;
import org.elasticsearch.xpack.core.security.action.privilege.DeletePrivilegesRequest;
import org.elasticsearch.xpack.core.security.action.user.AuthenticateAction;
import org.elasticsearch.xpack.core.security.action.user.AuthenticateRequest;
import org.elasticsearch.xpack.core.security.action.user.GetUserPrivilegesRequest;
import org.elasticsearch.xpack.core.security.action.user.GetUserPrivilegesResponse;
import org.elasticsearch.xpack.core.security.action.user.HasPrivilegesRequest;
import org.elasticsearch.xpack.core.security.action.user.HasPrivilegesResponse;
import org.elasticsearch.xpack.core.security.authc.Authentication;
import org.elasticsearch.xpack.core.security.authc.Authentication.AuthenticationType;
import org.elasticsearch.xpack.core.security.authc.Authentication.RealmRef;
import org.elasticsearch.xpack.core.security.authc.DefaultAuthenticationFailureHandler;
import org.elasticsearch.xpack.core.security.authz.AuthorizationEngine;
import org.elasticsearch.xpack.core.security.authz.AuthorizationEngine.AuthorizationInfo;
import org.elasticsearch.xpack.core.security.authz.AuthorizationServiceField;
import org.elasticsearch.xpack.core.security.authz.IndicesAndAliasesResolverField;
import org.elasticsearch.xpack.core.security.authz.ResolvedIndices;
import org.elasticsearch.xpack.core.security.authz.RoleDescriptor;
import org.elasticsearch.xpack.core.security.authz.RoleDescriptor.IndicesPrivileges;
import org.elasticsearch.xpack.core.security.authz.accesscontrol.IndicesAccessControl;
import org.elasticsearch.xpack.core.security.authz.permission.FieldPermissionsCache;
import org.elasticsearch.xpack.core.security.authz.permission.Role;
import org.elasticsearch.xpack.core.security.authz.permission.LimitedRole;
import org.elasticsearch.xpack.core.security.authz.privilege.ApplicationPrivilege;
import org.elasticsearch.xpack.core.security.authz.privilege.ApplicationPrivilegeDescriptor;
import org.elasticsearch.xpack.core.security.authz.privilege.ClusterPrivilege;
import org.elasticsearch.xpack.core.security.authz.privilege.ConditionalClusterPrivilege;
import org.elasticsearch.xpack.core.security.authz.store.ReservedRolesStore;
import org.elasticsearch.xpack.core.security.user.AnonymousUser;
import org.elasticsearch.xpack.core.security.user.ElasticUser;
import org.elasticsearch.xpack.core.security.user.KibanaUser;
import org.elasticsearch.xpack.core.security.user.SystemUser;
import org.elasticsearch.xpack.core.security.user.User;
import org.elasticsearch.xpack.core.security.user.XPackSecurityUser;
import org.elasticsearch.xpack.core.security.user.XPackUser;
import org.elasticsearch.xpack.security.audit.AuditTrailService;
import org.elasticsearch.xpack.security.audit.AuditUtil;
<<<<<<< HEAD
=======
import org.elasticsearch.xpack.security.authc.ApiKeyService;
import org.elasticsearch.xpack.security.authc.esnative.ReservedRealm;
>>>>>>> 638ba4a5
import org.elasticsearch.xpack.security.authz.store.CompositeRolesStore;
import org.elasticsearch.xpack.security.authz.store.NativePrivilegeStore;
import org.elasticsearch.xpack.sql.action.SqlQueryAction;
import org.elasticsearch.xpack.sql.action.SqlQueryRequest;
import org.junit.Before;
import org.mockito.ArgumentMatcher;
import org.mockito.Matchers;
import org.mockito.Mockito;

import java.io.IOException;
import java.util.ArrayList;
import java.util.Arrays;
import java.util.Collection;
import java.util.Collections;
import java.util.HashMap;
import java.util.HashSet;
import java.util.List;
import java.util.Map;
import java.util.Set;
import java.util.UUID;
import java.util.concurrent.CountDownLatch;
import java.util.function.Predicate;

import static java.util.Arrays.asList;
import static org.elasticsearch.test.SecurityTestsUtils.assertAuthenticationException;
import static org.elasticsearch.test.SecurityTestsUtils.assertThrowsAuthorizationException;
import static org.elasticsearch.test.SecurityTestsUtils.assertThrowsAuthorizationExceptionRunAs;
import static org.elasticsearch.xpack.security.audit.logfile.LoggingAuditTrail.PRINCIPAL_ROLES_FIELD_NAME;
import static org.elasticsearch.xpack.security.support.SecurityIndexManager.INTERNAL_SECURITY_INDEX;
import static org.elasticsearch.xpack.security.support.SecurityIndexManager.SECURITY_INDEX_NAME;
import static org.hamcrest.Matchers.arrayContainingInAnyOrder;
import static org.hamcrest.Matchers.containsString;
import static org.hamcrest.Matchers.endsWith;
import static org.hamcrest.Matchers.equalTo;
import static org.hamcrest.Matchers.instanceOf;
import static org.hamcrest.Matchers.is;
import static org.hamcrest.Matchers.notNullValue;
import static org.hamcrest.Matchers.startsWith;
import static org.mockito.Matchers.any;
import static org.mockito.Matchers.eq;
import static org.mockito.Mockito.doAnswer;
import static org.mockito.Mockito.mock;
import static org.mockito.Mockito.times;
import static org.mockito.Mockito.verify;
import static org.mockito.Mockito.verifyNoMoreInteractions;
import static org.mockito.Mockito.when;

public class AuthorizationServiceTests extends ESTestCase {
    private AuditTrailService auditTrail;
    private ClusterService clusterService;
    private AuthorizationService authorizationService;
    private ThreadContext threadContext;
    private ThreadPool threadPool;
    private Map<String, RoleDescriptor> roleMap = new HashMap<>();
    private CompositeRolesStore rolesStore;
    private ApiKeyService apiKeyService;

    @SuppressWarnings("unchecked")
    @Before
    public void setup() {
        rolesStore = mock(CompositeRolesStore.class);
        clusterService = mock(ClusterService.class);
        final Settings settings = Settings.builder()
            .put("cluster.remote.other_cluster.seeds", "localhost:9999")
            .build();
        final ClusterSettings clusterSettings = new ClusterSettings(settings, ClusterSettings.BUILT_IN_CLUSTER_SETTINGS);
        when(clusterService.getClusterSettings()).thenReturn(clusterSettings);
        when(clusterService.state()).thenReturn(ClusterState.EMPTY_STATE);
        auditTrail = mock(AuditTrailService.class);
        threadContext = new ThreadContext(settings);
        threadPool = mock(ThreadPool.class);
        when(threadPool.getThreadContext()).thenReturn(threadContext);
        final FieldPermissionsCache fieldPermissionsCache = new FieldPermissionsCache(settings);

        final NativePrivilegeStore privilegesStore = mock(NativePrivilegeStore.class);
        doAnswer(i -> {
                assertThat(i.getArguments().length, equalTo(3));
                final Object arg2 = i.getArguments()[2];
                assertThat(arg2, instanceOf(ActionListener.class));
                ActionListener<Collection<ApplicationPrivilege>> listener = (ActionListener<Collection<ApplicationPrivilege>>) arg2;
                listener.onResponse(Collections.emptyList());
                return null;
            }
        ).when(privilegesStore).getPrivileges(any(Collection.class), any(Collection.class), any(ActionListener.class));

        doAnswer((i) -> {
<<<<<<< HEAD
            ActionListener<Role> callback = (ActionListener<Role>) i.getArguments()[2];
            User user = (User) i.getArguments()[0];
            Set<String> names = new HashSet<>(Arrays.asList(user.roles()));
=======
            ActionListener<Role> callback = (ActionListener<Role>) i.getArguments()[1];
            Set<String> names = (Set<String>) i.getArguments()[0];
>>>>>>> 638ba4a5
            assertNotNull(names);
            Set<RoleDescriptor> roleDescriptors = new HashSet<>();
            for (String name : names) {
                RoleDescriptor descriptor = roleMap.get(name);
                if (descriptor != null) {
                    roleDescriptors.add(descriptor);
                }
            }

            if (roleDescriptors.isEmpty()) {
                callback.onResponse(Role.EMPTY);
            } else {
                CompositeRolesStore.buildRoleFromDescriptors(roleDescriptors, fieldPermissionsCache, privilegesStore,
                    ActionListener.wrap(r -> callback.onResponse(r), callback::onFailure)
                );
            }
            return Void.TYPE;
<<<<<<< HEAD
        }).when(rolesStore).getRoles(any(User.class), any(FieldPermissionsCache.class), any(ActionListener.class));
        roleMap.put(ReservedRolesStore.SUPERUSER_ROLE_DESCRIPTOR.getName(), ReservedRolesStore.SUPERUSER_ROLE_DESCRIPTOR);
        authorizationService = new AuthorizationService(settings, rolesStore, clusterService,
            auditTrail, new DefaultAuthenticationFailureHandler(Collections.emptyMap()), threadPool, new AnonymousUser(settings), null,
            Collections.emptySet(), new XPackLicenseState(settings));
=======
        }).when(rolesStore).roles(any(Set.class), any(ActionListener.class));
        apiKeyService = mock(ApiKeyService.class);
        authorizationService = new AuthorizationService(settings, rolesStore, clusterService, auditTrail,
            new DefaultAuthenticationFailureHandler(Collections.emptyMap()), threadPool, new AnonymousUser(settings),
            apiKeyService, new FieldPermissionsCache(Settings.EMPTY));
>>>>>>> 638ba4a5
    }

    private void authorize(Authentication authentication, String action, TransportRequest request) {
        PlainActionFuture<Void> future = new PlainActionFuture<>();
        authorizationService.authorize(authentication, action, request, future);
        future.actionGet();
    }

    public void testActionsForSystemUserIsAuthorized() throws IOException {
        final TransportRequest request = mock(TransportRequest.class);
        final String requestId = AuditUtil.getOrGenerateRequestId(threadContext);

        // A failure would throw an exception
        final Authentication authentication = createAuthentication(SystemUser.INSTANCE);
        final String[] actions = {
                "indices:monitor/whatever",
                "internal:whatever",
                "cluster:monitor/whatever",
                "cluster:admin/reroute",
                "indices:admin/mapping/put",
                "indices:admin/template/put",
                "indices:admin/seq_no/global_checkpoint_sync",
                "indices:admin/seq_no/retention_lease_sync",
                "indices:admin/seq_no/retention_lease_background_sync",
                "indices:admin/settings/update" };
        for (String action : actions) {
            authorize(authentication, action, request);
            verify(auditTrail).accessGranted(eq(requestId), eq(authentication), eq(action), eq(request),
                authzInfoRoles(new String[] { SystemUser.ROLE_NAME }));
        }

        verifyNoMoreInteractions(auditTrail);
    }

    public void testIndicesActionsForSystemUserWhichAreNotAuthorized() throws IOException {
        final TransportRequest request = mock(TransportRequest.class);
        final Authentication authentication = createAuthentication(SystemUser.INSTANCE);
        final String requestId = AuditUtil.getOrGenerateRequestId(threadContext);
        assertThrowsAuthorizationException(
            () -> authorize(authentication, "indices:", request),
            "indices:", SystemUser.INSTANCE.principal());
        verify(auditTrail).accessDenied(eq(requestId), eq(authentication), eq("indices:"), eq(request),
            authzInfoRoles(new String[]{SystemUser.ROLE_NAME}));
        verifyNoMoreInteractions(auditTrail);
    }

    public void testClusterAdminActionsForSystemUserWhichAreNotAuthorized() throws IOException {
        final TransportRequest request = mock(TransportRequest.class);
        final Authentication authentication = createAuthentication(SystemUser.INSTANCE);
        final String requestId = AuditUtil.getOrGenerateRequestId(threadContext);
        assertThrowsAuthorizationException(
            () -> authorize(authentication, "cluster:admin/whatever", request),
            "cluster:admin/whatever", SystemUser.INSTANCE.principal());
        verify(auditTrail).accessDenied(eq(requestId), eq(authentication), eq("cluster:admin/whatever"), eq(request),
            authzInfoRoles(new String[] { SystemUser.ROLE_NAME }));
        verifyNoMoreInteractions(auditTrail);
    }

    public void testClusterAdminSnapshotStatusActionForSystemUserWhichIsNotAuthorized() throws IOException {
        final TransportRequest request = mock(TransportRequest.class);
        final Authentication authentication = createAuthentication(SystemUser.INSTANCE);
        final String requestId = AuditUtil.getOrGenerateRequestId(threadContext);
        assertThrowsAuthorizationException(
            () -> authorize(authentication, "cluster:admin/snapshot/status", request),
            "cluster:admin/snapshot/status", SystemUser.INSTANCE.principal());
        verify(auditTrail).accessDenied(eq(requestId), eq(authentication), eq("cluster:admin/snapshot/status"), eq(request),
            authzInfoRoles(new String[] { SystemUser.ROLE_NAME }));
        verifyNoMoreInteractions(auditTrail);
    }

    public void testAuthorizeUsingConditionalPrivileges() throws IOException {
        final DeletePrivilegesRequest request = new DeletePrivilegesRequest();
        final Authentication authentication = createAuthentication(new User("user1", "role1"));

        final ConditionalClusterPrivilege conditionalClusterPrivilege = Mockito.mock(ConditionalClusterPrivilege.class);
        final Predicate<TransportRequest> requestPredicate = r -> r == request;
        Mockito.when(conditionalClusterPrivilege.getRequestPredicate()).thenReturn(requestPredicate);
        Mockito.when(conditionalClusterPrivilege.getPrivilege()).thenReturn(ClusterPrivilege.MANAGE_SECURITY);
        final ConditionalClusterPrivilege[] conditionalClusterPrivileges = new ConditionalClusterPrivilege[] {
            conditionalClusterPrivilege
        };
        final String requestId = AuditUtil.getOrGenerateRequestId(threadContext);
        RoleDescriptor role = new RoleDescriptor("role1", null, null, null, conditionalClusterPrivileges, null, null ,null);
        roleMap.put("role1", role);

        authorize(authentication, DeletePrivilegesAction.NAME, request);
        verify(auditTrail).accessGranted(eq(requestId), eq(authentication), eq(DeletePrivilegesAction.NAME), eq(request),
            authzInfoRoles(new String[]{role.getName()}));
        verifyNoMoreInteractions(auditTrail);
    }

    public void testAuthorizationDeniedWhenConditionalPrivilegesDoNotMatch() throws IOException {
        final DeletePrivilegesRequest request = new DeletePrivilegesRequest();
        final Authentication authentication = createAuthentication(new User("user1", "role1"));

        final ConditionalClusterPrivilege conditionalClusterPrivilege = Mockito.mock(ConditionalClusterPrivilege.class);
        final Predicate<TransportRequest> requestPredicate = r -> false;
        Mockito.when(conditionalClusterPrivilege.getRequestPredicate()).thenReturn(requestPredicate);
        Mockito.when(conditionalClusterPrivilege.getPrivilege()).thenReturn(ClusterPrivilege.MANAGE_SECURITY);
        final ConditionalClusterPrivilege[] conditionalClusterPrivileges = new ConditionalClusterPrivilege[] {
            conditionalClusterPrivilege
        };
        final String requestId = AuditUtil.getOrGenerateRequestId(threadContext);
        RoleDescriptor role = new RoleDescriptor("role1", null, null, null, conditionalClusterPrivileges, null, null ,null);
        roleMap.put("role1", role);

        assertThrowsAuthorizationException(
            () -> authorize(authentication, DeletePrivilegesAction.NAME, request),
            DeletePrivilegesAction.NAME, "user1");
        verify(auditTrail).accessDenied(eq(requestId), eq(authentication), eq(DeletePrivilegesAction.NAME), eq(request),
            authzInfoRoles(new String[]{role.getName()}));
        verifyNoMoreInteractions(auditTrail);
    }

    public void testNoRolesCausesDenial() throws IOException {
        final TransportRequest request = new SearchRequest();
        final Authentication authentication = createAuthentication(new User("test user"));
        mockEmptyMetaData();
        final String requestId = AuditUtil.getOrGenerateRequestId(threadContext);
        assertThrowsAuthorizationException(
            () -> authorize(authentication, "indices:a", request),
            "indices:a", "test user");
        verify(auditTrail).accessDenied(eq(requestId), eq(authentication), eq("indices:a"), eq(request),
            authzInfoRoles(Role.EMPTY.names()));
        verifyNoMoreInteractions(auditTrail);
    }

    public void testUserWithNoRolesCanPerformRemoteSearch() throws IOException {
        SearchRequest request = new SearchRequest();
        request.indices("other_cluster:index1", "*_cluster:index2", "other_cluster:other_*");
        final Authentication authentication = createAuthentication(new User("test user"));
        mockEmptyMetaData();
        final String requestId = AuditUtil.getOrGenerateRequestId(threadContext);
        authorize(authentication, SearchAction.NAME, request);
        verify(auditTrail).accessGranted(eq(requestId), eq(authentication), eq(SearchAction.NAME), eq(request),
            authzInfoRoles(Role.EMPTY.names()));
        verifyNoMoreInteractions(auditTrail);
    }

    /**
     * This test mimics {@link #testUserWithNoRolesCanPerformRemoteSearch()} except that
     * while the referenced index _looks_ like a remote index, the remote cluster name has not
     * been defined, so it is actually a local index and access should be denied
     */
    public void testUserWithNoRolesCannotPerformLocalSearch() throws IOException {
        SearchRequest request = new SearchRequest();
        request.indices("no_such_cluster:index");
        final Authentication authentication = createAuthentication(new User("test user"));
        mockEmptyMetaData();
        final String requestId = AuditUtil.getOrGenerateRequestId(threadContext);
        assertThrowsAuthorizationException(
            () -> authorize(authentication, SearchAction.NAME, request),
            SearchAction.NAME, "test user");
        verify(auditTrail).accessDenied(eq(requestId), eq(authentication), eq(SearchAction.NAME), eq(request),
            authzInfoRoles(Role.EMPTY.names()));
        verifyNoMoreInteractions(auditTrail);
    }

    /**
     * This test mimics {@link #testUserWithNoRolesCannotPerformLocalSearch()} but includes
     * both local and remote indices, including wildcards
     */
    public void testUserWithNoRolesCanPerformMultiClusterSearch() throws IOException {
        SearchRequest request = new SearchRequest();
        request.indices("local_index", "wildcard_*", "other_cluster:remote_index", "*:foo?");
        final Authentication authentication = createAuthentication(new User("test user"));
        mockEmptyMetaData();
        final String requestId = AuditUtil.getOrGenerateRequestId(threadContext);
        assertThrowsAuthorizationException(
            () -> authorize(authentication, SearchAction.NAME, request),
            SearchAction.NAME, "test user");
        verify(auditTrail).accessDenied(eq(requestId), eq(authentication), eq(SearchAction.NAME), eq(request),
            authzInfoRoles(Role.EMPTY.names()));
        verifyNoMoreInteractions(auditTrail);
    }

    public void testUserWithNoRolesCannotSql() throws IOException {
        TransportRequest request = new SqlQueryRequest();
        Authentication authentication = createAuthentication(new User("test user"));
        mockEmptyMetaData();
        final String requestId = AuditUtil.getOrGenerateRequestId(threadContext);
        assertThrowsAuthorizationException(
            () -> authorize(authentication, SqlQueryAction.NAME, request),
            SqlQueryAction.NAME, "test user");
        verify(auditTrail).accessDenied(eq(requestId), eq(authentication), eq(SqlQueryAction.NAME), eq(request),
            authzInfoRoles(Role.EMPTY.names()));
        verifyNoMoreInteractions(auditTrail);
    }
    /**
     * Verifies that the behaviour tested in {@link #testUserWithNoRolesCanPerformRemoteSearch}
     * does not work for requests that are not remote-index-capable.
     */
    public void testRemoteIndicesOnlyWorkWithApplicableRequestTypes() throws IOException {
        DeleteIndexRequest request = new DeleteIndexRequest();
        request.indices("other_cluster:index1", "other_cluster:index2");
        final Authentication authentication = createAuthentication(new User("test user"));
        mockEmptyMetaData();
        final String requestId = AuditUtil.getOrGenerateRequestId(threadContext);
        assertThrowsAuthorizationException(
            () -> authorize(authentication, DeleteIndexAction.NAME, request),
            DeleteIndexAction.NAME, "test user");
        verify(auditTrail).accessDenied(eq(requestId), eq(authentication), eq(DeleteIndexAction.NAME), eq(request),
            authzInfoRoles(Role.EMPTY.names()));
        verifyNoMoreInteractions(auditTrail);
    }

    public void testUnknownRoleCausesDenial() throws IOException {
        Tuple<String, TransportRequest> tuple = randomFrom(asList(
            new Tuple<>(SearchAction.NAME, new SearchRequest()),
            new Tuple<>(IndicesExistsAction.NAME, new IndicesExistsRequest()),
            new Tuple<>(SqlQueryAction.NAME, new SqlQueryRequest())));
        String action = tuple.v1();
        TransportRequest request = tuple.v2();
        final Authentication authentication = createAuthentication(new User("test user", "non-existent-role"));
        final String requestId = AuditUtil.getOrGenerateRequestId(threadContext);
        mockEmptyMetaData();
        assertThrowsAuthorizationException(
            () -> authorize(authentication, action, request),
            action, "test user");
        verify(auditTrail).accessDenied(eq(requestId), eq(authentication), eq(action), eq(request), authzInfoRoles(Role.EMPTY.names()));
        verifyNoMoreInteractions(auditTrail);
    }

    public void testThatNonIndicesAndNonClusterActionIsDenied() throws IOException {
        final TransportRequest request = mock(TransportRequest.class);
        final String requestId = AuditUtil.getOrGenerateRequestId(threadContext);
        final Authentication authentication = createAuthentication(new User("test user", "a_all"));
        final RoleDescriptor role = new RoleDescriptor("a_all", null,
            new IndicesPrivileges[]{IndicesPrivileges.builder().indices("a").privileges("all").build()}, null);
        roleMap.put("a_all", role);

        assertThrowsAuthorizationException(
            () -> authorize(authentication, "whatever", request),
            "whatever", "test user");
        verify(auditTrail).accessDenied(eq(requestId), eq(authentication), eq("whatever"), eq(request),
            authzInfoRoles(new String[]{role.getName()}));
        verifyNoMoreInteractions(auditTrail);
    }

    public void testThatRoleWithNoIndicesIsDenied() throws IOException {
        @SuppressWarnings("unchecked")
        Tuple<String, TransportRequest> tuple = randomFrom(
            new Tuple<>(SearchAction.NAME, new SearchRequest()),
            new Tuple<>(IndicesExistsAction.NAME, new IndicesExistsRequest()),
            new Tuple<>(SqlQueryAction.NAME, new SqlQueryRequest()));
        String action = tuple.v1();
        TransportRequest request = tuple.v2();
        final String requestId = AuditUtil.getOrGenerateRequestId(threadContext);
        final Authentication authentication = createAuthentication(new User("test user", "no_indices"));
        RoleDescriptor role = new RoleDescriptor("no_indices", null, null, null);
        roleMap.put("no_indices", role);
        mockEmptyMetaData();

        assertThrowsAuthorizationException(
            () -> authorize(authentication, action, request),
            action, "test user");
        verify(auditTrail).accessDenied(eq(requestId), eq(authentication), eq(action), eq(request),
            authzInfoRoles(new String[]{role.getName()}));
        verifyNoMoreInteractions(auditTrail);
    }

    public void testElasticUserAuthorizedForNonChangePasswordRequestsWhenNotInSetupMode() throws IOException {
        final Authentication authentication = createAuthentication(new ElasticUser(true));
        final String requestId = AuditUtil.getOrGenerateRequestId(threadContext);
        final Tuple<String, TransportRequest> request = randomCompositeRequest();
        authorize(authentication, request.v1(), request.v2());

        verify(auditTrail).accessGranted(eq(requestId), eq(authentication), eq(request.v1()), eq(request.v2()),
            authzInfoRoles(new String[]{ElasticUser.ROLE_NAME}));
    }

<<<<<<< HEAD
    public void testSearchAgainstEmptyCluster() throws Exception {
        RoleDescriptor role = new RoleDescriptor("a_all", null,
=======
    public void testSearchAgainstEmptyCluster() throws IOException {
        RoleDescriptor role = new RoleDescriptor("a_role", null,
>>>>>>> 638ba4a5
            new IndicesPrivileges[]{IndicesPrivileges.builder().indices("a").privileges("all").build()}, null);
        final Authentication authentication = createAuthentication(new User("test user", "a_all"));
        final String requestId = AuditUtil.getOrGenerateRequestId(threadContext);
        roleMap.put("a_all", role);
        mockEmptyMetaData();

        {
            //ignore_unavailable set to false, user is not authorized for this index nor does it exist
            SearchRequest searchRequest = new SearchRequest("does_not_exist")
                .indicesOptions(IndicesOptions.fromOptions(false, true,
                    true, false));

            assertThrowsAuthorizationException(
                () -> authorize(authentication, SearchAction.NAME, searchRequest),
                SearchAction.NAME, "test user");
            verify(auditTrail).accessDenied(eq(requestId), eq(authentication), eq(SearchAction.NAME), eq(searchRequest),
                authzInfoRoles(new String[]{role.getName()}));
            verifyNoMoreInteractions(auditTrail);
        }

        {
            //ignore_unavailable and allow_no_indices both set to true, user is not authorized for this index nor does it exist
            SearchRequest searchRequest = new SearchRequest("does_not_exist")
                .indicesOptions(IndicesOptions.fromOptions(true, true, true, false));
<<<<<<< HEAD
            final ActionListener<Void> listener = ActionListener.wrap(ignore -> {
                final IndicesAccessControl indicesAccessControl =
                    threadContext.getTransient(AuthorizationServiceField.INDICES_PERMISSIONS_KEY);
                assertNotNull(indicesAccessControl);
                final IndicesAccessControl.IndexAccessControl indexAccessControl =
                    indicesAccessControl.getIndexPermissions(IndicesAndAliasesResolverField.NO_INDEX_PLACEHOLDER);
                assertFalse(indexAccessControl.getFieldPermissions().hasFieldLevelSecurity());
                assertNull(indexAccessControl.getQueries());
            }, e -> {
                fail(e.getMessage());
            });
            final CountDownLatch latch = new CountDownLatch(1);
            authorizationService.authorize(authentication, SearchAction.NAME, searchRequest, new LatchedActionListener<>(listener, latch));
            latch.await();
            verify(auditTrail).accessGranted(eq(requestId), eq(authentication), eq(SearchAction.NAME), eq(searchRequest),
                authzInfoRoles(new String[]{role.getName()}));
        }
    }

    public void testScrollRelatedRequestsAllowed() {
        RoleDescriptor role = new RoleDescriptor("a_all", null,
=======
            authorize(authentication, SearchAction.NAME, searchRequest);
            verify(auditTrail).accessGranted(requestId, authentication, SearchAction.NAME, searchRequest, new String[]{role.getName()});
            final IndicesAccessControl indicesAccessControl = threadContext.getTransient(AuthorizationServiceField.INDICES_PERMISSIONS_KEY);
            final IndicesAccessControl.IndexAccessControl indexAccessControl =
                indicesAccessControl.getIndexPermissions(IndicesAndAliasesResolverField.NO_INDEX_PLACEHOLDER);
            assertFalse(indexAccessControl.getFieldPermissions().hasFieldLevelSecurity());
            assertFalse(indexAccessControl.getDocumentPermissions().hasDocumentLevelPermissions());
        }
    }

    public void testScrollRelatedRequestsAllowed() throws IOException {
        RoleDescriptor role = new RoleDescriptor("a_role", null,
>>>>>>> 638ba4a5
            new IndicesPrivileges[]{IndicesPrivileges.builder().indices("a").privileges("all").build()}, null);
        final Authentication authentication = createAuthentication(new User("test user", "a_all"));
        roleMap.put("a_all", role);
        mockEmptyMetaData();
        final String requestId = AuditUtil.getOrGenerateRequestId(threadContext);

        final ClearScrollRequest clearScrollRequest = new ClearScrollRequest();
        authorize(authentication, ClearScrollAction.NAME, clearScrollRequest);
        verify(auditTrail).accessGranted(eq(requestId), eq(authentication), eq(ClearScrollAction.NAME), eq(clearScrollRequest),
            authzInfoRoles(new String[]{role.getName()}));

        final SearchScrollRequest searchScrollRequest = new SearchScrollRequest();
        authorize(authentication, SearchScrollAction.NAME, searchScrollRequest);
        verify(auditTrail).accessGranted(eq(requestId), eq(authentication), eq(SearchScrollAction.NAME), eq(searchScrollRequest),
            authzInfoRoles(new String[]{role.getName()}));

        // We have to use a mock request for other Scroll actions as the actual requests are package private to SearchTransportService
        final TransportRequest request = mock(TransportRequest.class);
        authorize(authentication, SearchTransportService.CLEAR_SCROLL_CONTEXTS_ACTION_NAME, request);
        verify(auditTrail).accessGranted(eq(requestId), eq(authentication), eq(SearchTransportService.CLEAR_SCROLL_CONTEXTS_ACTION_NAME),
            eq(request), authzInfoRoles(new String[]{role.getName()}));

        authorize(authentication, SearchTransportService.FETCH_ID_SCROLL_ACTION_NAME, request);
        verify(auditTrail).accessGranted(eq(requestId), eq(authentication), eq(SearchTransportService.FETCH_ID_SCROLL_ACTION_NAME),
            eq(request), authzInfoRoles(new String[]{role.getName()}));

        authorize(authentication, SearchTransportService.QUERY_FETCH_SCROLL_ACTION_NAME, request);
        verify(auditTrail).accessGranted(eq(requestId), eq(authentication), eq(SearchTransportService.QUERY_FETCH_SCROLL_ACTION_NAME),
            eq(request), authzInfoRoles(new String[]{role.getName()}));

        authorize(authentication, SearchTransportService.QUERY_SCROLL_ACTION_NAME, request);
        verify(auditTrail).accessGranted(eq(requestId), eq(authentication), eq(SearchTransportService.QUERY_SCROLL_ACTION_NAME),
            eq(request), authzInfoRoles(new String[]{role.getName()}));

        authorize(authentication, SearchTransportService.FREE_CONTEXT_SCROLL_ACTION_NAME, request);
        verify(auditTrail).accessGranted(eq(requestId), eq(authentication), eq(SearchTransportService.FREE_CONTEXT_SCROLL_ACTION_NAME),
            eq(request), authzInfoRoles(new String[]{role.getName()}));
        verifyNoMoreInteractions(auditTrail);
    }

    public void testAuthorizeIndicesFailures() throws IOException {
        TransportRequest request = new GetIndexRequest().indices("b");
        ClusterState state = mockEmptyMetaData();
        RoleDescriptor role = new RoleDescriptor("a_all", null,
            new IndicesPrivileges[]{IndicesPrivileges.builder().indices("a").privileges("all").build()}, null);
        final Authentication authentication = createAuthentication(new User("test user", "a_all"));
        roleMap.put("a_all", role);
        final String requestId = AuditUtil.getOrGenerateRequestId(threadContext);

        assertThrowsAuthorizationException(
            () -> authorize(authentication, "indices:a", request),
            "indices:a", "test user");
        verify(auditTrail).accessDenied(eq(requestId), eq(authentication), eq("indices:a"), eq(request),
            authzInfoRoles(new String[]{role.getName()}));
        verifyNoMoreInteractions(auditTrail);
        verify(clusterService, times(1)).state();
        verify(state, times(1)).metaData();
    }

    public void testCreateIndexWithAliasWithoutPermissions() throws IOException {
        CreateIndexRequest request = new CreateIndexRequest("a");
        request.alias(new Alias("a2"));
        ClusterState state = mockEmptyMetaData();
        RoleDescriptor role = new RoleDescriptor("a_all", null,
            new IndicesPrivileges[]{IndicesPrivileges.builder().indices("a").privileges("all").build()}, null);
        final Authentication authentication = createAuthentication(new User("test user", "a_all"));
        roleMap.put("a_all", role);
        final String requestId = AuditUtil.getOrGenerateRequestId(threadContext);

        assertThrowsAuthorizationException(
            () -> authorize(authentication, CreateIndexAction.NAME, request),
            IndicesAliasesAction.NAME, "test user");
        verify(auditTrail).accessGranted(eq(requestId), eq(authentication), eq(CreateIndexAction.NAME), eq(request),
            authzInfoRoles(new String[]{role.getName()}));
        verify(auditTrail).accessDenied(eq(requestId), eq(authentication), eq(IndicesAliasesAction.NAME), eq(request),
            authzInfoRoles(new String[]{role.getName()}));
        verifyNoMoreInteractions(auditTrail);
        verify(clusterService).state();
        verify(state, times(1)).metaData();
    }

    public void testCreateIndexWithAlias() throws IOException {
        CreateIndexRequest request = new CreateIndexRequest("a");
        request.alias(new Alias("a2"));
        ClusterState state = mockEmptyMetaData();
        RoleDescriptor role = new RoleDescriptor("a_all", null,
            new IndicesPrivileges[]{IndicesPrivileges.builder().indices("a", "a2").privileges("all").build()}, null);
        final Authentication authentication = createAuthentication(new User("test user", "a_all"));
        roleMap.put("a_all", role);
        final String requestId = AuditUtil.getOrGenerateRequestId(threadContext);

        authorize(authentication, CreateIndexAction.NAME, request);

        verify(auditTrail).accessGranted(eq(requestId), eq(authentication), eq(CreateIndexAction.NAME), eq(request),
            authzInfoRoles(new String[]{role.getName()}));
        verify(auditTrail).accessGranted(eq(requestId), eq(authentication), eq("indices:admin/aliases"), eq(request),
            authzInfoRoles(new String[]{role.getName()}));
        verifyNoMoreInteractions(auditTrail);
        verify(clusterService).state();
        verify(state, times(1)).metaData();
    }

    public void testDenialForAnonymousUser() throws IOException {
        TransportRequest request = new GetIndexRequest().indices("b");
        ClusterState state = mockEmptyMetaData();
        Settings settings = Settings.builder().put(AnonymousUser.ROLES_SETTING.getKey(), "a_all").build();
        final AnonymousUser anonymousUser = new AnonymousUser(settings);
        authorizationService = new AuthorizationService(settings, rolesStore, clusterService, auditTrail,
<<<<<<< HEAD
            new DefaultAuthenticationFailureHandler(Collections.emptyMap()), threadPool, anonymousUser, null, Collections.emptySet(),
            new XPackLicenseState(settings));
=======
            new DefaultAuthenticationFailureHandler(Collections.emptyMap()), threadPool, anonymousUser, apiKeyService,
            new FieldPermissionsCache(settings));
>>>>>>> 638ba4a5

        RoleDescriptor role = new RoleDescriptor("a_all", null,
            new IndicesPrivileges[] { IndicesPrivileges.builder().indices("a").privileges("all").build() }, null);
        roleMap.put("a_all", role);
        final String requestId = AuditUtil.getOrGenerateRequestId(threadContext);

        final Authentication authentication = createAuthentication(anonymousUser);
        assertThrowsAuthorizationException(
            () -> authorize(authentication, "indices:a", request),
            "indices:a", anonymousUser.principal());
        verify(auditTrail).accessDenied(eq(requestId), eq(authentication), eq("indices:a"), eq(request),
            authzInfoRoles(new String[]{role.getName()}));
        verifyNoMoreInteractions(auditTrail);
        verify(clusterService, times(1)).state();
        verify(state, times(1)).metaData();
    }

    public void testDenialForAnonymousUserAuthorizationExceptionDisabled() throws IOException {
        TransportRequest request = new GetIndexRequest().indices("b");
        ClusterState state = mockEmptyMetaData();
        Settings settings = Settings.builder()
            .put(AnonymousUser.ROLES_SETTING.getKey(), "a_all")
            .put(AuthorizationService.ANONYMOUS_AUTHORIZATION_EXCEPTION_SETTING.getKey(), false)
            .build();
        final Authentication authentication = createAuthentication(new AnonymousUser(settings));
        authorizationService = new AuthorizationService(settings, rolesStore, clusterService, auditTrail,
<<<<<<< HEAD
            new DefaultAuthenticationFailureHandler(Collections.emptyMap()), threadPool, new AnonymousUser(settings), null,
            Collections.emptySet(), new XPackLicenseState(settings));
=======
            new DefaultAuthenticationFailureHandler(Collections.emptyMap()), threadPool, new AnonymousUser(settings),
            apiKeyService, new FieldPermissionsCache(settings));
>>>>>>> 638ba4a5

        RoleDescriptor role = new RoleDescriptor("a_all", null,
            new IndicesPrivileges[]{IndicesPrivileges.builder().indices("a").privileges("all").build()}, null);
        roleMap.put("a_all", role);
        final String requestId = AuditUtil.getOrGenerateRequestId(threadContext);

        final ElasticsearchSecurityException securityException = expectThrows(ElasticsearchSecurityException.class,
            () -> authorize(authentication, "indices:a", request));
        assertAuthenticationException(securityException, containsString("action [indices:a] requires authentication"));
        verify(auditTrail).accessDenied(eq(requestId), eq(authentication), eq("indices:a"), eq(request),
            authzInfoRoles(new String[]{role.getName()}));
        verifyNoMoreInteractions(auditTrail);
        verify(clusterService, times(1)).state();
        verify(state, times(1)).metaData();
    }

    public void testAuditTrailIsRecordedWhenIndexWildcardThrowsError() throws IOException {
        IndicesOptions options = IndicesOptions.fromOptions(false, false, true, true);
        TransportRequest request = new GetIndexRequest().indices("not-an-index-*").indicesOptions(options);
        ClusterState state = mockEmptyMetaData();
        RoleDescriptor role = new RoleDescriptor("a_all", null,
            new IndicesPrivileges[]{IndicesPrivileges.builder().indices("a").privileges("all").build()}, null);
        final Authentication authentication = createAuthentication(new User("test user", "a_all"));
        roleMap.put("a_all", role);
        final String requestId = AuditUtil.getOrGenerateRequestId(threadContext);

        final IndexNotFoundException nfe = expectThrows(
            IndexNotFoundException.class,
            () -> authorize(authentication, GetIndexAction.NAME, request));
        assertThat(nfe.getIndex(), is(notNullValue()));
        assertThat(nfe.getIndex().getName(), is("not-an-index-*"));
        verify(auditTrail).accessDenied(eq(requestId), eq(authentication), eq(GetIndexAction.NAME), eq(request),
            authzInfoRoles(new String[]{role.getName()}));
        verifyNoMoreInteractions(auditTrail);
        verify(clusterService).state();
        verify(state, times(1)).metaData();
    }

    public void testRunAsRequestWithNoRolesUser() throws IOException {
        final TransportRequest request = mock(TransportRequest.class);
        final String requestId = AuditUtil.getOrGenerateRequestId(threadContext);
        final Authentication authentication = createAuthentication(new User("run as me", null, new User("test user", "admin")));
        assertNotEquals(authentication.getUser().authenticatedUser(), authentication);
        assertThrowsAuthorizationExceptionRunAs(
            () -> authorize(authentication, "indices:a", request),
            "indices:a", "test user", "run as me"); // run as [run as me]
        verify(auditTrail).runAsDenied(eq(requestId), eq(authentication), eq("indices:a"), eq(request),
            authzInfoRoles(Role.EMPTY.names()));
        verifyNoMoreInteractions(auditTrail);
    }

    public void testRunAsRequestWithoutLookedUpBy() throws IOException {
        final String requestId = AuditUtil.getOrGenerateRequestId(threadContext);
        AuthenticateRequest request = new AuthenticateRequest("run as me");
        roleMap.put("superuser", ReservedRolesStore.SUPERUSER_ROLE_DESCRIPTOR);
        User user = new User("run as me", Strings.EMPTY_ARRAY, new User("test user", new String[]{"superuser"}));
        Authentication authentication = new Authentication(user, new RealmRef("foo", "bar", "baz"), null);
        authentication.writeToContext(threadContext);
        assertNotEquals(user.authenticatedUser(), user);
        assertThrowsAuthorizationExceptionRunAs(
            () -> authorize(authentication, AuthenticateAction.NAME, request),
            AuthenticateAction.NAME, "test user", "run as me"); // run as [run as me]
        verify(auditTrail).runAsDenied(eq(requestId), eq(authentication), eq(AuthenticateAction.NAME), eq(request),
            authzInfoRoles(new String[] { ReservedRolesStore.SUPERUSER_ROLE_DESCRIPTOR.getName() }));
        verifyNoMoreInteractions(auditTrail);
    }

    public void testRunAsRequestRunningAsUnAllowedUser() throws IOException {
        TransportRequest request = mock(TransportRequest.class);
        User user = new User("run as me", new String[]{"doesn't exist"}, new User("test user", "can run as"));
        assertNotEquals(user.authenticatedUser(), user);
        final Authentication authentication = createAuthentication(user);
        final RoleDescriptor role = new RoleDescriptor("can run as", null,
            new IndicesPrivileges[]{IndicesPrivileges.builder().indices("a").privileges("all").build()},
            new String[]{"not the right user"});
        roleMap.put("can run as", role);
        final String requestId = AuditUtil.getOrGenerateRequestId(threadContext);

        assertThrowsAuthorizationExceptionRunAs(
            () -> authorize(authentication, "indices:a", request),
            "indices:a", "test user", "run as me");
        verify(auditTrail).runAsDenied(eq(requestId), eq(authentication), eq("indices:a"), eq(request),
            authzInfoRoles(new String[]{role.getName()}));
        verifyNoMoreInteractions(auditTrail);
    }

    public void testRunAsRequestWithRunAsUserWithoutPermission() throws IOException {
        TransportRequest request = new GetIndexRequest().indices("a");
        User authenticatedUser = new User("test user", "can run as");
        User user = new User("run as me", new String[]{"b"}, authenticatedUser);
        assertNotEquals(user.authenticatedUser(), user);
        final Authentication authentication = createAuthentication(user);
        final RoleDescriptor runAsRole = new RoleDescriptor("can run as", null,
            new IndicesPrivileges[]{IndicesPrivileges.builder().indices("a").privileges("all").build()},
            new String[]{"run as me"});
        roleMap.put("can run as", runAsRole);

        RoleDescriptor bRole = new RoleDescriptor("b", null,
            new IndicesPrivileges[]{IndicesPrivileges.builder().indices("b").privileges("all").build()}, null);
        boolean indexExists = randomBoolean();
        if (indexExists) {
            ClusterState state = mock(ClusterState.class);
            when(clusterService.state()).thenReturn(state);
            when(state.metaData()).thenReturn(MetaData.builder()
                .put(new IndexMetaData.Builder("a")
                    .settings(Settings.builder().put("index.version.created", Version.CURRENT).build())
                    .numberOfShards(1).numberOfReplicas(0).build(), true)
                .build());
            roleMap.put("b", bRole);
        } else {
            mockEmptyMetaData();
        }
        final String requestId = AuditUtil.getOrGenerateRequestId(threadContext);

        assertThrowsAuthorizationExceptionRunAs(
            () -> authorize(authentication, "indices:a", request),
            "indices:a", "test user", "run as me");
        verify(auditTrail).runAsGranted(eq(requestId), eq(authentication), eq("indices:a"), eq(request),
            authzInfoRoles(new String[]{runAsRole.getName()}));
        if (indexExists) {
            verify(auditTrail).accessDenied(eq(requestId), eq(authentication), eq("indices:a"), eq(request),
                authzInfoRoles(new String[]{bRole.getName()}));
        } else {
            verify(auditTrail).accessDenied(eq(requestId), eq(authentication), eq("indices:a"), eq(request),
                authzInfoRoles(Role.EMPTY.names()));
        }
        verifyNoMoreInteractions(auditTrail);
    }

    public void testRunAsRequestWithValidPermissions() throws IOException {
        TransportRequest request = new GetIndexRequest().indices("b");
        User authenticatedUser = new User("test user", new String[]{"can run as"});
        User user = new User("run as me", new String[]{"b"}, authenticatedUser);
        assertNotEquals(user.authenticatedUser(), user);
        final Authentication authentication = createAuthentication(user);
        final RoleDescriptor runAsRole = new RoleDescriptor("can run as", null,
            new IndicesPrivileges[]{IndicesPrivileges.builder().indices("a").privileges("all").build()},
            new String[]{"run as me"});
        roleMap.put("can run as", runAsRole);
        ClusterState state = mock(ClusterState.class);
        when(clusterService.state()).thenReturn(state);
        when(state.metaData()).thenReturn(MetaData.builder()
            .put(new IndexMetaData.Builder("b")
                .settings(Settings.builder().put("index.version.created", Version.CURRENT).build())
                .numberOfShards(1).numberOfReplicas(0).build(), true)
            .build());
        RoleDescriptor bRole = new RoleDescriptor("b", null,
            new IndicesPrivileges[]{IndicesPrivileges.builder().indices("b").privileges("all").build()}, null);
        roleMap.put("b", bRole);
        final String requestId = AuditUtil.getOrGenerateRequestId(threadContext);

        authorize(authentication, "indices:a", request);
        verify(auditTrail).runAsGranted(eq(requestId), eq(authentication), eq("indices:a"), eq(request),
            authzInfoRoles(new String[]{runAsRole.getName()}));
        verify(auditTrail).accessGranted(eq(requestId), eq(authentication), eq("indices:a"), eq(request),
            authzInfoRoles(new String[]{bRole.getName()}));
        verifyNoMoreInteractions(auditTrail);
    }

    public void testGrantAllRestrictedUserCannotExecuteOperationAgainstSecurityIndices() throws IOException {
        RoleDescriptor role = new RoleDescriptor("all access", new String[]{"all"},
            new IndicesPrivileges[]{IndicesPrivileges.builder().indices("*").privileges("all").build()}, null);
        final Authentication authentication = createAuthentication(new User("all_access_user", "all_access"));
        roleMap.put("all_access", role);
        ClusterState state = mock(ClusterState.class);
        when(clusterService.state()).thenReturn(state);
        when(state.metaData()).thenReturn(MetaData.builder()
            .put(new IndexMetaData.Builder(INTERNAL_SECURITY_INDEX)
                    .putAlias(new AliasMetaData.Builder(SECURITY_INDEX_NAME).build())
                    .settings(Settings.builder().put("index.version.created", Version.CURRENT).build())
                    .numberOfShards(1)
                    .numberOfReplicas(0)
                    .build(),true)
            .build());
        final String requestId = AuditUtil.getOrGenerateRequestId(threadContext);

        List<Tuple<String, TransportRequest>> requests = new ArrayList<>();
        requests.add(
                new Tuple<>(BulkAction.NAME + "[s]", new DeleteRequest(randomFrom(SECURITY_INDEX_NAME, INTERNAL_SECURITY_INDEX), "id")));
        requests.add(new Tuple<>(UpdateAction.NAME, new UpdateRequest(randomFrom(SECURITY_INDEX_NAME, INTERNAL_SECURITY_INDEX), "id")));
        requests.add(new Tuple<>(BulkAction.NAME + "[s]", new IndexRequest(randomFrom(SECURITY_INDEX_NAME, INTERNAL_SECURITY_INDEX))));
        requests.add(new Tuple<>(SearchAction.NAME, new SearchRequest(randomFrom(SECURITY_INDEX_NAME, INTERNAL_SECURITY_INDEX))));
        requests.add(new Tuple<>(TermVectorsAction.NAME,
                new TermVectorsRequest(randomFrom(SECURITY_INDEX_NAME, INTERNAL_SECURITY_INDEX), "type", "id")));
        requests.add(new Tuple<>(GetAction.NAME, new GetRequest(randomFrom(SECURITY_INDEX_NAME, INTERNAL_SECURITY_INDEX), "id")));
        requests.add(new Tuple<>(IndicesAliasesAction.NAME, new IndicesAliasesRequest()
            .addAliasAction(AliasActions.add().alias("security_alias").index(INTERNAL_SECURITY_INDEX))));
        requests.add(new Tuple<>(UpdateSettingsAction.NAME,
                new UpdateSettingsRequest().indices(randomFrom(SECURITY_INDEX_NAME, INTERNAL_SECURITY_INDEX))));
        // cannot execute monitor operations
        requests.add(new Tuple<>(IndicesStatsAction.NAME,
                new IndicesStatsRequest().indices(randomFrom(SECURITY_INDEX_NAME, INTERNAL_SECURITY_INDEX))));
        requests.add(
                new Tuple<>(RecoveryAction.NAME, new RecoveryRequest().indices(randomFrom(SECURITY_INDEX_NAME, INTERNAL_SECURITY_INDEX))));
        requests.add(new Tuple<>(IndicesSegmentsAction.NAME,
                new IndicesSegmentsRequest().indices(randomFrom(SECURITY_INDEX_NAME, INTERNAL_SECURITY_INDEX))));
        requests.add(new Tuple<>(GetSettingsAction.NAME,
                new GetSettingsRequest().indices(randomFrom(SECURITY_INDEX_NAME, INTERNAL_SECURITY_INDEX))));
        requests.add(new Tuple<>(IndicesShardStoresAction.NAME,
                new IndicesShardStoresRequest().indices(randomFrom(SECURITY_INDEX_NAME, INTERNAL_SECURITY_INDEX))));
        requests.add(new Tuple<>(UpgradeStatusAction.NAME,
                new UpgradeStatusRequest().indices(randomFrom(SECURITY_INDEX_NAME, INTERNAL_SECURITY_INDEX))));

        for (Tuple<String, TransportRequest> requestTuple : requests) {
            String action = requestTuple.v1();
            TransportRequest request = requestTuple.v2();
            assertThrowsAuthorizationException(
                () -> authorize(authentication, action, request),
                action, "all_access_user");
            verify(auditTrail).accessDenied(eq(requestId), eq(authentication), eq(action), eq(request),
                authzInfoRoles(new String[]{role.getName()}));
            verifyNoMoreInteractions(auditTrail);
        }

        // we should allow waiting for the health of the index or any index if the user has this permission
        ClusterHealthRequest request = new ClusterHealthRequest(randomFrom(SECURITY_INDEX_NAME, INTERNAL_SECURITY_INDEX));
        authorize(authentication, ClusterHealthAction.NAME, request);
        verify(auditTrail).accessGranted(eq(requestId), eq(authentication), eq(ClusterHealthAction.NAME), eq(request),
            authzInfoRoles(new String[]{role.getName()}));

        // multiple indices
        request = new ClusterHealthRequest(SECURITY_INDEX_NAME, INTERNAL_SECURITY_INDEX, "foo", "bar");
        authorize(authentication, ClusterHealthAction.NAME, request);
        verify(auditTrail).accessGranted(eq(requestId), eq(authentication), eq(ClusterHealthAction.NAME), eq(request),
            authzInfoRoles(new String[]{role.getName()}));
        verifyNoMoreInteractions(auditTrail);

        final SearchRequest searchRequest = new SearchRequest("_all");
        authorize(authentication, SearchAction.NAME, searchRequest);
        assertEquals(2, searchRequest.indices().length);
        assertEquals(IndicesAndAliasesResolver.NO_INDICES_OR_ALIASES_LIST, Arrays.asList(searchRequest.indices()));
    }

    public void testMonitoringOperationsAgainstSecurityIndexRequireAllowRestricted() throws IOException {
        final RoleDescriptor restrictedMonitorRole = new RoleDescriptor("restricted_monitor", null,
                new IndicesPrivileges[] { IndicesPrivileges.builder().indices("*").privileges("monitor").build() }, null);
        final RoleDescriptor unrestrictedMonitorRole = new RoleDescriptor("unrestricted_monitor", null, new IndicesPrivileges[] {
                IndicesPrivileges.builder().indices("*").privileges("monitor").allowRestrictedIndices(true).build() }, null);
        roleMap.put("restricted_monitor", restrictedMonitorRole);
        roleMap.put("unrestricted_monitor", unrestrictedMonitorRole);
        ClusterState state = mock(ClusterState.class);
        when(clusterService.state()).thenReturn(state);
        when(state.metaData()).thenReturn(MetaData.builder()
            .put(new IndexMetaData.Builder(INTERNAL_SECURITY_INDEX)
                    .putAlias(new AliasMetaData.Builder(SECURITY_INDEX_NAME).build())
                    .settings(Settings.builder().put("index.version.created", Version.CURRENT).build())
                    .numberOfShards(1)
                    .numberOfReplicas(0)
                    .build(), true)
            .build());

        List<Tuple<String, ? extends TransportRequest>> requests = new ArrayList<>();
        requests.add(new Tuple<>(IndicesStatsAction.NAME, new IndicesStatsRequest().indices(SECURITY_INDEX_NAME)));
        requests.add(new Tuple<>(RecoveryAction.NAME, new RecoveryRequest().indices(SECURITY_INDEX_NAME)));
        requests.add(new Tuple<>(IndicesSegmentsAction.NAME, new IndicesSegmentsRequest().indices(SECURITY_INDEX_NAME)));
        requests.add(new Tuple<>(GetSettingsAction.NAME, new GetSettingsRequest().indices(SECURITY_INDEX_NAME)));
        requests.add(new Tuple<>(IndicesShardStoresAction.NAME, new IndicesShardStoresRequest().indices(SECURITY_INDEX_NAME)));
        requests.add(new Tuple<>(UpgradeStatusAction.NAME, new UpgradeStatusRequest().indices(SECURITY_INDEX_NAME)));

        for (final Tuple<String, ? extends TransportRequest> requestTuple : requests) {
            final String action = requestTuple.v1();
            final TransportRequest request = requestTuple.v2();
<<<<<<< HEAD
            assertThrowsAuthorizationException(() -> authorize(restrictedUserAuthn, action, request), action, "restricted_user");
            verify(auditTrail).accessDenied(eq(requestId), eq(restrictedUserAuthn), eq(action), eq(request),
                authzInfoRoles(new String[] { "restricted_monitor" }));
            verifyNoMoreInteractions(auditTrail);
            authorize(unrestrictedUserAuthn, action, request);
            verify(auditTrail).accessGranted(eq(requestId), eq(unrestrictedUserAuthn), eq(action), eq(request),
                authzInfoRoles(new String[] { "unrestricted_monitor" }));
            verifyNoMoreInteractions(auditTrail);
=======
            try (StoredContext storedContext = threadContext.stashContext()) {
                final String requestId = AuditUtil.getOrGenerateRequestId(threadContext);
                final Authentication restrictedUserAuthn = createAuthentication(new User("restricted_user", "restricted_monitor"));
                assertThrowsAuthorizationException(() -> authorize(restrictedUserAuthn, action, request), action, "restricted_user");
                verify(auditTrail).accessDenied(requestId, restrictedUserAuthn, action, request, new String[] { "restricted_monitor" });
                verifyNoMoreInteractions(auditTrail);
            }
            try (StoredContext storedContext = threadContext.stashContext()) {
                final String requestId = AuditUtil.getOrGenerateRequestId(threadContext);
                final Authentication unrestrictedUserAuthn = createAuthentication(new User("unrestricted_user", "unrestricted_monitor"));
                authorize(unrestrictedUserAuthn, action, request);
                verify(auditTrail).accessGranted(requestId, unrestrictedUserAuthn, action, request,
                        new String[] { "unrestricted_monitor" });
                verifyNoMoreInteractions(auditTrail);
            }
>>>>>>> 638ba4a5
        }
    }

    public void testSuperusersCanExecuteOperationAgainstSecurityIndex() throws IOException {
        final User superuser = new User("custom_admin", ReservedRolesStore.SUPERUSER_ROLE_DESCRIPTOR.getName());
        roleMap.put(ReservedRolesStore.SUPERUSER_ROLE_DESCRIPTOR.getName(), ReservedRolesStore.SUPERUSER_ROLE_DESCRIPTOR);
        ClusterState state = mock(ClusterState.class);
        when(clusterService.state()).thenReturn(state);
        when(state.metaData()).thenReturn(MetaData.builder()
            .put(new IndexMetaData.Builder(INTERNAL_SECURITY_INDEX)
                    .putAlias(new AliasMetaData.Builder(SECURITY_INDEX_NAME).build())
                    .settings(Settings.builder().put("index.version.created", Version.CURRENT).build())
                    .numberOfShards(1)
                    .numberOfReplicas(0)
                    .build(), true)
            .build());
        final String requestId = AuditUtil.getOrGenerateRequestId(threadContext);

        List<Tuple<String, TransportRequest>> requests = new ArrayList<>();
        requests.add(new Tuple<>(DeleteAction.NAME, new DeleteRequest(randomFrom(SECURITY_INDEX_NAME, INTERNAL_SECURITY_INDEX), "id")));
        requests.add(new Tuple<>(BulkAction.NAME + "[s]",
                createBulkShardRequest(randomFrom(SECURITY_INDEX_NAME, INTERNAL_SECURITY_INDEX), DeleteRequest::new)));
        requests.add(new Tuple<>(UpdateAction.NAME, new UpdateRequest(randomFrom(SECURITY_INDEX_NAME, INTERNAL_SECURITY_INDEX), "id")));
        requests.add(new Tuple<>(IndexAction.NAME, new IndexRequest(randomFrom(SECURITY_INDEX_NAME, INTERNAL_SECURITY_INDEX))));
        requests.add(new Tuple<>(BulkAction.NAME + "[s]",
                createBulkShardRequest(randomFrom(SECURITY_INDEX_NAME, INTERNAL_SECURITY_INDEX), IndexRequest::new)));
        requests.add(new Tuple<>(SearchAction.NAME, new SearchRequest(randomFrom(SECURITY_INDEX_NAME, INTERNAL_SECURITY_INDEX))));
        requests.add(new Tuple<>(TermVectorsAction.NAME,
                new TermVectorsRequest(randomFrom(SECURITY_INDEX_NAME, INTERNAL_SECURITY_INDEX), "type", "id")));
        requests.add(new Tuple<>(GetAction.NAME, new GetRequest(randomFrom(SECURITY_INDEX_NAME, INTERNAL_SECURITY_INDEX), "type", "id")));
        requests.add(new Tuple<>(TermVectorsAction.NAME,
                new TermVectorsRequest(randomFrom(SECURITY_INDEX_NAME, INTERNAL_SECURITY_INDEX), "type", "id")));
        requests.add(new Tuple<>(IndicesAliasesAction.NAME,
                new IndicesAliasesRequest().addAliasAction(AliasActions.add().alias("security_alias").index(INTERNAL_SECURITY_INDEX))));
        requests.add(
                new Tuple<>(ClusterHealthAction.NAME, new ClusterHealthRequest(randomFrom(SECURITY_INDEX_NAME, INTERNAL_SECURITY_INDEX))));
        requests.add(new Tuple<>(ClusterHealthAction.NAME,
                new ClusterHealthRequest(randomFrom(SECURITY_INDEX_NAME, INTERNAL_SECURITY_INDEX), "foo", "bar")));

        for (final Tuple<String, TransportRequest> requestTuple : requests) {
            final String action = requestTuple.v1();
            final TransportRequest request = requestTuple.v2();
<<<<<<< HEAD
            final Authentication authentication = createAuthentication(superuser);
            authorize(authentication, action, request);
            verify(auditTrail).accessGranted(eq(requestId), eq(authentication), eq(action), eq(request), authzInfoRoles(superuser.roles()));
=======
            try (ThreadContext.StoredContext ignore = threadContext.newStoredContext(false)) {
                final Authentication authentication = createAuthentication(superuser);
                authorize(authentication, action, request);
                verify(auditTrail).accessGranted(requestId, authentication, action, request, superuser.roles());
            }
>>>>>>> 638ba4a5
        }
    }

    public void testSuperusersCanExecuteOperationAgainstSecurityIndexWithWildcard() throws IOException {
        final User superuser = new User("custom_admin", ReservedRolesStore.SUPERUSER_ROLE_DESCRIPTOR.getName());
        final Authentication authentication = createAuthentication(superuser);
        roleMap.put(ReservedRolesStore.SUPERUSER_ROLE_DESCRIPTOR.getName(), ReservedRolesStore.SUPERUSER_ROLE_DESCRIPTOR);
        ClusterState state = mock(ClusterState.class);
        when(clusterService.state()).thenReturn(state);
        when(state.metaData()).thenReturn(MetaData.builder()
            .put(new IndexMetaData.Builder(INTERNAL_SECURITY_INDEX)
                    .putAlias(new AliasMetaData.Builder(SECURITY_INDEX_NAME).build())
                    .settings(Settings.builder().put("index.version.created", Version.CURRENT).build())
                    .numberOfShards(1)
                    .numberOfReplicas(0)
                    .build(), true)
            .build());
        final String requestId = AuditUtil.getOrGenerateRequestId(threadContext);

        String action = SearchAction.NAME;
        SearchRequest request = new SearchRequest("_all");
<<<<<<< HEAD
        authorize(createAuthentication(superuser), action, request);
        verify(auditTrail).accessGranted(eq(requestId), eq(authentication), eq(action), eq(request), authzInfoRoles(superuser.roles()));
        assertThat(request.indices(), arrayContainingInAnyOrder(INTERNAL_SECURITY_INDEX, SECURITY_INDEX_NAME));
    }

    public void testCompositeActionsAreImmediatelyRejected() {
=======
        authorize(authentication, action, request);
        verify(auditTrail).accessGranted(requestId, authentication, action, request, superuser.roles());
        assertThat(request.indices(), arrayContainingInAnyOrder(INTERNAL_SECURITY_INDEX, SECURITY_INDEX_NAME));
    }

    public void testAnonymousRolesAreAppliedToOtherUsers() throws IOException {
        TransportRequest request = new ClusterHealthRequest();
        Settings settings = Settings.builder().put(AnonymousUser.ROLES_SETTING.getKey(), "anonymous_user_role").build();
        final AnonymousUser anonymousUser = new AnonymousUser(settings);
        authorizationService = new AuthorizationService(settings, rolesStore, clusterService, auditTrail,
            new DefaultAuthenticationFailureHandler(Collections.emptyMap()), threadPool, anonymousUser, apiKeyService,
            new FieldPermissionsCache(settings));
        roleMap.put("anonymous_user_role", new RoleDescriptor("anonymous_user_role", new String[]{"all"},
            new IndicesPrivileges[]{IndicesPrivileges.builder().indices("a").privileges("all").build()}, null));
        mockEmptyMetaData();
        AuditUtil.getOrGenerateRequestId(threadContext);

        // sanity check the anonymous user
        try (ThreadContext.StoredContext ignore = threadContext.newStoredContext(false)) {
            authorize(createAuthentication(anonymousUser), ClusterHealthAction.NAME, request);
        }
        try (ThreadContext.StoredContext ignore = threadContext.newStoredContext(false)) {
            authorize(createAuthentication(anonymousUser), IndicesExistsAction.NAME, new IndicesExistsRequest("a"));
        }

        // test the no role user
        final User userWithNoRoles = new User("no role user");
        try (ThreadContext.StoredContext ignore = threadContext.newStoredContext(false)) {
            authorize(createAuthentication(userWithNoRoles), ClusterHealthAction.NAME, request);
        }
        try (ThreadContext.StoredContext ignore = threadContext.newStoredContext(false)) {
            authorize(createAuthentication(userWithNoRoles), IndicesExistsAction.NAME, new IndicesExistsRequest("a"));
        }
    }

    public void testDefaultRoleUserWithoutRoles() throws IOException {
        PlainActionFuture<Role> rolesFuture = new PlainActionFuture<>();
        final User user = new User("no role user");
        authorizationService.roles(user, createAuthentication(user), rolesFuture);
        final Role roles = rolesFuture.actionGet();
        assertEquals(Role.EMPTY, roles);
    }

    public void testAnonymousUserEnabledRoleAdded() throws IOException {
        Settings settings = Settings.builder().put(AnonymousUser.ROLES_SETTING.getKey(), "anonymous_user_role").build();
        final AnonymousUser anonymousUser = new AnonymousUser(settings);
        authorizationService = new AuthorizationService(settings, rolesStore, clusterService, auditTrail,
            new DefaultAuthenticationFailureHandler(Collections.emptyMap()), threadPool, anonymousUser, apiKeyService,
            new FieldPermissionsCache(settings));
        roleMap.put("anonymous_user_role", new RoleDescriptor("anonymous_user_role", new String[]{"all"},
            new IndicesPrivileges[]{IndicesPrivileges.builder().indices("a").privileges("all").build()}, null));
        mockEmptyMetaData();
        final User user = new User("no role user");
        PlainActionFuture<Role> rolesFuture = new PlainActionFuture<>();
        authorizationService.roles(user, createAuthentication(user), rolesFuture);
        final Role roles = rolesFuture.actionGet();
        assertThat(Arrays.asList(roles.names()), hasItem("anonymous_user_role"));
    }

    public void testCompositeActionsAreImmediatelyRejected() throws IOException {
>>>>>>> 638ba4a5
        //if the user has no permission for composite actions against any index, the request fails straight-away in the main action
        final Tuple<String, TransportRequest> compositeRequest = randomCompositeRequest();
        final String action = compositeRequest.v1();
        final TransportRequest request = compositeRequest.v2();
        final Authentication authentication = createAuthentication(new User("test user", "no_indices"));
        final RoleDescriptor role = new RoleDescriptor("no_indices", null, null, null);
        roleMap.put("no_indices", role);
        final String requestId = AuditUtil.getOrGenerateRequestId(threadContext);

        assertThrowsAuthorizationException(
            () -> authorize(authentication, action, request), action, "test user");
        verify(auditTrail).accessDenied(eq(requestId), eq(authentication), eq(action), eq(request),
            authzInfoRoles(new String[] { role.getName() }));
        verifyNoMoreInteractions(auditTrail);
    }

    public void testCompositeActionsIndicesAreNotChecked() throws IOException {
        //if the user has permission for some index, the request goes through without looking at the indices, they will be checked later
        final Tuple<String, TransportRequest> compositeRequest = randomCompositeRequest();
        final String action = compositeRequest.v1();
        final TransportRequest request = compositeRequest.v2();
        final Authentication authentication = createAuthentication(new User("test user", "role"));
        final RoleDescriptor role = new RoleDescriptor("role", null,
            new IndicesPrivileges[]{IndicesPrivileges.builder().indices(randomBoolean() ? "a" : "index").privileges("all").build()},
            null);
        roleMap.put("role", role);
        final String requestId = AuditUtil.getOrGenerateRequestId(threadContext);

        authorize(authentication, action, request);
        verify(auditTrail).accessGranted(eq(requestId), eq(authentication), eq(action), eq(request),
            authzInfoRoles(new String[] { role.getName() }));
        verifyNoMoreInteractions(auditTrail);
    }

    public void testCompositeActionsMustImplementCompositeIndicesRequest() throws IOException {
        String action = randomCompositeRequest().v1();
        TransportRequest request = mock(TransportRequest.class);
        final String requestId = AuditUtil.getOrGenerateRequestId(threadContext);
        User user = new User("test user", "role");
        roleMap.put("role", new RoleDescriptor("role", null,
            new IndicesPrivileges[]{IndicesPrivileges.builder().indices(randomBoolean() ? "a" : "index").privileges("all").build()},
            null));
        IllegalStateException illegalStateException = expectThrows(IllegalStateException.class,
            () -> authorize(createAuthentication(user), action, request));
        assertThat(illegalStateException.getMessage(), containsString("Composite and bulk actions must implement CompositeIndicesRequest"));
    }

    public void testCompositeActionsIndicesAreCheckedAtTheShardLevel() throws IOException {
        final MockIndicesRequest mockRequest = new MockIndicesRequest(IndicesOptions.strictExpandOpen(), "index");
        final TransportRequest request;
        final String action;
        switch (randomIntBetween(0, 4)) {
            case 0:
                action = MultiGetAction.NAME + "[shard]";
                request = mockRequest;
                break;
            case 1:
                //reindex, msearch, search template, and multi search template delegate to search
                action = SearchAction.NAME;
                request = mockRequest;
                break;
            case 2:
                action = MultiTermVectorsAction.NAME + "[shard]";
                request = mockRequest;
                break;
            case 3:
                action = BulkAction.NAME + "[s]";
                request = createBulkShardRequest("index", IndexRequest::new);
                break;
            case 4:
                action = "indices:data/read/mpercolate[s]";
                request = mockRequest;
                break;
            default:
                throw new UnsupportedOperationException();
        }
        logger.info("--> action: {}", action);

        User userAllowed = new User("userAllowed", "roleAllowed");
        roleMap.put("roleAllowed", new RoleDescriptor("roleAllowed", null,
            new IndicesPrivileges[]{IndicesPrivileges.builder().indices("index").privileges("all").build()}, null));
        User userDenied = new User("userDenied", "roleDenied");
        roleMap.put("roleDenied", new RoleDescriptor("roleDenied", null,
            new IndicesPrivileges[]{IndicesPrivileges.builder().indices("a").privileges("all").build()}, null));
        AuditUtil.getOrGenerateRequestId(threadContext);
        mockEmptyMetaData();
        try (ThreadContext.StoredContext ignore = threadContext.newStoredContext(false)) {
            authorize(createAuthentication(userAllowed), action, request);
        }
        assertThrowsAuthorizationException(
            () -> authorize(createAuthentication(userDenied), action, request), action, "userDenied");
    }

    public void testAuthorizationOfIndividualBulkItems() throws IOException {
        final String action = BulkAction.NAME + "[s]";
        final BulkItemRequest[] items = {
            new BulkItemRequest(1, new DeleteRequest("concrete-index", "doc", "c1")),
            new BulkItemRequest(2, new IndexRequest("concrete-index", "doc", "c2")),
            new BulkItemRequest(3, new DeleteRequest("alias-1", "doc", "a1a")),
            new BulkItemRequest(4, new IndexRequest("alias-1", "doc", "a1b")),
            new BulkItemRequest(5, new DeleteRequest("alias-2", "doc", "a2a")),
            new BulkItemRequest(6, new IndexRequest("alias-2", "doc", "a2b"))
        };
        final ShardId shardId = new ShardId("concrete-index", UUID.randomUUID().toString(), 1);
        final TransportRequest request = new BulkShardRequest(shardId, WriteRequest.RefreshPolicy.IMMEDIATE, items);

        final Authentication authentication = createAuthentication(new User("user", "my-role"));
        RoleDescriptor role = new RoleDescriptor("my-role", null, new IndicesPrivileges[]{
            IndicesPrivileges.builder().indices("concrete-index").privileges("all").build(),
            IndicesPrivileges.builder().indices("alias-1").privileges("index").build(),
            IndicesPrivileges.builder().indices("alias-2").privileges("delete").build()
        }, null);
        roleMap.put("my-role", role);

        mockEmptyMetaData();
        final String requestId = AuditUtil.getOrGenerateRequestId(threadContext);
        authorize(authentication, action, request);

        verify(auditTrail, times(2)).accessGranted(eq(requestId), eq(authentication), eq(DeleteAction.NAME), eq(request),
            authzInfoRoles(new String[] { role.getName() })); // concrete-index and alias-2 delete
        verify(auditTrail, times(2)).accessGranted(eq(requestId), eq(authentication), eq(IndexAction.NAME), eq(request),
            authzInfoRoles(new String[] { role.getName() })); // concrete-index and alias-1 index
        verify(auditTrail).accessDenied(eq(requestId), eq(authentication), eq(DeleteAction.NAME), eq(request),
            authzInfoRoles(new String[] { role.getName() })); // alias-1 delete
        verify(auditTrail).accessDenied(eq(requestId), eq(authentication), eq(IndexAction.NAME), eq(request),
            authzInfoRoles(new String[] { role.getName() })); // alias-2 index
        verify(auditTrail).accessGranted(eq(requestId), eq(authentication), eq(action), eq(request),
            authzInfoRoles(new String[] { role.getName() })); // bulk request is allowed
        verifyNoMoreInteractions(auditTrail);
    }

    public void testAuthorizationOfIndividualBulkItemsWithDateMath() throws IOException {
        final String action = BulkAction.NAME + "[s]";
        final BulkItemRequest[] items = {
            new BulkItemRequest(1, new IndexRequest("<datemath-{now/M{YYYY}}>", "doc", "dy1")),
            new BulkItemRequest(2,
                new DeleteRequest("<datemath-{now/d{YYYY}}>", "doc", "dy2")), // resolves to same as above
            new BulkItemRequest(3, new IndexRequest("<datemath-{now/M{YYYY.MM}}>", "doc", "dm1")),
            new BulkItemRequest(4,
                new DeleteRequest("<datemath-{now/d{YYYY.MM}}>", "doc", "dm2")), // resolves to same as above
        };
        final ShardId shardId = new ShardId("concrete-index", UUID.randomUUID().toString(), 1);
        final TransportRequest request = new BulkShardRequest(shardId, WriteRequest.RefreshPolicy.IMMEDIATE, items);

        final Authentication authentication = createAuthentication(new User("user", "my-role"));
        final RoleDescriptor role = new RoleDescriptor("my-role", null,
            new IndicesPrivileges[]{IndicesPrivileges.builder().indices("datemath-*").privileges("index").build()}, null);
        roleMap.put("my-role", role);
        final String requestId = AuditUtil.getOrGenerateRequestId(threadContext);

        mockEmptyMetaData();
        authorize(authentication, action, request);

        // both deletes should fail
        verify(auditTrail, times(2)).accessDenied(eq(requestId), eq(authentication), eq(DeleteAction.NAME), eq(request),
            authzInfoRoles(new String[] { role.getName() }));
        verify(auditTrail, times(2)).accessGranted(eq(requestId), eq(authentication), eq(IndexAction.NAME), eq(request),
            authzInfoRoles(new String[] { role.getName() }));
        // bulk request is allowed
        verify(auditTrail).accessGranted(eq(requestId), eq(authentication), eq(action), eq(request),
            authzInfoRoles(new String[]{role.getName()}));
        verifyNoMoreInteractions(auditTrail);
    }

    private BulkShardRequest createBulkShardRequest(String indexName, TriFunction<String, String, String, DocWriteRequest<?>> req) {
        final BulkItemRequest[] items = {new BulkItemRequest(1, req.apply(indexName, "type", "id"))};
        return new BulkShardRequest(new ShardId(indexName, UUID.randomUUID().toString(), 1),
            WriteRequest.RefreshPolicy.IMMEDIATE, items);
    }

    private static Tuple<String, TransportRequest> randomCompositeRequest() {
        switch (randomIntBetween(0, 7)) {
            case 0:
                return Tuple.tuple(MultiGetAction.NAME, new MultiGetRequest().add("index", "type", "id"));
            case 1:
                return Tuple.tuple(MultiSearchAction.NAME, new MultiSearchRequest().add(new SearchRequest()));
            case 2:
                return Tuple.tuple(MultiTermVectorsAction.NAME, new MultiTermVectorsRequest().add("index", "type", "id"));
            case 3:
                return Tuple.tuple(BulkAction.NAME, new BulkRequest().add(new DeleteRequest("index", "type", "id")));
            case 4:
                return Tuple.tuple("indices:data/read/mpercolate", new MockCompositeIndicesRequest());
            case 5:
                return Tuple.tuple("indices:data/read/msearch/template", new MockCompositeIndicesRequest());
            case 6:
                return Tuple.tuple("indices:data/read/search/template", new MockCompositeIndicesRequest());
            case 7:
                return Tuple.tuple("indices:data/write/reindex", new MockCompositeIndicesRequest());
            default:
                throw new UnsupportedOperationException();
        }
    }

    private static class MockCompositeIndicesRequest extends TransportRequest implements CompositeIndicesRequest {
    }

<<<<<<< HEAD
    private static Authentication createAuthentication(User user) {
=======
    public void testDoesNotUseRolesStoreForXPackUser() {
        PlainActionFuture<Role> rolesFuture = new PlainActionFuture<>();
        authorizationService.roles(XPackUser.INSTANCE, null, rolesFuture);
        final Role roles = rolesFuture.actionGet();
        assertThat(roles, equalTo(XPackUser.ROLE));
        verifyZeroInteractions(rolesStore);
    }

    public void testGetRolesForSystemUserThrowsException() {
        IllegalArgumentException iae = expectThrows(IllegalArgumentException.class, () -> authorizationService.roles(SystemUser.INSTANCE,
            null, null));
        assertEquals("the user [_system] is the system user and we should never try to get its roles", iae.getMessage());
    }

    private Authentication createAuthentication(User user) throws IOException {
>>>>>>> 638ba4a5
        RealmRef lookedUpBy = user.authenticatedUser() == user ? null : new RealmRef("looked", "up", "by");
        Authentication authentication = new Authentication(user, new RealmRef("test", "test", "foo"), lookedUpBy);
        authentication.writeToContext(threadContext);
        return authentication;
    }

    private Authentication createAuthentication(User user, AuthenticationType type) throws IOException {
        RealmRef lookedUpBy = user.authenticatedUser() == user ? null : new RealmRef("looked", "up", "by");
        Authentication authentication =
            new Authentication(user, new RealmRef("test", "test", "foo"), lookedUpBy, Version.CURRENT, type, Collections.emptyMap());
        authentication.writeToContext(threadContext);
        return authentication;
    }

    private ClusterState mockEmptyMetaData() {
        ClusterState state = mock(ClusterState.class);
        when(clusterService.state()).thenReturn(state);
        when(state.metaData()).thenReturn(MetaData.EMPTY_META_DATA);
        return state;
    }

    public void testProxyRequestFailsOnNonProxyAction() {
        TransportRequest request = TransportRequest.Empty.INSTANCE;
        DiscoveryNode node = new DiscoveryNode("foo", buildNewFakeTransportAddress(), Version.CURRENT);
        TransportRequest transportRequest = TransportActionProxy.wrapRequest(node, request);
        final String requestId = AuditUtil.getOrGenerateRequestId(threadContext);
        User user = new User("test user", "role");
        ElasticsearchSecurityException ese = expectThrows(ElasticsearchSecurityException.class,
            () -> authorize(createAuthentication(user), "indices:some/action", transportRequest));
        assertThat(ese.getCause(), instanceOf(IllegalStateException.class));
        IllegalStateException illegalStateException = (IllegalStateException) ese.getCause();
        assertThat(illegalStateException.getMessage(),
            startsWith("originalRequest is a proxy request for: [org.elasticsearch.transport.TransportRequest$"));
        assertThat(illegalStateException.getMessage(), endsWith("] but action: [indices:some/action] isn't"));
    }

    public void testProxyRequestFailsOnNonProxyRequest() {
        TransportRequest request = TransportRequest.Empty.INSTANCE;
        User user = new User("test user", "role");
        AuditUtil.getOrGenerateRequestId(threadContext);
        ElasticsearchSecurityException ese = expectThrows(ElasticsearchSecurityException.class,
            () -> authorize(createAuthentication(user), TransportActionProxy.getProxyAction("indices:some/action"), request));
        assertThat(ese.getCause(), instanceOf(IllegalStateException.class));
        IllegalStateException illegalStateException = (IllegalStateException) ese.getCause();
        assertThat(illegalStateException.getMessage(),
            startsWith("originalRequest is not a proxy request: [org.elasticsearch.transport.TransportRequest$"));
        assertThat(illegalStateException.getMessage(),
            endsWith("] but action: [internal:transport/proxy/indices:some/action] is a proxy action"));
    }

    public void testProxyRequestAuthenticationDenied() throws IOException {
        final TransportRequest proxiedRequest = new SearchRequest();
        final DiscoveryNode node = new DiscoveryNode("foo", buildNewFakeTransportAddress(), Version.CURRENT);
        final TransportRequest transportRequest = TransportActionProxy.wrapRequest(node, proxiedRequest);
        final String action = TransportActionProxy.getProxyAction(SearchTransportService.QUERY_ACTION_NAME);
        final Authentication authentication = createAuthentication(new User("test user", "no_indices"));
        final RoleDescriptor role = new RoleDescriptor("no_indices", null, null, null);
        roleMap.put("no_indices", role);
        final String requestId = AuditUtil.getOrGenerateRequestId(threadContext);

        assertThrowsAuthorizationException(
            () -> authorize(authentication, action, transportRequest), action, "test user");
        verify(auditTrail).accessDenied(eq(requestId), eq(authentication), eq(action), eq(proxiedRequest),
            authzInfoRoles(new String[]{role.getName()}));
        verifyNoMoreInteractions(auditTrail);
    }

<<<<<<< HEAD
    public void testProxyRequestAuthenticationGrantedWithAllPrivileges() {
        RoleDescriptor role = new RoleDescriptor("a_all", null,
=======
    public void testProxyRequestAuthenticationGrantedWithAllPrivileges() throws IOException {
        RoleDescriptor role = new RoleDescriptor("a_role", null,
>>>>>>> 638ba4a5
            new IndicesPrivileges[]{IndicesPrivileges.builder().indices("a").privileges("all").build()}, null);
        final Authentication authentication = createAuthentication(new User("test user", "a_all"));
        roleMap.put("a_all", role);
        final String requestId = AuditUtil.getOrGenerateRequestId(threadContext);

        mockEmptyMetaData();
        DiscoveryNode node = new DiscoveryNode("foo", buildNewFakeTransportAddress(), Version.CURRENT);

        final ClearScrollRequest clearScrollRequest = new ClearScrollRequest();
        final TransportRequest transportRequest = TransportActionProxy.wrapRequest(node, clearScrollRequest);
        final String action = TransportActionProxy.getProxyAction(SearchTransportService.CLEAR_SCROLL_CONTEXTS_ACTION_NAME);
        authorize(authentication, action, transportRequest);
        verify(auditTrail).accessGranted(eq(requestId), eq(authentication), eq(action), eq(clearScrollRequest),
            authzInfoRoles(new String[]{role.getName()}));
    }

<<<<<<< HEAD
    public void testProxyRequestAuthenticationGranted() {
        RoleDescriptor role = new RoleDescriptor("a_all", null,
=======
    public void testProxyRequestAuthenticationGranted() throws IOException {
        RoleDescriptor role = new RoleDescriptor("a_role", null,
>>>>>>> 638ba4a5
            new IndicesPrivileges[]{IndicesPrivileges.builder().indices("a").privileges("read_cross_cluster").build()}, null);
        final Authentication authentication = createAuthentication(new User("test user", "a_all"));
        roleMap.put("a_all", role);
        mockEmptyMetaData();
        DiscoveryNode node = new DiscoveryNode("foo", buildNewFakeTransportAddress(), Version.CURRENT);
        final String requestId = AuditUtil.getOrGenerateRequestId(threadContext);

        final ClearScrollRequest clearScrollRequest = new ClearScrollRequest();
        final TransportRequest transportRequest = TransportActionProxy.wrapRequest(node, clearScrollRequest);
        final String action = TransportActionProxy.getProxyAction(SearchTransportService.CLEAR_SCROLL_CONTEXTS_ACTION_NAME);
        authorize(authentication, action, transportRequest);
        verify(auditTrail).accessGranted(eq(requestId), eq(authentication), eq(action), eq(clearScrollRequest),
            authzInfoRoles(new String[]{role.getName()}));
    }

    public void testProxyRequestAuthenticationDeniedWithReadPrivileges() throws IOException {
        final Authentication authentication = createAuthentication(new User("test user", "a_all"));
        final RoleDescriptor role = new RoleDescriptor("a_all", null,
            new IndicesPrivileges[]{IndicesPrivileges.builder().indices("a").privileges("read").build()}, null);
        roleMap.put("a_all", role);
        final String requestId = AuditUtil.getOrGenerateRequestId(threadContext);
        mockEmptyMetaData();
        DiscoveryNode node = new DiscoveryNode("foo", buildNewFakeTransportAddress(), Version.CURRENT);
        ClearScrollRequest clearScrollRequest = new ClearScrollRequest();
        TransportRequest transportRequest = TransportActionProxy.wrapRequest(node, clearScrollRequest);
        String action = TransportActionProxy.getProxyAction(SearchTransportService.CLEAR_SCROLL_CONTEXTS_ACTION_NAME);
        assertThrowsAuthorizationException(
            () -> authorize(authentication, action, transportRequest), action, "test user");
        verify(auditTrail).accessDenied(eq(requestId), eq(authentication), eq(action), eq(clearScrollRequest),
            authzInfoRoles(new String[]{role.getName()}));
    }

    public void testAuthorizationEngineSelection() {
        final AuthorizationEngine engine = new AuthorizationEngine() {
            @Override
            public void resolveAuthorizationInfo(RequestInfo requestInfo, ActionListener<AuthorizationInfo> listener) {
                throw new UnsupportedOperationException("not implemented");
            }

            @Override
            public void authorizeRunAs(RequestInfo requestInfo, AuthorizationInfo authorizationInfo,
                                       ActionListener<AuthorizationResult> listener) {
                throw new UnsupportedOperationException("not implemented");
            }

            @Override
            public void authorizeClusterAction(RequestInfo requestInfo, AuthorizationInfo authorizationInfo,
                                               ActionListener<AuthorizationResult> listener) {
                throw new UnsupportedOperationException("not implemented");
            }

            @Override
            public void authorizeIndexAction(RequestInfo requestInfo, AuthorizationInfo authorizationInfo,
                                             AsyncSupplier<ResolvedIndices> indicesAsyncSupplier,
                                             Map<String, AliasOrIndex> aliasOrIndexLookup,
                                             ActionListener<IndexAuthorizationResult> listener) {
                throw new UnsupportedOperationException("not implemented");
            }

            @Override
            public void loadAuthorizedIndices(RequestInfo requestInfo, AuthorizationInfo authorizationInfo,
                                              Map<String, AliasOrIndex> aliasOrIndexLookup, ActionListener<List<String>> listener) {
                throw new UnsupportedOperationException("not implemented");
            }

            @Override
            public void validateIndexPermissionsAreSubset(RequestInfo requestInfo, AuthorizationInfo authorizationInfo,
                                                          Map<String, List<String>> indexNameToNewNames,
                                                          ActionListener<AuthorizationResult> listener) {
                throw new UnsupportedOperationException("not implemented");
            }

            @Override
            public void checkPrivileges(Authentication authentication, AuthorizationInfo authorizationInfo,
                                        HasPrivilegesRequest hasPrivilegesRequest,
                                        Collection<ApplicationPrivilegeDescriptor> applicationPrivilegeDescriptors,
                                        ActionListener<HasPrivilegesResponse> listener) {
                throw new UnsupportedOperationException("not implemented");
            }

            @Override
            public void getUserPrivileges(Authentication authentication, AuthorizationInfo authorizationInfo,
                                          GetUserPrivilegesRequest request, ActionListener<GetUserPrivilegesResponse> listener) {
                throw new UnsupportedOperationException("not implemented");
            }
        };

        XPackLicenseState licenseState = mock(XPackLicenseState.class);
        when(licenseState.isAuthorizationEngineAllowed()).thenReturn(true);
        authorizationService = new AuthorizationService(Settings.EMPTY, rolesStore, clusterService,
            auditTrail, new DefaultAuthenticationFailureHandler(Collections.emptyMap()), threadPool, new AnonymousUser(Settings.EMPTY),
            engine, Collections.emptySet(), licenseState);
        Authentication authentication = createAuthentication(new User("test user", "a_all"));
        assertEquals(engine, authorizationService.getAuthorizationEngine(authentication));
        when(licenseState.isAuthorizationEngineAllowed()).thenReturn(false);
        assertThat(authorizationService.getAuthorizationEngine(authentication), instanceOf(RBACEngine.class));

        when(licenseState.isAuthorizationEngineAllowed()).thenReturn(true);
        authentication = createAuthentication(new User("runas", new String[] { "runas_role" }, new User("runner", "runner_role")));
        assertEquals(engine, authorizationService.getAuthorizationEngine(authentication));
        assertEquals(engine, authorizationService.getRunAsAuthorizationEngine(authentication));
        when(licenseState.isAuthorizationEngineAllowed()).thenReturn(false);
        assertThat(authorizationService.getAuthorizationEngine(authentication), instanceOf(RBACEngine.class));
        assertThat(authorizationService.getRunAsAuthorizationEngine(authentication), instanceOf(RBACEngine.class));

        when(licenseState.isAuthorizationEngineAllowed()).thenReturn(true);
        authentication = createAuthentication(new User("runas", new String[] { "runas_role" }, new ElasticUser(true)));
        assertEquals(engine, authorizationService.getAuthorizationEngine(authentication));
        assertNotEquals(engine, authorizationService.getRunAsAuthorizationEngine(authentication));
        assertThat(authorizationService.getRunAsAuthorizationEngine(authentication), instanceOf(RBACEngine.class));
        when(licenseState.isAuthorizationEngineAllowed()).thenReturn(false);
        assertThat(authorizationService.getAuthorizationEngine(authentication), instanceOf(RBACEngine.class));
        assertThat(authorizationService.getRunAsAuthorizationEngine(authentication), instanceOf(RBACEngine.class));

        when(licenseState.isAuthorizationEngineAllowed()).thenReturn(true);
        authentication = createAuthentication(new User("elastic", new String[] { "superuser" }, new User("runner", "runner_role")));
        assertNotEquals(engine, authorizationService.getAuthorizationEngine(authentication));
        assertThat(authorizationService.getAuthorizationEngine(authentication), instanceOf(RBACEngine.class));
        assertEquals(engine, authorizationService.getRunAsAuthorizationEngine(authentication));
        when(licenseState.isAuthorizationEngineAllowed()).thenReturn(false);
        assertThat(authorizationService.getAuthorizationEngine(authentication), instanceOf(RBACEngine.class));
        assertThat(authorizationService.getRunAsAuthorizationEngine(authentication), instanceOf(RBACEngine.class));

        when(licenseState.isAuthorizationEngineAllowed()).thenReturn(true);
        authentication = createAuthentication(new User("kibana", new String[] { "kibana_system" }, new ElasticUser(true)));
        assertNotEquals(engine, authorizationService.getAuthorizationEngine(authentication));
        assertThat(authorizationService.getAuthorizationEngine(authentication), instanceOf(RBACEngine.class));
        assertNotEquals(engine, authorizationService.getRunAsAuthorizationEngine(authentication));
        assertThat(authorizationService.getRunAsAuthorizationEngine(authentication), instanceOf(RBACEngine.class));
        when(licenseState.isAuthorizationEngineAllowed()).thenReturn(false);
        assertThat(authorizationService.getAuthorizationEngine(authentication), instanceOf(RBACEngine.class));
        assertThat(authorizationService.getRunAsAuthorizationEngine(authentication), instanceOf(RBACEngine.class));

        when(licenseState.isAuthorizationEngineAllowed()).thenReturn(true);
        authentication = createAuthentication(randomFrom(XPackUser.INSTANCE, XPackSecurityUser.INSTANCE,
            new ElasticUser(true), new KibanaUser(true)));
        assertNotEquals(engine, authorizationService.getRunAsAuthorizationEngine(authentication));
        assertThat(authorizationService.getRunAsAuthorizationEngine(authentication), instanceOf(RBACEngine.class));
        when(licenseState.isAuthorizationEngineAllowed()).thenReturn(false);
        assertThat(authorizationService.getAuthorizationEngine(authentication), instanceOf(RBACEngine.class));
        assertThat(authorizationService.getRunAsAuthorizationEngine(authentication), instanceOf(RBACEngine.class));
    }

    static AuthorizationInfo authzInfoRoles(String[] expectedRoles) {
        return Matchers.argThat(new RBACAuthorizationInfoRoleMatcher(expectedRoles));
    }

    private static class RBACAuthorizationInfoRoleMatcher extends ArgumentMatcher<AuthorizationInfo> {

        private final String[] wanted;

        RBACAuthorizationInfoRoleMatcher(String[] expectedRoles) {
            this.wanted = expectedRoles;
        }

        @Override
        public boolean matches(Object item) {
            if (item instanceof AuthorizationInfo) {
                final String[] found = (String[]) ((AuthorizationInfo) item).asMap().get(PRINCIPAL_ROLES_FIELD_NAME);
                return Arrays.equals(wanted, found);
            }
            return false;
        }
    }

    public void testApiKeyAuthUsesApiKeyService() throws IOException {
        AuditUtil.getOrGenerateRequestId(threadContext);
        final Authentication authentication = createAuthentication(new User("test api key user", "api_key"), AuthenticationType.API_KEY);
        doAnswer(invocationOnMock -> {
            ActionListener<Role> listener = (ActionListener<Role>) invocationOnMock.getArguments()[2];
            listener.onResponse(ReservedRolesStore.SUPERUSER_ROLE);
            return Void.TYPE;
        }).when(apiKeyService).getRoleForApiKey(eq(authentication), eq(rolesStore), any(ActionListener.class));

        authorize(authentication, "cluster:admin/foo", new ClearScrollRequest());
        verify(apiKeyService).getRoleForApiKey(eq(authentication), eq(rolesStore), any(ActionListener.class));
        verifyZeroInteractions(rolesStore);
    }

    public void testApiKeyAuthUsesApiKeyServiceWithScopedRole() throws IOException {
        final Role fromRole = Role.builder("a-role").cluster(Collections.singleton(ClusterPrivilegeName.ALL), Collections.emptyList())
                .build();
        final Role scopedByRole = Role.builder("scoped-role")
                .cluster(Collections.singleton(ClusterPrivilegeName.MANAGE_SECURITY), Collections.emptyList()).build();
        final Role role = LimitedRole.createLimitedRole(fromRole, scopedByRole);

        AuditUtil.getOrGenerateRequestId(threadContext);
        final Authentication authentication = createAuthentication(new User("test api key user", "api_key"), AuthenticationType.API_KEY);
        doAnswer(invocationOnMock -> {
            ActionListener<Role> listener = (ActionListener<Role>) invocationOnMock.getArguments()[2];
            listener.onResponse(role);
            return Void.TYPE;
        }).when(apiKeyService).getRoleForApiKey(eq(authentication), eq(rolesStore), any(ActionListener.class));

        assertThrowsAuthorizationException(() -> authorize(authentication, "cluster:admin/foo", new ClearScrollRequest()),
                "cluster:admin/foo", "test api key user");
        verify(apiKeyService).getRoleForApiKey(eq(authentication), eq(rolesStore), any(ActionListener.class));
        verifyZeroInteractions(rolesStore);
    }
}<|MERGE_RESOLUTION|>--- conflicted
+++ resolved
@@ -70,11 +70,6 @@
 import org.elasticsearch.action.termvectors.TermVectorsRequest;
 import org.elasticsearch.action.update.UpdateAction;
 import org.elasticsearch.action.update.UpdateRequest;
-<<<<<<< HEAD
-=======
-import org.elasticsearch.client.Client;
-import org.elasticsearch.client.security.user.privileges.Role.ClusterPrivilegeName;
->>>>>>> 638ba4a5
 import org.elasticsearch.cluster.ClusterState;
 import org.elasticsearch.cluster.metadata.AliasMetaData;
 import org.elasticsearch.cluster.metadata.AliasOrIndex;
@@ -105,7 +100,6 @@
 import org.elasticsearch.xpack.core.security.action.user.HasPrivilegesRequest;
 import org.elasticsearch.xpack.core.security.action.user.HasPrivilegesResponse;
 import org.elasticsearch.xpack.core.security.authc.Authentication;
-import org.elasticsearch.xpack.core.security.authc.Authentication.AuthenticationType;
 import org.elasticsearch.xpack.core.security.authc.Authentication.RealmRef;
 import org.elasticsearch.xpack.core.security.authc.DefaultAuthenticationFailureHandler;
 import org.elasticsearch.xpack.core.security.authz.AuthorizationEngine;
@@ -118,7 +112,6 @@
 import org.elasticsearch.xpack.core.security.authz.accesscontrol.IndicesAccessControl;
 import org.elasticsearch.xpack.core.security.authz.permission.FieldPermissionsCache;
 import org.elasticsearch.xpack.core.security.authz.permission.Role;
-import org.elasticsearch.xpack.core.security.authz.permission.LimitedRole;
 import org.elasticsearch.xpack.core.security.authz.privilege.ApplicationPrivilege;
 import org.elasticsearch.xpack.core.security.authz.privilege.ApplicationPrivilegeDescriptor;
 import org.elasticsearch.xpack.core.security.authz.privilege.ClusterPrivilege;
@@ -133,11 +126,6 @@
 import org.elasticsearch.xpack.core.security.user.XPackUser;
 import org.elasticsearch.xpack.security.audit.AuditTrailService;
 import org.elasticsearch.xpack.security.audit.AuditUtil;
-<<<<<<< HEAD
-=======
-import org.elasticsearch.xpack.security.authc.ApiKeyService;
-import org.elasticsearch.xpack.security.authc.esnative.ReservedRealm;
->>>>>>> 638ba4a5
 import org.elasticsearch.xpack.security.authz.store.CompositeRolesStore;
 import org.elasticsearch.xpack.security.authz.store.NativePrivilegeStore;
 import org.elasticsearch.xpack.sql.action.SqlQueryAction;
@@ -148,6 +136,7 @@
 import org.mockito.Mockito;
 
 import java.io.IOException;
+import java.io.UncheckedIOException;
 import java.util.ArrayList;
 import java.util.Arrays;
 import java.util.Collection;
@@ -193,7 +182,6 @@
     private ThreadPool threadPool;
     private Map<String, RoleDescriptor> roleMap = new HashMap<>();
     private CompositeRolesStore rolesStore;
-    private ApiKeyService apiKeyService;
 
     @SuppressWarnings("unchecked")
     @Before
@@ -224,14 +212,9 @@
         ).when(privilegesStore).getPrivileges(any(Collection.class), any(Collection.class), any(ActionListener.class));
 
         doAnswer((i) -> {
-<<<<<<< HEAD
             ActionListener<Role> callback = (ActionListener<Role>) i.getArguments()[2];
             User user = (User) i.getArguments()[0];
             Set<String> names = new HashSet<>(Arrays.asList(user.roles()));
-=======
-            ActionListener<Role> callback = (ActionListener<Role>) i.getArguments()[1];
-            Set<String> names = (Set<String>) i.getArguments()[0];
->>>>>>> 638ba4a5
             assertNotNull(names);
             Set<RoleDescriptor> roleDescriptors = new HashSet<>();
             for (String name : names) {
@@ -249,19 +232,11 @@
                 );
             }
             return Void.TYPE;
-<<<<<<< HEAD
-        }).when(rolesStore).getRoles(any(User.class), any(FieldPermissionsCache.class), any(ActionListener.class));
+        }).when(rolesStore).getRoles(any(User.class), any(Authentication.class), any(ActionListener.class));
         roleMap.put(ReservedRolesStore.SUPERUSER_ROLE_DESCRIPTOR.getName(), ReservedRolesStore.SUPERUSER_ROLE_DESCRIPTOR);
         authorizationService = new AuthorizationService(settings, rolesStore, clusterService,
             auditTrail, new DefaultAuthenticationFailureHandler(Collections.emptyMap()), threadPool, new AnonymousUser(settings), null,
             Collections.emptySet(), new XPackLicenseState(settings));
-=======
-        }).when(rolesStore).roles(any(Set.class), any(ActionListener.class));
-        apiKeyService = mock(ApiKeyService.class);
-        authorizationService = new AuthorizationService(settings, rolesStore, clusterService, auditTrail,
-            new DefaultAuthenticationFailureHandler(Collections.emptyMap()), threadPool, new AnonymousUser(settings),
-            apiKeyService, new FieldPermissionsCache(Settings.EMPTY));
->>>>>>> 638ba4a5
     }
 
     private void authorize(Authentication authentication, String action, TransportRequest request) {
@@ -533,13 +508,8 @@
             authzInfoRoles(new String[]{ElasticUser.ROLE_NAME}));
     }
 
-<<<<<<< HEAD
     public void testSearchAgainstEmptyCluster() throws Exception {
         RoleDescriptor role = new RoleDescriptor("a_all", null,
-=======
-    public void testSearchAgainstEmptyCluster() throws IOException {
-        RoleDescriptor role = new RoleDescriptor("a_role", null,
->>>>>>> 638ba4a5
             new IndicesPrivileges[]{IndicesPrivileges.builder().indices("a").privileges("all").build()}, null);
         final Authentication authentication = createAuthentication(new User("test user", "a_all"));
         final String requestId = AuditUtil.getOrGenerateRequestId(threadContext);
@@ -564,7 +534,6 @@
             //ignore_unavailable and allow_no_indices both set to true, user is not authorized for this index nor does it exist
             SearchRequest searchRequest = new SearchRequest("does_not_exist")
                 .indicesOptions(IndicesOptions.fromOptions(true, true, true, false));
-<<<<<<< HEAD
             final ActionListener<Void> listener = ActionListener.wrap(ignore -> {
                 final IndicesAccessControl indicesAccessControl =
                     threadContext.getTransient(AuthorizationServiceField.INDICES_PERMISSIONS_KEY);
@@ -572,7 +541,7 @@
                 final IndicesAccessControl.IndexAccessControl indexAccessControl =
                     indicesAccessControl.getIndexPermissions(IndicesAndAliasesResolverField.NO_INDEX_PLACEHOLDER);
                 assertFalse(indexAccessControl.getFieldPermissions().hasFieldLevelSecurity());
-                assertNull(indexAccessControl.getQueries());
+                assertFalse(indexAccessControl.getDocumentPermissions().hasDocumentLevelPermissions());
             }, e -> {
                 fail(e.getMessage());
             });
@@ -586,20 +555,6 @@
 
     public void testScrollRelatedRequestsAllowed() {
         RoleDescriptor role = new RoleDescriptor("a_all", null,
-=======
-            authorize(authentication, SearchAction.NAME, searchRequest);
-            verify(auditTrail).accessGranted(requestId, authentication, SearchAction.NAME, searchRequest, new String[]{role.getName()});
-            final IndicesAccessControl indicesAccessControl = threadContext.getTransient(AuthorizationServiceField.INDICES_PERMISSIONS_KEY);
-            final IndicesAccessControl.IndexAccessControl indexAccessControl =
-                indicesAccessControl.getIndexPermissions(IndicesAndAliasesResolverField.NO_INDEX_PLACEHOLDER);
-            assertFalse(indexAccessControl.getFieldPermissions().hasFieldLevelSecurity());
-            assertFalse(indexAccessControl.getDocumentPermissions().hasDocumentLevelPermissions());
-        }
-    }
-
-    public void testScrollRelatedRequestsAllowed() throws IOException {
-        RoleDescriptor role = new RoleDescriptor("a_role", null,
->>>>>>> 638ba4a5
             new IndicesPrivileges[]{IndicesPrivileges.builder().indices("a").privileges("all").build()}, null);
         final Authentication authentication = createAuthentication(new User("test user", "a_all"));
         roleMap.put("a_all", role);
@@ -708,13 +663,8 @@
         Settings settings = Settings.builder().put(AnonymousUser.ROLES_SETTING.getKey(), "a_all").build();
         final AnonymousUser anonymousUser = new AnonymousUser(settings);
         authorizationService = new AuthorizationService(settings, rolesStore, clusterService, auditTrail,
-<<<<<<< HEAD
             new DefaultAuthenticationFailureHandler(Collections.emptyMap()), threadPool, anonymousUser, null, Collections.emptySet(),
             new XPackLicenseState(settings));
-=======
-            new DefaultAuthenticationFailureHandler(Collections.emptyMap()), threadPool, anonymousUser, apiKeyService,
-            new FieldPermissionsCache(settings));
->>>>>>> 638ba4a5
 
         RoleDescriptor role = new RoleDescriptor("a_all", null,
             new IndicesPrivileges[] { IndicesPrivileges.builder().indices("a").privileges("all").build() }, null);
@@ -741,13 +691,8 @@
             .build();
         final Authentication authentication = createAuthentication(new AnonymousUser(settings));
         authorizationService = new AuthorizationService(settings, rolesStore, clusterService, auditTrail,
-<<<<<<< HEAD
             new DefaultAuthenticationFailureHandler(Collections.emptyMap()), threadPool, new AnonymousUser(settings), null,
             Collections.emptySet(), new XPackLicenseState(settings));
-=======
-            new DefaultAuthenticationFailureHandler(Collections.emptyMap()), threadPool, new AnonymousUser(settings),
-            apiKeyService, new FieldPermissionsCache(settings));
->>>>>>> 638ba4a5
 
         RoleDescriptor role = new RoleDescriptor("a_all", null,
             new IndicesPrivileges[]{IndicesPrivileges.builder().indices("a").privileges("all").build()}, null);
@@ -1010,32 +955,22 @@
         for (final Tuple<String, ? extends TransportRequest> requestTuple : requests) {
             final String action = requestTuple.v1();
             final TransportRequest request = requestTuple.v2();
-<<<<<<< HEAD
-            assertThrowsAuthorizationException(() -> authorize(restrictedUserAuthn, action, request), action, "restricted_user");
-            verify(auditTrail).accessDenied(eq(requestId), eq(restrictedUserAuthn), eq(action), eq(request),
-                authzInfoRoles(new String[] { "restricted_monitor" }));
-            verifyNoMoreInteractions(auditTrail);
-            authorize(unrestrictedUserAuthn, action, request);
-            verify(auditTrail).accessGranted(eq(requestId), eq(unrestrictedUserAuthn), eq(action), eq(request),
-                authzInfoRoles(new String[] { "unrestricted_monitor" }));
-            verifyNoMoreInteractions(auditTrail);
-=======
-            try (StoredContext storedContext = threadContext.stashContext()) {
+            try (StoredContext ignore = threadContext.stashContext()) {
                 final String requestId = AuditUtil.getOrGenerateRequestId(threadContext);
                 final Authentication restrictedUserAuthn = createAuthentication(new User("restricted_user", "restricted_monitor"));
                 assertThrowsAuthorizationException(() -> authorize(restrictedUserAuthn, action, request), action, "restricted_user");
-                verify(auditTrail).accessDenied(requestId, restrictedUserAuthn, action, request, new String[] { "restricted_monitor" });
+                verify(auditTrail).accessDenied(requestId, restrictedUserAuthn, action, request,
+                    authzInfoRoles(new String[] { "restricted_monitor" }));
                 verifyNoMoreInteractions(auditTrail);
             }
-            try (StoredContext storedContext = threadContext.stashContext()) {
+            try (StoredContext ignore = threadContext.stashContext()) {
                 final String requestId = AuditUtil.getOrGenerateRequestId(threadContext);
                 final Authentication unrestrictedUserAuthn = createAuthentication(new User("unrestricted_user", "unrestricted_monitor"));
                 authorize(unrestrictedUserAuthn, action, request);
                 verify(auditTrail).accessGranted(requestId, unrestrictedUserAuthn, action, request,
-                        new String[] { "unrestricted_monitor" });
+                    authzInfoRoles(new String[] { "unrestricted_monitor" }));
                 verifyNoMoreInteractions(auditTrail);
             }
->>>>>>> 638ba4a5
         }
     }
 
@@ -1078,17 +1013,11 @@
         for (final Tuple<String, TransportRequest> requestTuple : requests) {
             final String action = requestTuple.v1();
             final TransportRequest request = requestTuple.v2();
-<<<<<<< HEAD
-            final Authentication authentication = createAuthentication(superuser);
-            authorize(authentication, action, request);
-            verify(auditTrail).accessGranted(eq(requestId), eq(authentication), eq(action), eq(request), authzInfoRoles(superuser.roles()));
-=======
             try (ThreadContext.StoredContext ignore = threadContext.newStoredContext(false)) {
                 final Authentication authentication = createAuthentication(superuser);
                 authorize(authentication, action, request);
-                verify(auditTrail).accessGranted(requestId, authentication, action, request, superuser.roles());
+                verify(auditTrail).accessGranted(requestId, authentication, action, request, authzInfoRoles(superuser.roles()));
             }
->>>>>>> 638ba4a5
         }
     }
 
@@ -1110,75 +1039,12 @@
 
         String action = SearchAction.NAME;
         SearchRequest request = new SearchRequest("_all");
-<<<<<<< HEAD
         authorize(createAuthentication(superuser), action, request);
         verify(auditTrail).accessGranted(eq(requestId), eq(authentication), eq(action), eq(request), authzInfoRoles(superuser.roles()));
         assertThat(request.indices(), arrayContainingInAnyOrder(INTERNAL_SECURITY_INDEX, SECURITY_INDEX_NAME));
     }
 
     public void testCompositeActionsAreImmediatelyRejected() {
-=======
-        authorize(authentication, action, request);
-        verify(auditTrail).accessGranted(requestId, authentication, action, request, superuser.roles());
-        assertThat(request.indices(), arrayContainingInAnyOrder(INTERNAL_SECURITY_INDEX, SECURITY_INDEX_NAME));
-    }
-
-    public void testAnonymousRolesAreAppliedToOtherUsers() throws IOException {
-        TransportRequest request = new ClusterHealthRequest();
-        Settings settings = Settings.builder().put(AnonymousUser.ROLES_SETTING.getKey(), "anonymous_user_role").build();
-        final AnonymousUser anonymousUser = new AnonymousUser(settings);
-        authorizationService = new AuthorizationService(settings, rolesStore, clusterService, auditTrail,
-            new DefaultAuthenticationFailureHandler(Collections.emptyMap()), threadPool, anonymousUser, apiKeyService,
-            new FieldPermissionsCache(settings));
-        roleMap.put("anonymous_user_role", new RoleDescriptor("anonymous_user_role", new String[]{"all"},
-            new IndicesPrivileges[]{IndicesPrivileges.builder().indices("a").privileges("all").build()}, null));
-        mockEmptyMetaData();
-        AuditUtil.getOrGenerateRequestId(threadContext);
-
-        // sanity check the anonymous user
-        try (ThreadContext.StoredContext ignore = threadContext.newStoredContext(false)) {
-            authorize(createAuthentication(anonymousUser), ClusterHealthAction.NAME, request);
-        }
-        try (ThreadContext.StoredContext ignore = threadContext.newStoredContext(false)) {
-            authorize(createAuthentication(anonymousUser), IndicesExistsAction.NAME, new IndicesExistsRequest("a"));
-        }
-
-        // test the no role user
-        final User userWithNoRoles = new User("no role user");
-        try (ThreadContext.StoredContext ignore = threadContext.newStoredContext(false)) {
-            authorize(createAuthentication(userWithNoRoles), ClusterHealthAction.NAME, request);
-        }
-        try (ThreadContext.StoredContext ignore = threadContext.newStoredContext(false)) {
-            authorize(createAuthentication(userWithNoRoles), IndicesExistsAction.NAME, new IndicesExistsRequest("a"));
-        }
-    }
-
-    public void testDefaultRoleUserWithoutRoles() throws IOException {
-        PlainActionFuture<Role> rolesFuture = new PlainActionFuture<>();
-        final User user = new User("no role user");
-        authorizationService.roles(user, createAuthentication(user), rolesFuture);
-        final Role roles = rolesFuture.actionGet();
-        assertEquals(Role.EMPTY, roles);
-    }
-
-    public void testAnonymousUserEnabledRoleAdded() throws IOException {
-        Settings settings = Settings.builder().put(AnonymousUser.ROLES_SETTING.getKey(), "anonymous_user_role").build();
-        final AnonymousUser anonymousUser = new AnonymousUser(settings);
-        authorizationService = new AuthorizationService(settings, rolesStore, clusterService, auditTrail,
-            new DefaultAuthenticationFailureHandler(Collections.emptyMap()), threadPool, anonymousUser, apiKeyService,
-            new FieldPermissionsCache(settings));
-        roleMap.put("anonymous_user_role", new RoleDescriptor("anonymous_user_role", new String[]{"all"},
-            new IndicesPrivileges[]{IndicesPrivileges.builder().indices("a").privileges("all").build()}, null));
-        mockEmptyMetaData();
-        final User user = new User("no role user");
-        PlainActionFuture<Role> rolesFuture = new PlainActionFuture<>();
-        authorizationService.roles(user, createAuthentication(user), rolesFuture);
-        final Role roles = rolesFuture.actionGet();
-        assertThat(Arrays.asList(roles.names()), hasItem("anonymous_user_role"));
-    }
-
-    public void testCompositeActionsAreImmediatelyRejected() throws IOException {
->>>>>>> 638ba4a5
         //if the user has no permission for composite actions against any index, the request fails straight-away in the main action
         final Tuple<String, TransportRequest> compositeRequest = randomCompositeRequest();
         final String action = compositeRequest.v1();
@@ -1375,36 +1241,14 @@
     private static class MockCompositeIndicesRequest extends TransportRequest implements CompositeIndicesRequest {
     }
 
-<<<<<<< HEAD
-    private static Authentication createAuthentication(User user) {
-=======
-    public void testDoesNotUseRolesStoreForXPackUser() {
-        PlainActionFuture<Role> rolesFuture = new PlainActionFuture<>();
-        authorizationService.roles(XPackUser.INSTANCE, null, rolesFuture);
-        final Role roles = rolesFuture.actionGet();
-        assertThat(roles, equalTo(XPackUser.ROLE));
-        verifyZeroInteractions(rolesStore);
-    }
-
-    public void testGetRolesForSystemUserThrowsException() {
-        IllegalArgumentException iae = expectThrows(IllegalArgumentException.class, () -> authorizationService.roles(SystemUser.INSTANCE,
-            null, null));
-        assertEquals("the user [_system] is the system user and we should never try to get its roles", iae.getMessage());
-    }
-
-    private Authentication createAuthentication(User user) throws IOException {
->>>>>>> 638ba4a5
+    private Authentication createAuthentication(User user) {
         RealmRef lookedUpBy = user.authenticatedUser() == user ? null : new RealmRef("looked", "up", "by");
         Authentication authentication = new Authentication(user, new RealmRef("test", "test", "foo"), lookedUpBy);
-        authentication.writeToContext(threadContext);
-        return authentication;
-    }
-
-    private Authentication createAuthentication(User user, AuthenticationType type) throws IOException {
-        RealmRef lookedUpBy = user.authenticatedUser() == user ? null : new RealmRef("looked", "up", "by");
-        Authentication authentication =
-            new Authentication(user, new RealmRef("test", "test", "foo"), lookedUpBy, Version.CURRENT, type, Collections.emptyMap());
-        authentication.writeToContext(threadContext);
+        try {
+            authentication.writeToContext(threadContext);
+        } catch (IOException e) {
+            throw new UncheckedIOException("caught unexpected IOException", e);
+        }
         return authentication;
     }
 
@@ -1461,13 +1305,8 @@
         verifyNoMoreInteractions(auditTrail);
     }
 
-<<<<<<< HEAD
     public void testProxyRequestAuthenticationGrantedWithAllPrivileges() {
         RoleDescriptor role = new RoleDescriptor("a_all", null,
-=======
-    public void testProxyRequestAuthenticationGrantedWithAllPrivileges() throws IOException {
-        RoleDescriptor role = new RoleDescriptor("a_role", null,
->>>>>>> 638ba4a5
             new IndicesPrivileges[]{IndicesPrivileges.builder().indices("a").privileges("all").build()}, null);
         final Authentication authentication = createAuthentication(new User("test user", "a_all"));
         roleMap.put("a_all", role);
@@ -1484,13 +1323,8 @@
             authzInfoRoles(new String[]{role.getName()}));
     }
 
-<<<<<<< HEAD
     public void testProxyRequestAuthenticationGranted() {
         RoleDescriptor role = new RoleDescriptor("a_all", null,
-=======
-    public void testProxyRequestAuthenticationGranted() throws IOException {
-        RoleDescriptor role = new RoleDescriptor("a_role", null,
->>>>>>> 638ba4a5
             new IndicesPrivileges[]{IndicesPrivileges.builder().indices("a").privileges("read_cross_cluster").build()}, null);
         final Authentication authentication = createAuthentication(new User("test user", "a_all"));
         roleMap.put("a_all", role);
@@ -1655,39 +1489,4 @@
             return false;
         }
     }
-
-    public void testApiKeyAuthUsesApiKeyService() throws IOException {
-        AuditUtil.getOrGenerateRequestId(threadContext);
-        final Authentication authentication = createAuthentication(new User("test api key user", "api_key"), AuthenticationType.API_KEY);
-        doAnswer(invocationOnMock -> {
-            ActionListener<Role> listener = (ActionListener<Role>) invocationOnMock.getArguments()[2];
-            listener.onResponse(ReservedRolesStore.SUPERUSER_ROLE);
-            return Void.TYPE;
-        }).when(apiKeyService).getRoleForApiKey(eq(authentication), eq(rolesStore), any(ActionListener.class));
-
-        authorize(authentication, "cluster:admin/foo", new ClearScrollRequest());
-        verify(apiKeyService).getRoleForApiKey(eq(authentication), eq(rolesStore), any(ActionListener.class));
-        verifyZeroInteractions(rolesStore);
-    }
-
-    public void testApiKeyAuthUsesApiKeyServiceWithScopedRole() throws IOException {
-        final Role fromRole = Role.builder("a-role").cluster(Collections.singleton(ClusterPrivilegeName.ALL), Collections.emptyList())
-                .build();
-        final Role scopedByRole = Role.builder("scoped-role")
-                .cluster(Collections.singleton(ClusterPrivilegeName.MANAGE_SECURITY), Collections.emptyList()).build();
-        final Role role = LimitedRole.createLimitedRole(fromRole, scopedByRole);
-
-        AuditUtil.getOrGenerateRequestId(threadContext);
-        final Authentication authentication = createAuthentication(new User("test api key user", "api_key"), AuthenticationType.API_KEY);
-        doAnswer(invocationOnMock -> {
-            ActionListener<Role> listener = (ActionListener<Role>) invocationOnMock.getArguments()[2];
-            listener.onResponse(role);
-            return Void.TYPE;
-        }).when(apiKeyService).getRoleForApiKey(eq(authentication), eq(rolesStore), any(ActionListener.class));
-
-        assertThrowsAuthorizationException(() -> authorize(authentication, "cluster:admin/foo", new ClearScrollRequest()),
-                "cluster:admin/foo", "test api key user");
-        verify(apiKeyService).getRoleForApiKey(eq(authentication), eq(rolesStore), any(ActionListener.class));
-        verifyZeroInteractions(rolesStore);
-    }
 }
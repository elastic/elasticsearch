--- conflicted
+++ resolved
@@ -112,15 +112,8 @@
 import java.util.function.Predicate;
 
 import static org.elasticsearch.test.ActionListenerUtils.anyActionListener;
-<<<<<<< HEAD
-import static org.elasticsearch.xpack.core.security.authc.AuthenticationField.API_KEY_LIMITED_ROLE_DESCRIPTORS_KEY;
-import static org.elasticsearch.xpack.core.security.authc.AuthenticationField.API_KEY_ROLE_DESCRIPTORS_KEY;
-import static org.elasticsearch.xpack.core.security.test.TestRestrictedIndices.RESTRICTED_INDICES_AUTOMATON;
-import static org.elasticsearch.xpack.security.authc.ApiKeyService.API_KEY_ID_KEY;
-=======
 import static org.elasticsearch.xpack.core.security.SecurityField.DOCUMENT_LEVEL_SECURITY_FEATURE;
 import static org.elasticsearch.xpack.core.security.authc.AuthenticationField.API_KEY_ID_KEY;
->>>>>>> d90fa4eb
 import static org.elasticsearch.xpack.security.authc.ApiKeyServiceTests.Utils.createApiKeyAuthentication;
 import static org.hamcrest.Matchers.anyOf;
 import static org.hamcrest.Matchers.containsInAnyOrder;
@@ -158,13 +151,8 @@
     );
 
     public void testRolesWhenDlsFlsUnlicensed() throws IOException {
-<<<<<<< HEAD
-        XPackLicenseState licenseState = mock(XPackLicenseState.class);
-        when(licenseState.checkFeature(Feature.SECURITY_DLS_FLS)).thenReturn(false);
-=======
         MockLicenseState licenseState = mock(MockLicenseState.class);
         when(licenseState.isAllowed(DOCUMENT_LEVEL_SECURITY_FEATURE)).thenReturn(false);
->>>>>>> d90fa4eb
         RoleDescriptor flsRole = new RoleDescriptor(
             "fls",
             null,
@@ -245,13 +233,8 @@
     }
 
     public void testRolesWhenDlsFlsLicensed() throws IOException {
-<<<<<<< HEAD
-        XPackLicenseState licenseState = mock(XPackLicenseState.class);
-        when(licenseState.checkFeature(Feature.SECURITY_DLS_FLS)).thenReturn(true);
-=======
         MockLicenseState licenseState = mock(MockLicenseState.class);
         when(licenseState.isAllowed(DOCUMENT_LEVEL_SECURITY_FEATURE)).thenReturn(true);
->>>>>>> d90fa4eb
         RoleDescriptor flsRole = new RoleDescriptor(
             "fls",
             null,
@@ -426,33 +409,16 @@
             .put("xpack.security.authz.store.roles.negative_lookup_cache.max_size", 0)
             .build();
         final AtomicReference<Collection<RoleDescriptor>> effectiveRoleDescriptors = new AtomicReference<Collection<RoleDescriptor>>();
-<<<<<<< HEAD
-        final DocumentSubsetBitsetCache documentSubsetBitsetCache = buildBitsetCache();
-        final CompositeRolesStore compositeRolesStore = new CompositeRolesStore(
-=======
         final CompositeRolesStore compositeRolesStore = buildCompositeRolesStore(
->>>>>>> d90fa4eb
             settings,
             fileRolesStore,
             nativeRolesStore,
             reservedRolesStore,
-<<<<<<< HEAD
-            mock(NativePrivilegeStore.class),
-            Collections.emptyList(),
-            new ThreadContext(settings),
-            new XPackLicenseState(() -> 0),
-            cache,
-            mock(ApiKeyService.class),
-            mock(ServiceAccountService.class),
-            documentSubsetBitsetCache,
-            resolver,
-=======
-            null,
-            null,
-            null,
-            null,
-            null,
->>>>>>> d90fa4eb
+            null,
+            null,
+            null,
+            null,
+            null,
             rds -> effectiveRoleDescriptors.set(rds)
         );
         verify(fileRolesStore).addListener(anyConsumer()); // adds a listener in ctor
@@ -494,20 +460,10 @@
         final DocumentSubsetBitsetCache documentSubsetBitsetCache = buildBitsetCache();
         final CompositeRolesStore compositeRolesStore = new CompositeRolesStore(
             SECURITY_ENABLED_SETTINGS,
-<<<<<<< HEAD
-            fileRolesStore,
-            nativeRolesStore,
-            reservedRolesStore,
-            mock(NativePrivilegeStore.class),
-            Collections.emptyList(),
-            new ThreadContext(SECURITY_ENABLED_SETTINGS),
-            new XPackLicenseState(() -> 0),
-=======
             roleProviders,
             mock(NativePrivilegeStore.class),
             new ThreadContext(SECURITY_ENABLED_SETTINGS),
             licenseState,
->>>>>>> d90fa4eb
             cache,
             mock(ApiKeyService.class),
             mock(ServiceAccountService.class),
@@ -604,32 +560,15 @@
         }));
 
         final AtomicReference<Collection<RoleDescriptor>> effectiveRoleDescriptors = new AtomicReference<Collection<RoleDescriptor>>();
-<<<<<<< HEAD
-        final DocumentSubsetBitsetCache documentSubsetBitsetCache = buildBitsetCache();
-        final CompositeRolesStore compositeRolesStore = new CompositeRolesStore(
-=======
         final Map<String, List<BiConsumer<Set<String>, ActionListener<RoleRetrievalResult>>>> customRoleProviders = Map.of(
             "custom",
             List.of(inMemoryProvider1, inMemoryProvider2)
         );
         final CompositeRolesStore compositeRolesStore = buildCompositeRolesStore(
->>>>>>> d90fa4eb
             SECURITY_ENABLED_SETTINGS,
             fileRolesStore,
             nativeRolesStore,
             reservedRolesStore,
-<<<<<<< HEAD
-            mock(NativePrivilegeStore.class),
-            Arrays.asList(inMemoryProvider1, inMemoryProvider2),
-            new ThreadContext(SECURITY_ENABLED_SETTINGS),
-            new XPackLicenseState(() -> 0),
-            cache,
-            mock(ApiKeyService.class),
-            mock(ServiceAccountService.class),
-            documentSubsetBitsetCache,
-            resolver,
-            rds -> effectiveRoleDescriptors.set(rds)
-=======
             customRoleProviders,
             null,
             null,
@@ -638,7 +577,6 @@
             null,
             rds -> effectiveRoleDescriptors.set(rds),
             null
->>>>>>> d90fa4eb
         );
 
         final Set<String> roleNames = Sets.newHashSet("roleA", "roleB", "unknown");
@@ -712,11 +650,7 @@
             Sets.newHashSet(flsRole, addsL1Fields),
             cache,
             null,
-<<<<<<< HEAD
-            RESTRICTED_INDICES_AUTOMATON,
-=======
             TestRestrictedIndices.RESTRICTED_INDICES_AUTOMATON,
->>>>>>> d90fa4eb
             future
         );
         Role role = future.actionGet();
@@ -730,20 +664,11 @@
                 true
             )
             .build();
-<<<<<<< HEAD
-        Map<String, IndicesAccessControl.IndexAccessControl> acls = role.indices()
-            .authorize("indices:data/read/search", Collections.singleton("test"), metadata.getIndicesLookup(), cache);
-        assertFalse(acls.isEmpty());
-        assertTrue(acls.get("test").getFieldPermissions().grantsAccessTo("L1.foo"));
-        assertFalse(acls.get("test").getFieldPermissions().grantsAccessTo("L2.foo"));
-        assertTrue(acls.get("test").getFieldPermissions().grantsAccessTo("L3.foo"));
-=======
         IndicesAccessControl iac = role.indices()
             .authorize("indices:data/read/search", Collections.singleton("test"), metadata.getIndicesLookup(), cache);
         assertTrue(iac.getIndexPermissions("test").getFieldPermissions().grantsAccessTo("L1.foo"));
         assertFalse(iac.getIndexPermissions("test").getFieldPermissions().grantsAccessTo("L2.foo"));
         assertTrue(iac.getIndexPermissions("test").getFieldPermissions().grantsAccessTo("L3.foo"));
->>>>>>> d90fa4eb
     }
 
     public void testMergingBasicRoles() {
@@ -828,20 +753,12 @@
                 );
             listener.onResponse(set);
             return null;
-<<<<<<< HEAD
-        }).when(privilegeStore).getPrivileges(anyCollectionOf(String.class), anyCollectionOf(String.class), anyActionListener());
-=======
         }).when(privilegeStore).getPrivileges(anyCollection(), anyCollection(), anyActionListener());
->>>>>>> d90fa4eb
         CompositeRolesStore.buildRoleFromDescriptors(
             Sets.newHashSet(role1, role2),
             cache,
             privilegeStore,
-<<<<<<< HEAD
-            RESTRICTED_INDICES_AUTOMATON,
-=======
             TestRestrictedIndices.RESTRICTED_INDICES_AUTOMATON,
->>>>>>> d90fa4eb
             future
         );
         Role role = future.actionGet();
@@ -920,31 +837,14 @@
         );
 
         final AtomicReference<Collection<RoleDescriptor>> effectiveRoleDescriptors = new AtomicReference<Collection<RoleDescriptor>>();
-<<<<<<< HEAD
-        final DocumentSubsetBitsetCache documentSubsetBitsetCache = buildBitsetCache();
-        final CompositeRolesStore compositeRolesStore = new CompositeRolesStore(
-=======
         final Map<String, List<BiConsumer<Set<String>, ActionListener<RoleRetrievalResult>>>> customRoleProviders = randomBoolean()
             ? Map.of("custom", List.of(inMemoryProvider1, failingProvider))
             : Map.of("custom", List.of(inMemoryProvider1), "failing", List.of(failingProvider));
         final CompositeRolesStore compositeRolesStore = buildCompositeRolesStore(
->>>>>>> d90fa4eb
             SECURITY_ENABLED_SETTINGS,
             fileRolesStore,
             nativeRolesStore,
             reservedRolesStore,
-<<<<<<< HEAD
-            mock(NativePrivilegeStore.class),
-            Arrays.asList(inMemoryProvider1, failingProvider),
-            new ThreadContext(SECURITY_ENABLED_SETTINGS),
-            new XPackLicenseState(() -> 0),
-            cache,
-            mock(ApiKeyService.class),
-            mock(ServiceAccountService.class),
-            documentSubsetBitsetCache,
-            resolver,
-            rds -> effectiveRoleDescriptors.set(rds)
-=======
             customRoleProviders,
             null,
             null,
@@ -953,7 +853,6 @@
             null,
             rds -> effectiveRoleDescriptors.set(rds),
             null
->>>>>>> d90fa4eb
         );
 
         final Set<String> roleNames = Sets.newHashSet("roleA", "roleB", "unknown");
@@ -1002,41 +901,23 @@
         MockLicenseState.acceptListeners(xPackLicenseState, licenseListener::set);
 
         final AtomicReference<Collection<RoleDescriptor>> effectiveRoleDescriptors = new AtomicReference<Collection<RoleDescriptor>>();
-<<<<<<< HEAD
-        final DocumentSubsetBitsetCache documentSubsetBitsetCache = buildBitsetCache();
-        CompositeRolesStore compositeRolesStore = new CompositeRolesStore(
-=======
         final Map<String, List<BiConsumer<Set<String>, ActionListener<RoleRetrievalResult>>>> customRoleProviders = Map.of(
             "custom",
             List.of(inMemoryProvider)
         );
         CompositeRolesStore compositeRolesStore = buildCompositeRolesStore(
->>>>>>> d90fa4eb
             Settings.EMPTY,
             fileRolesStore,
             nativeRolesStore,
             reservedRolesStore,
-<<<<<<< HEAD
-            mock(NativePrivilegeStore.class),
-            Arrays.asList(inMemoryProvider),
-            new ThreadContext(Settings.EMPTY),
+            customRoleProviders,
+            null,
             xPackLicenseState,
-            cache,
-            mock(ApiKeyService.class),
-            mock(ServiceAccountService.class),
-            documentSubsetBitsetCache,
-            resolver,
-            rds -> effectiveRoleDescriptors.set(rds)
-=======
-            customRoleProviders,
-            null,
-            xPackLicenseState,
             null,
             null,
             null,
             rds -> effectiveRoleDescriptors.set(rds),
             null
->>>>>>> d90fa4eb
         );
 
         Set<String> roleNames = Sets.newHashSet("roleA");
@@ -1050,30 +931,9 @@
         // no roles should've been populated, as the license doesn't permit custom role providers
         assertEquals(0, role.indices().groups().length);
 
-<<<<<<< HEAD
-        compositeRolesStore = new CompositeRolesStore(
-            Settings.EMPTY,
-            fileRolesStore,
-            nativeRolesStore,
-            reservedRolesStore,
-            mock(NativePrivilegeStore.class),
-            Arrays.asList(inMemoryProvider),
-            new ThreadContext(Settings.EMPTY),
-            xPackLicenseState,
-            cache,
-            mock(ApiKeyService.class),
-            mock(ServiceAccountService.class),
-            documentSubsetBitsetCache,
-            resolver,
-            rds -> effectiveRoleDescriptors.set(rds)
-        );
-        // these licenses allow custom role providers
-        xPackLicenseState.update(randomFrom(OperationMode.PLATINUM, OperationMode.ENTERPRISE, OperationMode.TRIAL), true, null);
-=======
         when(xPackLicenseState.isAllowed(Security.CUSTOM_ROLE_PROVIDERS_FEATURE)).thenReturn(true);
         licenseListener.get().licenseStateChanged();
 
->>>>>>> d90fa4eb
         roleNames = Sets.newHashSet("roleA");
         future = new PlainActionFuture<>();
         compositeRolesStore.roles(roleNames, future);
@@ -1085,30 +945,9 @@
         // roleA should've been populated by the custom role provider, because the license allows it
         assertEquals(1, role.indices().groups().length);
 
-<<<<<<< HEAD
-        // license expired, don't allow custom role providers
-        compositeRolesStore = new CompositeRolesStore(
-            Settings.EMPTY,
-            fileRolesStore,
-            nativeRolesStore,
-            reservedRolesStore,
-            mock(NativePrivilegeStore.class),
-            Arrays.asList(inMemoryProvider),
-            new ThreadContext(Settings.EMPTY),
-            xPackLicenseState,
-            cache,
-            mock(ApiKeyService.class),
-            mock(ServiceAccountService.class),
-            documentSubsetBitsetCache,
-            resolver,
-            rds -> effectiveRoleDescriptors.set(rds)
-        );
-        xPackLicenseState.update(randomFrom(OperationMode.PLATINUM, OperationMode.ENTERPRISE, OperationMode.TRIAL), false, null);
-=======
         when(xPackLicenseState.isAllowed(Security.CUSTOM_ROLE_PROVIDERS_FEATURE)).thenReturn(false);
         licenseListener.get().licenseStateChanged();
 
->>>>>>> d90fa4eb
         roleNames = Sets.newHashSet("roleA");
         future = new PlainActionFuture<>();
         compositeRolesStore.roles(roleNames, future);
@@ -1145,37 +984,13 @@
         ReservedRolesStore reservedRolesStore = mock(ReservedRolesStore.class);
         doCallRealMethod().when(reservedRolesStore).accept(anySet(), anyActionListener());
         NativeRolesStore nativeRolesStore = mock(NativeRolesStore.class);
-<<<<<<< HEAD
-        doCallRealMethod().when(nativeRolesStore).accept(anySetOf(String.class), anyActionListener());
-        final DocumentSubsetBitsetCache documentSubsetBitsetCache = buildBitsetCache();
-        CompositeRolesStore compositeRolesStore = new CompositeRolesStore(
-=======
         doCallRealMethod().when(nativeRolesStore).accept(anySet(), anyActionListener());
 
         CompositeRolesStore compositeRolesStore = buildCompositeRolesStore(
->>>>>>> d90fa4eb
             Settings.EMPTY,
             fileRolesStore,
             nativeRolesStore,
             reservedRolesStore,
-<<<<<<< HEAD
-            mock(NativePrivilegeStore.class),
-            Collections.emptyList(),
-            new ThreadContext(Settings.EMPTY),
-            new XPackLicenseState(() -> 0),
-            cache,
-            mock(ApiKeyService.class),
-            mock(ServiceAccountService.class),
-            documentSubsetBitsetCache,
-            resolver,
-            rds -> {}
-        ) {
-            @Override
-            public void invalidateAll() {
-                numInvalidation.incrementAndGet();
-            }
-        };
-=======
             null,
             null,
             null,
@@ -1185,7 +1000,6 @@
             null,
             store -> numInvalidation.incrementAndGet()
         );
->>>>>>> d90fa4eb
 
         int expectedInvalidation = 0;
         // existing to no longer present
@@ -1229,36 +1043,12 @@
         ReservedRolesStore reservedRolesStore = mock(ReservedRolesStore.class);
         doCallRealMethod().when(reservedRolesStore).accept(anySet(), anyActionListener());
         NativeRolesStore nativeRolesStore = mock(NativeRolesStore.class);
-<<<<<<< HEAD
-        doCallRealMethod().when(nativeRolesStore).accept(anySetOf(String.class), anyActionListener());
-        final DocumentSubsetBitsetCache documentSubsetBitsetCache = buildBitsetCache();
-        CompositeRolesStore compositeRolesStore = new CompositeRolesStore(
-=======
         doCallRealMethod().when(nativeRolesStore).accept(anySet(), anyActionListener());
         final CompositeRolesStore compositeRolesStore = buildCompositeRolesStore(
->>>>>>> d90fa4eb
             SECURITY_ENABLED_SETTINGS,
             fileRolesStore,
             nativeRolesStore,
             reservedRolesStore,
-<<<<<<< HEAD
-            mock(NativePrivilegeStore.class),
-            Collections.emptyList(),
-            new ThreadContext(SECURITY_ENABLED_SETTINGS),
-            new XPackLicenseState(() -> 0),
-            cache,
-            mock(ApiKeyService.class),
-            mock(ServiceAccountService.class),
-            documentSubsetBitsetCache,
-            resolver,
-            rds -> {}
-        ) {
-            @Override
-            public void invalidateAll() {
-                numInvalidation.incrementAndGet();
-            }
-        };
-=======
             null,
             null,
             null,
@@ -1268,7 +1058,6 @@
             null,
             store -> numInvalidation.incrementAndGet()
         );
->>>>>>> d90fa4eb
 
         compositeRolesStore.onSecurityIndexStateChange(dummyIndexState(false, null), dummyIndexState(true, null));
         assertEquals(1, numInvalidation.get());
@@ -1330,11 +1119,7 @@
                 return Collections.singleton(rd);
             }
             return Collections.emptySet();
-<<<<<<< HEAD
-        }).when(fileRolesStore).roleDescriptors(anySetOf(String.class));
-=======
         }).when(fileRolesStore).roleDescriptors(anySet());
->>>>>>> d90fa4eb
         doAnswer((invocationOnMock) -> {
             @SuppressWarnings("unchecked")
             ActionListener<RoleRetrievalResult> callback = (ActionListener<RoleRetrievalResult>) invocationOnMock.getArguments()[1];
@@ -1380,32 +1165,16 @@
         final ReservedRolesStore reservedRolesStore = spy(new ReservedRolesStore());
 
         final AtomicReference<Collection<RoleDescriptor>> effectiveRoleDescriptors = new AtomicReference<Collection<RoleDescriptor>>();
-<<<<<<< HEAD
-        final CompositeRolesStore compositeRolesStore = new CompositeRolesStore(
-=======
         final CompositeRolesStore compositeRolesStore = buildCompositeRolesStore(
->>>>>>> d90fa4eb
             SECURITY_ENABLED_SETTINGS,
             fileRolesStore,
             nativeRolesStore,
             reservedRolesStore,
-<<<<<<< HEAD
-            mock(NativePrivilegeStore.class),
-            Collections.emptyList(),
-            new ThreadContext(SECURITY_ENABLED_SETTINGS),
-            new XPackLicenseState(() -> 0),
-            cache,
-            mock(ApiKeyService.class),
-            mock(ServiceAccountService.class),
-            documentSubsetBitsetCache,
-            resolver,
-=======
-            null,
-            null,
-            null,
-            null,
-            null,
->>>>>>> d90fa4eb
+            null,
+            null,
+            null,
+            null,
+            null,
             rds -> effectiveRoleDescriptors.set(rds)
         );
         verify(fileRolesStore).addListener(anyConsumer()); // adds a listener in ctor
@@ -1444,32 +1213,16 @@
         final ReservedRolesStore reservedRolesStore = spy(new ReservedRolesStore());
 
         final AtomicReference<Collection<RoleDescriptor>> effectiveRoleDescriptors = new AtomicReference<Collection<RoleDescriptor>>();
-<<<<<<< HEAD
-        final CompositeRolesStore compositeRolesStore = new CompositeRolesStore(
-=======
         final CompositeRolesStore compositeRolesStore = buildCompositeRolesStore(
->>>>>>> d90fa4eb
             SECURITY_ENABLED_SETTINGS,
             fileRolesStore,
             nativeRolesStore,
             reservedRolesStore,
-<<<<<<< HEAD
-            mock(NativePrivilegeStore.class),
-            Collections.emptyList(),
-            new ThreadContext(SECURITY_ENABLED_SETTINGS),
-            new XPackLicenseState(() -> 0),
-            cache,
-            mock(ApiKeyService.class),
-            mock(ServiceAccountService.class),
-            documentSubsetBitsetCache,
-            resolver,
-=======
-            null,
-            null,
-            null,
-            null,
-            null,
->>>>>>> d90fa4eb
+            null,
+            null,
+            null,
+            null,
+            null,
             rds -> effectiveRoleDescriptors.set(rds)
         );
         verify(fileRolesStore).addListener(anyConsumer()); // adds a listener in ctor
@@ -1516,31 +1269,16 @@
         }).when(nativePrivStore).getPrivileges(anyCollection(), anyCollection(), anyActionListener());
 
         final AtomicReference<Collection<RoleDescriptor>> effectiveRoleDescriptors = new AtomicReference<Collection<RoleDescriptor>>();
-<<<<<<< HEAD
-        final CompositeRolesStore compositeRolesStore = new CompositeRolesStore(
-=======
         final CompositeRolesStore compositeRolesStore = buildCompositeRolesStore(
->>>>>>> d90fa4eb
             SECURITY_ENABLED_SETTINGS,
             fileRolesStore,
             nativeRolesStore,
             reservedRolesStore,
             nativePrivStore,
-<<<<<<< HEAD
-            Collections.emptyList(),
-            new ThreadContext(SECURITY_ENABLED_SETTINGS),
-            new XPackLicenseState(() -> 0),
-            cache,
+            null,
             apiKeyService,
-            mock(ServiceAccountService.class),
-            documentSubsetBitsetCache,
-            resolver,
-=======
-            null,
-            apiKeyService,
-            null,
-            null,
->>>>>>> d90fa4eb
+            null,
+            null,
             rds -> effectiveRoleDescriptors.set(rds)
         );
         AuditUtil.getOrGenerateRequestId(threadContext);
@@ -1603,31 +1341,16 @@
         }).when(nativePrivStore).getPrivileges(anyCollection(), anyCollection(), anyActionListener());
 
         final AtomicReference<Collection<RoleDescriptor>> effectiveRoleDescriptors = new AtomicReference<Collection<RoleDescriptor>>();
-<<<<<<< HEAD
-        final CompositeRolesStore compositeRolesStore = new CompositeRolesStore(
-=======
         final CompositeRolesStore compositeRolesStore = buildCompositeRolesStore(
->>>>>>> d90fa4eb
             SECURITY_ENABLED_SETTINGS,
             fileRolesStore,
             nativeRolesStore,
             reservedRolesStore,
             nativePrivStore,
-<<<<<<< HEAD
-            Collections.emptyList(),
-            new ThreadContext(SECURITY_ENABLED_SETTINGS),
-            new XPackLicenseState(() -> 0),
-            cache,
+            null,
             apiKeyService,
-            mock(ServiceAccountService.class),
-            documentSubsetBitsetCache,
-            resolver,
-=======
-            null,
-            apiKeyService,
-            null,
-            null,
->>>>>>> d90fa4eb
+            null,
+            null,
             rds -> effectiveRoleDescriptors.set(rds)
         );
         AuditUtil.getOrGenerateRequestId(threadContext);
@@ -1848,11 +1571,7 @@
         }).when(nativePrivStore).getPrivileges(anyCollection(), anyCollection(), anyActionListener());
 
         final AtomicReference<Collection<RoleDescriptor>> effectiveRoleDescriptors = new AtomicReference<Collection<RoleDescriptor>>();
-<<<<<<< HEAD
-        final CompositeRolesStore compositeRolesStore = new CompositeRolesStore(
-=======
         final CompositeRolesStore compositeRolesStore = buildCompositeRolesStore(
->>>>>>> d90fa4eb
             SECURITY_ENABLED_SETTINGS,
             fileRolesStore,
             nativeRolesStore,
@@ -1860,45 +1579,25 @@
             nativePrivStore,
             null,
             apiKeyService,
-<<<<<<< HEAD
-            mock(ServiceAccountService.class),
-            documentSubsetBitsetCache,
-            resolver,
-=======
-            null,
-            null,
->>>>>>> d90fa4eb
+            null,
+            null,
             rds -> effectiveRoleDescriptors.set(rds)
         );
         AuditUtil.getOrGenerateRequestId(threadContext);
         final BytesArray roleBytes = new BytesArray("{\"a role\": {\"cluster\": [\"all\"]}}");
         final BytesArray limitedByRoleBytes = new BytesArray("{\"limitedBy role\": {\"cluster\": [\"all\"]}}");
-<<<<<<< HEAD
-=======
         final Map<String, Object> metadata = new HashMap<>();
         metadata.put(API_KEY_ID_KEY, "key-id-1");
         metadata.put(AuthenticationField.API_KEY_NAME_KEY, randomBoolean() ? null : randomAlphaOfLengthBetween(1, 16));
         metadata.put(AuthenticationField.API_KEY_ROLE_DESCRIPTORS_KEY, roleBytes);
         metadata.put(AuthenticationField.API_KEY_LIMITED_ROLE_DESCRIPTORS_KEY, limitedByRoleBytes);
->>>>>>> d90fa4eb
         Authentication authentication = new Authentication(
             new User("test api key user", "superuser"),
             new RealmRef("_es_api_key", "_es_api_key", "node"),
             null,
             Version.CURRENT,
             AuthenticationType.API_KEY,
-<<<<<<< HEAD
-            Map.of(
-                API_KEY_ID_KEY,
-                "key-id-1",
-                API_KEY_ROLE_DESCRIPTORS_KEY,
-                roleBytes,
-                API_KEY_LIMITED_ROLE_DESCRIPTORS_KEY,
-                limitedByRoleBytes
-            )
-=======
             metadata
->>>>>>> d90fa4eb
         );
         doCallRealMethod().when(apiKeyService).getApiKeyIdAndRoleBytes(eq(authentication), anyBoolean());
 
@@ -1911,32 +1610,18 @@
         verify(apiKeyService).parseRoleDescriptors("key-id-1", limitedByRoleBytes);
 
         // Different API key with the same roles should read from cache
-<<<<<<< HEAD
-=======
         final Map<String, Object> metadata2 = new HashMap<>();
         metadata2.put(API_KEY_ID_KEY, "key-id-2");
         metadata2.put(AuthenticationField.API_KEY_NAME_KEY, randomBoolean() ? null : randomAlphaOfLengthBetween(1, 16));
         metadata2.put(AuthenticationField.API_KEY_ROLE_DESCRIPTORS_KEY, roleBytes);
         metadata2.put(AuthenticationField.API_KEY_LIMITED_ROLE_DESCRIPTORS_KEY, limitedByRoleBytes);
->>>>>>> d90fa4eb
         authentication = new Authentication(
             new User("test api key user 2", "superuser"),
             new RealmRef("_es_api_key", "_es_api_key", "node"),
             null,
             Version.CURRENT,
             AuthenticationType.API_KEY,
-<<<<<<< HEAD
-            Map.of(
-                API_KEY_ID_KEY,
-                "key-id-2",
-                API_KEY_ROLE_DESCRIPTORS_KEY,
-                roleBytes,
-                API_KEY_LIMITED_ROLE_DESCRIPTORS_KEY,
-                limitedByRoleBytes
-            )
-=======
             metadata2
->>>>>>> d90fa4eb
         );
         doCallRealMethod().when(apiKeyService).getApiKeyIdAndRoleBytes(eq(authentication), anyBoolean());
         roleFuture = new PlainActionFuture<>();
@@ -1948,32 +1633,18 @@
 
         // Different API key with the same limitedBy role should read from cache, new role should be built
         final BytesArray anotherRoleBytes = new BytesArray("{\"b role\": {\"cluster\": [\"manage_security\"]}}");
-<<<<<<< HEAD
-=======
         final Map<String, Object> metadata3 = new HashMap<>();
         metadata3.put(API_KEY_ID_KEY, "key-id-3");
         metadata3.put(AuthenticationField.API_KEY_NAME_KEY, randomBoolean() ? null : randomAlphaOfLengthBetween(1, 16));
         metadata3.put(AuthenticationField.API_KEY_ROLE_DESCRIPTORS_KEY, anotherRoleBytes);
         metadata3.put(AuthenticationField.API_KEY_LIMITED_ROLE_DESCRIPTORS_KEY, limitedByRoleBytes);
->>>>>>> d90fa4eb
         authentication = new Authentication(
             new User("test api key user 2", "superuser"),
             new RealmRef("_es_api_key", "_es_api_key", "node"),
             null,
             Version.CURRENT,
             AuthenticationType.API_KEY,
-<<<<<<< HEAD
-            Map.of(
-                API_KEY_ID_KEY,
-                "key-id-3",
-                API_KEY_ROLE_DESCRIPTORS_KEY,
-                anotherRoleBytes,
-                API_KEY_LIMITED_ROLE_DESCRIPTORS_KEY,
-                limitedByRoleBytes
-            )
-=======
             metadata3
->>>>>>> d90fa4eb
         );
         doCallRealMethod().when(apiKeyService).getApiKeyIdAndRoleBytes(eq(authentication), anyBoolean());
         roleFuture = new PlainActionFuture<>();
@@ -2154,26 +1825,6 @@
         @Nullable DocumentSubsetBitsetCache documentSubsetBitsetCache,
         @Nullable Consumer<Collection<RoleDescriptor>> roleConsumer
     ) {
-<<<<<<< HEAD
-        if (fileRolesStore == null) {
-            fileRolesStore = mock(FileRolesStore.class);
-            doCallRealMethod().when(fileRolesStore).accept(anySetOf(String.class), anyActionListener());
-            when(fileRolesStore.roleDescriptors(anySetOf(String.class))).thenReturn(Collections.emptySet());
-        }
-        if (nativeRolesStore == null) {
-            nativeRolesStore = mock(NativeRolesStore.class);
-            doCallRealMethod().when(nativeRolesStore).accept(anySetOf(String.class), anyActionListener());
-            doAnswer((invocationOnMock) -> {
-                @SuppressWarnings("unchecked")
-                ActionListener<RoleRetrievalResult> callback = (ActionListener<RoleRetrievalResult>) invocationOnMock.getArguments()[1];
-                callback.onResponse(RoleRetrievalResult.failure(new RuntimeException("intentionally failed!")));
-                return null;
-            }).when(nativeRolesStore).getRoleDescriptors(isASet(), anyActionListener());
-        }
-        if (reservedRolesStore == null) {
-            reservedRolesStore = mock(ReservedRolesStore.class);
-            doCallRealMethod().when(reservedRolesStore).accept(anySetOf(String.class), anyActionListener());
-=======
         return buildCompositeRolesStore(
             settings,
             fileRolesStore,
@@ -2206,7 +1857,6 @@
     ) {
         if (licenseState == null) {
             licenseState = new XPackLicenseState(() -> 0);
->>>>>>> d90fa4eb
         }
 
         final RoleProviders roleProviders = buildRolesProvider(
@@ -2238,25 +1888,6 @@
         }
         if (roleConsumer == null) {
             roleConsumer = rds -> {};
-<<<<<<< HEAD
-        }
-        return new CompositeRolesStore(
-            settings,
-            fileRolesStore,
-            nativeRolesStore,
-            reservedRolesStore,
-            privilegeStore,
-            Collections.emptyList(),
-            new ThreadContext(settings),
-            licenseState,
-            cache,
-            apiKeyService,
-            serviceAccountService,
-            documentSubsetBitsetCache,
-            resolver,
-            roleConsumer
-        );
-=======
         }
 
         return new CompositeRolesStore(
@@ -2316,7 +1947,6 @@
             customRoleProviders = Map.of();
         }
         return new RoleProviders(reservedRolesStore, fileRolesStore, nativeRolesStore, customRoleProviders, licenseState);
->>>>>>> d90fa4eb
     }
 
     private DocumentSubsetBitsetCache buildBitsetCache() {

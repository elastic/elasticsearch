--- conflicted
+++ resolved
@@ -47,19 +47,18 @@
         assertThat(result.get("email"), equalTo("_email"));
         assertThat(((Map) result.get("metadata")).size(), equalTo(1));
         assertThat(((Map) result.get("metadata")).get("key"), equalTo("value"));
-<<<<<<< HEAD
         assertThat(((Map) result.get("realm")).get("name"), equalTo("_name"));
         assertThat(((Map) result.get("realm")).get("type"), equalTo("_type"));
         assertThat(result.get("authentication_type"), equalTo("REALM"));
-=======
-    }
->>>>>>> 043279a6
+    }
 
     public void testProcessorWithEmptyUserData() throws Exception {
         // test when user returns null for all values (need a mock, because a real user cannot have a null username)
         User user = Mockito.mock(User.class);
         Authentication authentication = Mockito.mock(Authentication.class);
         Mockito.when(authentication.getUser()).thenReturn(user);
+        Mockito.when(authentication.getSourceRealm()).thenReturn(new Authentication.RealmRef("_name", "_type", "_node_name"));
+        Mockito.when(authentication.getAuthenticationType()).thenReturn(AuthenticationType.REALM);
 
         ThreadContext threadContext = new ThreadContext(Settings.EMPTY);
         threadContext.putTransient(AuthenticationField.AUTHENTICATION_KEY, authentication);
@@ -67,17 +66,12 @@
         IngestDocument ingestDocument = new IngestDocument(new HashMap<>(), new HashMap<>());
         SetSecurityUserProcessor processor = new SetSecurityUserProcessor("_tag", threadContext, "_field", EnumSet.allOf(Property.class));
         processor.execute(ingestDocument);
-<<<<<<< HEAD
-        result = ingestDocument.getFieldValue("_field", Map.class);
+        Map<String, Object> result = ingestDocument.getFieldValue("_field", Map.class);
         // Still holds data for realm and authentication type
         assertThat(result.size(), equalTo(2));
         assertThat(((Map) result.get("realm")).get("name"), equalTo("_name"));
         assertThat(((Map) result.get("realm")).get("type"), equalTo("_type"));
         assertThat(result.get("authentication_type"), equalTo("REALM"));
-=======
-        Map result = ingestDocument.getFieldValue("_field", Map.class);
-        assertThat(result.size(), equalTo(0));
->>>>>>> 043279a6
     }
 
     public void testNoCurrentUser() throws Exception {
@@ -199,7 +193,7 @@
     }
 
     public void testApiKeyPopulation() throws Exception {
-        User user = new User(null, null, null);
+        User user = new User(randomAlphaOfLengthBetween(4, 12), null, null);
         Authentication.RealmRef realmRef = new Authentication.RealmRef(
             ApiKeyService.API_KEY_REALM_NAME, ApiKeyService.API_KEY_REALM_TYPE, "_node_name");
         ThreadContext threadContext = new ThreadContext(Settings.EMPTY);
@@ -218,7 +212,7 @@
         processor.execute(ingestDocument);
 
         Map<String, Object> result = ingestDocument.getFieldValue("_field", Map.class);
-        assertThat(result.size(), equalTo(3));
+        assertThat(result.size(), equalTo(4));
         assertThat(((Map) result.get("api_key")).get("name"), equalTo("api_key_name"));
         assertThat(((Map) result.get("api_key")).get("id"), equalTo("api_key_id"));
         assertThat(((Map) result.get("realm")).get("name"), equalTo("creator_realm_name"));
@@ -227,7 +221,7 @@
     }
 
     public void testWillNotOverwriteExistingApiKeyAndRealm() throws Exception {
-        User user = new User(null, null, null);
+        User user = new User(randomAlphaOfLengthBetween(4, 12), null, null);
         Authentication.RealmRef realmRef = new Authentication.RealmRef(
             ApiKeyService.API_KEY_REALM_NAME, ApiKeyService.API_KEY_REALM_TYPE, "_node_name");
         ThreadContext threadContext = new ThreadContext(Settings.EMPTY);
@@ -248,13 +242,13 @@
         processor.execute(ingestDocument);
 
         Map<String, Object> result = ingestDocument.getFieldValue("_field", Map.class);
-        assertThat(result.size(), equalTo(3));
+        assertThat(result.size(), equalTo(4));
         assertThat(((Map) result.get("api_key")).get("version"), equalTo(42));
         assertThat(((Map) result.get("realm")).get("id"), equalTo(7));
     }
 
     public void testWillSetRunAsRealmForNonApiAuth() throws Exception {
-        User user = new User(null, null, null);
+        User user = new User(randomAlphaOfLengthBetween(4, 12), null, null);
         Authentication.RealmRef authRealmRef = new Authentication.RealmRef(
             randomAlphaOfLengthBetween(4, 12), randomAlphaOfLengthBetween(4, 12), randomAlphaOfLengthBetween(4, 12));
         Authentication.RealmRef lookedUpRealmRef = new Authentication.RealmRef(
@@ -271,7 +265,7 @@
         processor.execute(ingestDocument);
 
         Map<String, Object> result = ingestDocument.getFieldValue("_field", Map.class);
-        assertThat(result.size(), equalTo(2));
+        assertThat(result.size(), equalTo(3));
         assertThat(((Map) result.get("realm")).get("name"), equalTo(lookedUpRealmRef.getName()));
         assertThat(((Map) result.get("realm")).get("type"), equalTo(lookedUpRealmRef.getType()));
     }

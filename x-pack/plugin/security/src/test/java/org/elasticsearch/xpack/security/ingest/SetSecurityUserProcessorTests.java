--- conflicted
+++ resolved
@@ -316,7 +316,6 @@
     public void testApiKeyPopulation() throws Exception {
         User user = new User(randomAlphaOfLengthBetween(4, 12), null, null);
         Authentication.RealmRef realmRef = new Authentication.RealmRef(
-<<<<<<< HEAD
             AuthenticationField.API_KEY_REALM_NAME, AuthenticationField.API_KEY_REALM_TYPE, "_node_name");
 
         final Map<String, Object> authMetadata = new HashMap<>();
@@ -324,25 +323,6 @@
         authMetadata.put(AuthenticationField.API_KEY_NAME_KEY, randomBoolean() ? null : "api_key_name");
         authMetadata.put(AuthenticationField.API_KEY_CREATOR_REALM_NAME, "creator_realm_name");
         authMetadata.put(AuthenticationField.API_KEY_CREATOR_REALM_TYPE, "creator_realm_type");
-=======
-            ApiKeyService.API_KEY_REALM_NAME,
-            ApiKeyService.API_KEY_REALM_TYPE,
-            "_node_name"
-        );
-
-        final Map<String, Object> authMetadata = new HashMap<>(
-            Map.of(
-                ApiKeyService.API_KEY_ID_KEY,
-                "api_key_id",
-                ApiKeyService.API_KEY_NAME_KEY,
-                "api_key_name",
-                ApiKeyService.API_KEY_CREATOR_REALM_NAME,
-                "creator_realm_name",
-                ApiKeyService.API_KEY_CREATOR_REALM_TYPE,
-                "creator_realm_type"
-            )
-        );
->>>>>>> 12ad399c
         final Map<String, Object> apiKeyMetadata = ApiKeyTests.randomMetadata();
         if (apiKeyMetadata != null) {
             authMetadata.put(AuthenticationField.API_KEY_METADATA_KEY,
@@ -383,7 +363,6 @@
     public void testWillNotOverwriteExistingApiKeyAndRealm() throws Exception {
         User user = new User(randomAlphaOfLengthBetween(4, 12), null, null);
         Authentication.RealmRef realmRef = new Authentication.RealmRef(
-<<<<<<< HEAD
             AuthenticationField.API_KEY_REALM_NAME, AuthenticationField.API_KEY_REALM_TYPE, "_node_name");
 
         final Map<String, Object> authMetadata = new HashMap<>();
@@ -391,25 +370,6 @@
         authMetadata.put(AuthenticationField.API_KEY_NAME_KEY, randomBoolean() ? null : "api_key_name");
         authMetadata.put(AuthenticationField.API_KEY_CREATOR_REALM_NAME, "creator_realm_name");
         authMetadata.put(AuthenticationField.API_KEY_CREATOR_REALM_TYPE, "creator_realm_type");
-=======
-            ApiKeyService.API_KEY_REALM_NAME,
-            ApiKeyService.API_KEY_REALM_TYPE,
-            "_node_name"
-        );
-
-        final Map<String, Object> authMetadata = new HashMap<>(
-            Map.of(
-                ApiKeyService.API_KEY_ID_KEY,
-                "api_key_id",
-                ApiKeyService.API_KEY_NAME_KEY,
-                "api_key_name",
-                ApiKeyService.API_KEY_CREATOR_REALM_NAME,
-                "creator_realm_name",
-                ApiKeyService.API_KEY_CREATOR_REALM_TYPE,
-                "creator_realm_type"
-            )
-        );
->>>>>>> 12ad399c
         final Map<String, Object> apiKeyMetadata = ApiKeyTests.randomMetadata();
         if (apiKeyMetadata != null) {
             authMetadata.put(AuthenticationField.API_KEY_METADATA_KEY,

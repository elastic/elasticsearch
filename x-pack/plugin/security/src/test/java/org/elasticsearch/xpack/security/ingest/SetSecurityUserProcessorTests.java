/*
 * Copyright Elasticsearch B.V. and/or licensed to Elasticsearch B.V. under one
 * or more contributor license agreements. Licensed under the Elastic License;
 * you may not use this file except in compliance with the Elastic License.
 */
package org.elasticsearch.xpack.security.ingest;

import org.elasticsearch.Version;
import org.elasticsearch.common.collect.MapBuilder;
import org.elasticsearch.common.settings.Settings;
import org.elasticsearch.common.util.concurrent.ThreadContext;
import org.elasticsearch.ingest.IngestDocument;
import org.elasticsearch.test.ESTestCase;
import org.elasticsearch.xpack.core.security.SecurityContext;
import org.elasticsearch.xpack.core.security.authc.Authentication;
import org.elasticsearch.xpack.core.security.authc.Authentication.AuthenticationType;
<<<<<<< HEAD
import org.elasticsearch.xpack.core.security.authc.AuthenticationField;
=======
import org.elasticsearch.xpack.core.security.authc.support.AuthenticationContextSerializer;
>>>>>>> b0b1b133
import org.elasticsearch.xpack.core.security.user.User;
import org.elasticsearch.xpack.security.authc.ApiKeyService;
import org.elasticsearch.xpack.security.ingest.SetSecurityUserProcessor.Property;
import org.junit.Before;
import org.mockito.Mockito;

import java.util.Collections;
import java.util.Arrays;
import java.util.Collections;
import java.util.EnumSet;
import java.util.HashMap;
import java.util.Map;

import static org.hamcrest.Matchers.equalTo;

public class SetSecurityUserProcessorTests extends ESTestCase {

    private ThreadContext threadContext;
    private SecurityContext securityContext;

    @Before
    public void setupObjects() {
        threadContext = new ThreadContext(Settings.EMPTY);
        securityContext = new SecurityContext(Settings.EMPTY, threadContext);
    }

    public void testProcessorWithData() throws Exception {
        User user = new User("_username", new String[] { "role1", "role2" }, "firstname lastname", "_email",
            Collections.singletonMap("key", "value"), true);
        Authentication.RealmRef realmRef = new Authentication.RealmRef("_name", "_type", "_node_name");
<<<<<<< HEAD
        ThreadContext threadContext = new ThreadContext(Settings.EMPTY);
        threadContext.putTransient(AuthenticationField.AUTHENTICATION_KEY, new Authentication(user, realmRef, null, Version.CURRENT));
=======
        new Authentication(user, realmRef, null).writeToContext(threadContext);
>>>>>>> b0b1b133

        IngestDocument ingestDocument = new IngestDocument(new HashMap<>(), new HashMap<>());
        SetSecurityUserProcessor processor = new SetSecurityUserProcessor("_tag", securityContext, "_field", EnumSet.allOf(Property.class));
        processor.execute(ingestDocument);

        Map<String, Object> result = ingestDocument.getFieldValue("_field", Map.class);
        assertThat(result.size(), equalTo(7));
        assertThat(result.get("username"), equalTo("_username"));
        assertThat(result.get("roles"), equalTo(Arrays.asList("role1", "role2")));
        assertThat(result.get("full_name"), equalTo("firstname lastname"));
        assertThat(result.get("email"), equalTo("_email"));
        assertThat(((Map) result.get("metadata")).size(), equalTo(1));
        assertThat(((Map) result.get("metadata")).get("key"), equalTo("value"));
        assertThat(((Map) result.get("realm")).get("name"), equalTo("_name"));
        assertThat(((Map) result.get("realm")).get("type"), equalTo("_type"));
        assertThat(result.get("authentication_type"), equalTo("REALM"));
    }

    public void testProcessorWithEmptyUserData() throws Exception {
        // test when user returns null for all values (need a mock, because a real user cannot have a null username)
        User user = Mockito.mock(User.class);
        Authentication authentication = Mockito.mock(Authentication.class);
        Mockito.when(authentication.getUser()).thenReturn(user);
<<<<<<< HEAD
        Mockito.when(authentication.getSourceRealm()).thenReturn(new Authentication.RealmRef("_name", "_type", "_node_name"));
        Mockito.when(authentication.getAuthenticationType()).thenReturn(AuthenticationType.REALM);

        ThreadContext threadContext = new ThreadContext(Settings.EMPTY);
        threadContext.putTransient(AuthenticationField.AUTHENTICATION_KEY, authentication);
=======
        Mockito.when(authentication.getAuthenticatedBy()).thenReturn(new Authentication.RealmRef("_name", "_type", "_node_name"));
        Mockito.when(authentication.getAuthenticationType()).thenReturn(AuthenticationType.REALM);
        Mockito.when(authentication.encode()).thenReturn(randomAlphaOfLength(24)); // don't care as long as it's not null
        new AuthenticationContextSerializer().writeToContext(authentication, threadContext);
>>>>>>> b0b1b133

        IngestDocument ingestDocument = new IngestDocument(new HashMap<>(), new HashMap<>());
        SetSecurityUserProcessor processor = new SetSecurityUserProcessor("_tag", securityContext, "_field", EnumSet.allOf(Property.class));
        processor.execute(ingestDocument);
        Map<String, Object> result = ingestDocument.getFieldValue("_field", Map.class);
        // Still holds data for realm and authentication type
        assertThat(result.size(), equalTo(2));
        assertThat(((Map) result.get("realm")).get("name"), equalTo("_name"));
        assertThat(((Map) result.get("realm")).get("type"), equalTo("_type"));
        assertThat(result.get("authentication_type"), equalTo("REALM"));
    }

    public void testNoCurrentUser() throws Exception {
        IngestDocument ingestDocument = new IngestDocument(new HashMap<>(), new HashMap<>());
        SetSecurityUserProcessor processor = new SetSecurityUserProcessor("_tag", securityContext, "_field", EnumSet.allOf(Property.class));
        IllegalStateException e = expectThrows(IllegalStateException.class,  () -> processor.execute(ingestDocument));
        assertThat(e.getMessage(), equalTo("No user authenticated, only use this processor via authenticated user"));
    }

    public void testUsernameProperties() throws Exception {
        User user = new User("_username", null, null);
        Authentication.RealmRef realmRef = new Authentication.RealmRef("_name", "_type", "_node_name");
        new Authentication(user, realmRef, null).writeToContext(threadContext);

        IngestDocument ingestDocument = new IngestDocument(new HashMap<>(), new HashMap<>());
        SetSecurityUserProcessor processor = new SetSecurityUserProcessor("_tag", securityContext, "_field", EnumSet.of(Property.USERNAME));
        processor.execute(ingestDocument);

        @SuppressWarnings("unchecked")
        Map<String, Object> result = ingestDocument.getFieldValue("_field", Map.class);
        assertThat(result.size(), equalTo(1));
        assertThat(result.get("username"), equalTo("_username"));
    }

    public void testRolesProperties() throws Exception {
        User user = new User(randomAlphaOfLengthBetween(4, 12), "role1", "role2");
        Authentication.RealmRef realmRef = new Authentication.RealmRef("_name", "_type", "_node_name");
        new Authentication(user, realmRef, null).writeToContext(threadContext);

        IngestDocument ingestDocument = new IngestDocument(new HashMap<>(), new HashMap<>());
        SetSecurityUserProcessor processor = new SetSecurityUserProcessor("_tag", securityContext, "_field", EnumSet.of(Property.ROLES));
        processor.execute(ingestDocument);

        @SuppressWarnings("unchecked")
        Map<String, Object> result = ingestDocument.getFieldValue("_field", Map.class);
        assertThat(result.size(), equalTo(1));
        assertThat(result.get("roles"), equalTo(Arrays.asList("role1", "role2")));
    }

    public void testFullNameProperties() throws Exception {
        User user = new User(randomAlphaOfLengthBetween(4, 12), null, "_full_name", null, null, true);
        Authentication.RealmRef realmRef = new Authentication.RealmRef("_name", "_type", "_node_name");
        new Authentication(user, realmRef, null).writeToContext(threadContext);

        IngestDocument ingestDocument = new IngestDocument(new HashMap<>(), new HashMap<>());
        SetSecurityUserProcessor processor
            = new SetSecurityUserProcessor("_tag", securityContext, "_field", EnumSet.of(Property.FULL_NAME));
        processor.execute(ingestDocument);

        @SuppressWarnings("unchecked")
        Map<String, Object> result = ingestDocument.getFieldValue("_field", Map.class);
        assertThat(result.size(), equalTo(1));
        assertThat(result.get("full_name"), equalTo("_full_name"));
    }

    public void testEmailProperties() throws Exception {
        User user = new User(randomAlphaOfLengthBetween(4, 12), null, null, "_email", null, true);
        Authentication.RealmRef realmRef = new Authentication.RealmRef("_name", "_type", "_node_name");
        new Authentication(user, realmRef, null).writeToContext(threadContext);

        IngestDocument ingestDocument = new IngestDocument(new HashMap<>(), new HashMap<>());
        SetSecurityUserProcessor processor = new SetSecurityUserProcessor("_tag", securityContext, "_field", EnumSet.of(Property.EMAIL));
        processor.execute(ingestDocument);

        @SuppressWarnings("unchecked")
        Map<String, Object> result = ingestDocument.getFieldValue("_field", Map.class);
        assertThat(result.size(), equalTo(1));
        assertThat(result.get("email"), equalTo("_email"));
    }

    public void testMetadataProperties() throws Exception {
        User user = new User(randomAlphaOfLengthBetween(4, 12), null, null, null, Collections.singletonMap("key", "value"), true);
        Authentication.RealmRef realmRef = new Authentication.RealmRef("_name", "_type", "_node_name");
        new Authentication(user, realmRef, null).writeToContext(threadContext);

        IngestDocument ingestDocument = new IngestDocument(new HashMap<>(), new HashMap<>());
        SetSecurityUserProcessor processor = new SetSecurityUserProcessor("_tag", securityContext, "_field", EnumSet.of(Property.METADATA));
        processor.execute(ingestDocument);

        @SuppressWarnings("unchecked")
        Map<String, Object> result = ingestDocument.getFieldValue("_field", Map.class);
        assertThat(result.size(), equalTo(1));
        assertThat(((Map) result.get("metadata")).size(), equalTo(1));
        assertThat(((Map) result.get("metadata")).get("key"), equalTo("value"));
    }

    public void testOverwriteExistingField() throws Exception {
        User user = new User("_username", null, null);
        Authentication.RealmRef realmRef = new Authentication.RealmRef("_name", "_type", "_node_name");
        new Authentication(user, realmRef, null).writeToContext(threadContext);

        SetSecurityUserProcessor processor = new SetSecurityUserProcessor("_tag", securityContext, "_field", EnumSet.of(Property.USERNAME));

        IngestDocument ingestDocument = new IngestDocument(new HashMap<>(), new HashMap<>());
        ingestDocument.setFieldValue("_field", "test");
        processor.execute(ingestDocument);

        @SuppressWarnings("unchecked")
        Map<String, Object> result = ingestDocument.getFieldValue("_field", Map.class);
        assertThat(result.size(), equalTo(1));
        assertThat(result.get("username"), equalTo("_username"));

        ingestDocument = new IngestDocument(new HashMap<>(), new HashMap<>());
        ingestDocument.setFieldValue("_field.other", "test");
        ingestDocument.setFieldValue("_field.username", "test");
        processor.execute(ingestDocument);

        @SuppressWarnings("unchecked")
        Map<String, Object> result2 = ingestDocument.getFieldValue("_field", Map.class);
        assertThat(result2.size(), equalTo(2));
        assertThat(result2.get("username"), equalTo("_username"));
        assertThat(result2.get("other"), equalTo("test"));
    }

    public void testApiKeyPopulation() throws Exception {
        User user = new User(randomAlphaOfLengthBetween(4, 12), null, null);
        Authentication.RealmRef realmRef = new Authentication.RealmRef(
            ApiKeyService.API_KEY_REALM_NAME, ApiKeyService.API_KEY_REALM_TYPE, "_node_name");
        ThreadContext threadContext = new ThreadContext(Settings.EMPTY);

        threadContext.putTransient(AuthenticationField.AUTHENTICATION_KEY, new Authentication(user, realmRef, null, Version.CURRENT,
            AuthenticationType.API_KEY,
            new MapBuilder<String, Object>()
                .put(ApiKeyService.API_KEY_ID_KEY, "api_key_id")
                .put(ApiKeyService.API_KEY_NAME_KEY, "api_key_name")
                .put(ApiKeyService.API_KEY_CREATOR_REALM_NAME, "creator_realm_name")
                .put(ApiKeyService.API_KEY_CREATOR_REALM_TYPE, "creator_realm_type")
                .immutableMap()));

        IngestDocument ingestDocument = new IngestDocument(new HashMap<>(), new HashMap<>());
        SetSecurityUserProcessor processor = new SetSecurityUserProcessor("_tag", threadContext, "_field", EnumSet.allOf(Property.class));
        processor.execute(ingestDocument);

        Map<String, Object> result = ingestDocument.getFieldValue("_field", Map.class);
        assertThat(result.size(), equalTo(4));
        assertThat(((Map) result.get("api_key")).get("name"), equalTo("api_key_name"));
        assertThat(((Map) result.get("api_key")).get("id"), equalTo("api_key_id"));
        assertThat(((Map) result.get("realm")).get("name"), equalTo("creator_realm_name"));
        assertThat(((Map) result.get("realm")).get("type"), equalTo("creator_realm_type"));
        assertThat(result.get("authentication_type"), equalTo("API_KEY"));
    }

    public void testWillNotOverwriteExistingApiKeyAndRealm() throws Exception {
        User user = new User(randomAlphaOfLengthBetween(4, 12), null, null);
        Authentication.RealmRef realmRef = new Authentication.RealmRef(
            ApiKeyService.API_KEY_REALM_NAME, ApiKeyService.API_KEY_REALM_TYPE, "_node_name");
        ThreadContext threadContext = new ThreadContext(Settings.EMPTY);

        threadContext.putTransient(AuthenticationField.AUTHENTICATION_KEY, new Authentication(user, realmRef, null, Version.CURRENT,
            AuthenticationType.API_KEY,
            new MapBuilder<String, Object>()
                .put(ApiKeyService.API_KEY_ID_KEY, "api_key_id")
                .put(ApiKeyService.API_KEY_NAME_KEY, "api_key_name")
                .put(ApiKeyService.API_KEY_CREATOR_REALM_NAME, "creator_realm_name")
                .put(ApiKeyService.API_KEY_CREATOR_REALM_TYPE, "creator_realm_type")
                .immutableMap()
            ));

        IngestDocument ingestDocument = new IngestDocument(IngestDocument.deepCopyMap(
            new MapBuilder<String, Object>().put("_field",
                new MapBuilder<>()
                    .put("api_key", new MapBuilder<>().put("version", 42).immutableMap())
                    .put("realm", new MapBuilder<>().put("id", 7).immutableMap()).immutableMap()
            ).immutableMap()), new HashMap<>());
        SetSecurityUserProcessor processor = new SetSecurityUserProcessor("_tag", threadContext, "_field", EnumSet.allOf(Property.class));
        processor.execute(ingestDocument);

        Map<String, Object> result = ingestDocument.getFieldValue("_field", Map.class);
        assertThat(result.size(), equalTo(4));
        assertThat(((Map) result.get("api_key")).get("version"), equalTo(42));
        assertThat(((Map) result.get("realm")).get("id"), equalTo(7));
    }

    public void testWillSetRunAsRealmForNonApiAuth() throws Exception {
        User user = new User(randomAlphaOfLengthBetween(4, 12), null, null);
        Authentication.RealmRef authRealmRef = new Authentication.RealmRef(
            randomAlphaOfLengthBetween(4, 12), randomAlphaOfLengthBetween(4, 12), randomAlphaOfLengthBetween(4, 12));
        Authentication.RealmRef lookedUpRealmRef = new Authentication.RealmRef(
            randomAlphaOfLengthBetween(4, 12), randomAlphaOfLengthBetween(4, 12), randomAlphaOfLengthBetween(4, 12));
        ThreadContext threadContext = new ThreadContext(Settings.EMPTY);

        threadContext.putTransient(AuthenticationField.AUTHENTICATION_KEY,
            new Authentication(user, authRealmRef, lookedUpRealmRef, Version.CURRENT,
                randomFrom(AuthenticationType.REALM, AuthenticationType.TOKEN, AuthenticationType.INTERNAL),
                Collections.emptyMap()));

        IngestDocument ingestDocument = new IngestDocument(new HashMap<>(), new HashMap<>());
        SetSecurityUserProcessor processor = new SetSecurityUserProcessor("_tag", threadContext, "_field", EnumSet.allOf(Property.class));
        processor.execute(ingestDocument);

        Map<String, Object> result = ingestDocument.getFieldValue("_field", Map.class);
        assertThat(result.size(), equalTo(3));
        assertThat(((Map) result.get("realm")).get("name"), equalTo(lookedUpRealmRef.getName()));
        assertThat(((Map) result.get("realm")).get("type"), equalTo(lookedUpRealmRef.getType()));
    }

}<|MERGE_RESOLUTION|>--- conflicted
+++ resolved
@@ -14,11 +14,7 @@
 import org.elasticsearch.xpack.core.security.SecurityContext;
 import org.elasticsearch.xpack.core.security.authc.Authentication;
 import org.elasticsearch.xpack.core.security.authc.Authentication.AuthenticationType;
-<<<<<<< HEAD
-import org.elasticsearch.xpack.core.security.authc.AuthenticationField;
-=======
 import org.elasticsearch.xpack.core.security.authc.support.AuthenticationContextSerializer;
->>>>>>> b0b1b133
 import org.elasticsearch.xpack.core.security.user.User;
 import org.elasticsearch.xpack.security.authc.ApiKeyService;
 import org.elasticsearch.xpack.security.ingest.SetSecurityUserProcessor.Property;
@@ -27,7 +23,6 @@
 
 import java.util.Collections;
 import java.util.Arrays;
-import java.util.Collections;
 import java.util.EnumSet;
 import java.util.HashMap;
 import java.util.Map;
@@ -49,12 +44,7 @@
         User user = new User("_username", new String[] { "role1", "role2" }, "firstname lastname", "_email",
             Collections.singletonMap("key", "value"), true);
         Authentication.RealmRef realmRef = new Authentication.RealmRef("_name", "_type", "_node_name");
-<<<<<<< HEAD
-        ThreadContext threadContext = new ThreadContext(Settings.EMPTY);
-        threadContext.putTransient(AuthenticationField.AUTHENTICATION_KEY, new Authentication(user, realmRef, null, Version.CURRENT));
-=======
-        new Authentication(user, realmRef, null).writeToContext(threadContext);
->>>>>>> b0b1b133
+        new Authentication(user, realmRef, null).writeToContext(threadContext);
 
         IngestDocument ingestDocument = new IngestDocument(new HashMap<>(), new HashMap<>());
         SetSecurityUserProcessor processor = new SetSecurityUserProcessor("_tag", securityContext, "_field", EnumSet.allOf(Property.class));
@@ -78,18 +68,12 @@
         User user = Mockito.mock(User.class);
         Authentication authentication = Mockito.mock(Authentication.class);
         Mockito.when(authentication.getUser()).thenReturn(user);
-<<<<<<< HEAD
-        Mockito.when(authentication.getSourceRealm()).thenReturn(new Authentication.RealmRef("_name", "_type", "_node_name"));
-        Mockito.when(authentication.getAuthenticationType()).thenReturn(AuthenticationType.REALM);
-
-        ThreadContext threadContext = new ThreadContext(Settings.EMPTY);
-        threadContext.putTransient(AuthenticationField.AUTHENTICATION_KEY, authentication);
-=======
-        Mockito.when(authentication.getAuthenticatedBy()).thenReturn(new Authentication.RealmRef("_name", "_type", "_node_name"));
+        final Authentication.RealmRef authRealm = new Authentication.RealmRef("_name", "_type", "_node_name");
+        Mockito.when(authentication.getAuthenticatedBy()).thenReturn(authRealm);
+        Mockito.when(authentication.getSourceRealm()).thenReturn(authRealm);
         Mockito.when(authentication.getAuthenticationType()).thenReturn(AuthenticationType.REALM);
         Mockito.when(authentication.encode()).thenReturn(randomAlphaOfLength(24)); // don't care as long as it's not null
         new AuthenticationContextSerializer().writeToContext(authentication, threadContext);
->>>>>>> b0b1b133
 
         IngestDocument ingestDocument = new IngestDocument(new HashMap<>(), new HashMap<>());
         SetSecurityUserProcessor processor = new SetSecurityUserProcessor("_tag", securityContext, "_field", EnumSet.allOf(Property.class));
@@ -218,19 +202,18 @@
         User user = new User(randomAlphaOfLengthBetween(4, 12), null, null);
         Authentication.RealmRef realmRef = new Authentication.RealmRef(
             ApiKeyService.API_KEY_REALM_NAME, ApiKeyService.API_KEY_REALM_TYPE, "_node_name");
-        ThreadContext threadContext = new ThreadContext(Settings.EMPTY);
-
-        threadContext.putTransient(AuthenticationField.AUTHENTICATION_KEY, new Authentication(user, realmRef, null, Version.CURRENT,
-            AuthenticationType.API_KEY,
-            new MapBuilder<String, Object>()
-                .put(ApiKeyService.API_KEY_ID_KEY, "api_key_id")
-                .put(ApiKeyService.API_KEY_NAME_KEY, "api_key_name")
-                .put(ApiKeyService.API_KEY_CREATOR_REALM_NAME, "creator_realm_name")
-                .put(ApiKeyService.API_KEY_CREATOR_REALM_TYPE, "creator_realm_type")
-                .immutableMap()));
-
-        IngestDocument ingestDocument = new IngestDocument(new HashMap<>(), new HashMap<>());
-        SetSecurityUserProcessor processor = new SetSecurityUserProcessor("_tag", threadContext, "_field", EnumSet.allOf(Property.class));
+
+        final Map<String, Object> metadata = new MapBuilder<String, Object>()
+            .put(ApiKeyService.API_KEY_ID_KEY, "api_key_id")
+            .put(ApiKeyService.API_KEY_NAME_KEY, "api_key_name")
+            .put(ApiKeyService.API_KEY_CREATOR_REALM_NAME, "creator_realm_name")
+            .put(ApiKeyService.API_KEY_CREATOR_REALM_TYPE, "creator_realm_type")
+            .immutableMap();
+        new Authentication(user, realmRef, null, Version.CURRENT,            AuthenticationType.API_KEY,metadata)
+            .writeToContext(threadContext);
+
+        IngestDocument ingestDocument = new IngestDocument(new HashMap<>(), new HashMap<>());
+        SetSecurityUserProcessor processor = new SetSecurityUserProcessor("_tag", securityContext, "_field", EnumSet.allOf(Property.class));
         processor.execute(ingestDocument);
 
         Map<String, Object> result = ingestDocument.getFieldValue("_field", Map.class);
@@ -246,17 +229,15 @@
         User user = new User(randomAlphaOfLengthBetween(4, 12), null, null);
         Authentication.RealmRef realmRef = new Authentication.RealmRef(
             ApiKeyService.API_KEY_REALM_NAME, ApiKeyService.API_KEY_REALM_TYPE, "_node_name");
-        ThreadContext threadContext = new ThreadContext(Settings.EMPTY);
-
-        threadContext.putTransient(AuthenticationField.AUTHENTICATION_KEY, new Authentication(user, realmRef, null, Version.CURRENT,
-            AuthenticationType.API_KEY,
-            new MapBuilder<String, Object>()
-                .put(ApiKeyService.API_KEY_ID_KEY, "api_key_id")
-                .put(ApiKeyService.API_KEY_NAME_KEY, "api_key_name")
-                .put(ApiKeyService.API_KEY_CREATOR_REALM_NAME, "creator_realm_name")
-                .put(ApiKeyService.API_KEY_CREATOR_REALM_TYPE, "creator_realm_type")
-                .immutableMap()
-            ));
+
+        final Map<String, Object> metadata =new MapBuilder<String, Object>()
+            .put(ApiKeyService.API_KEY_ID_KEY, "api_key_id")
+            .put(ApiKeyService.API_KEY_NAME_KEY, "api_key_name")
+            .put(ApiKeyService.API_KEY_CREATOR_REALM_NAME, "creator_realm_name")
+            .put(ApiKeyService.API_KEY_CREATOR_REALM_TYPE, "creator_realm_type")
+            .immutableMap();
+        new Authentication(user, realmRef, null, Version.CURRENT, AuthenticationType.API_KEY, metadata)
+            .writeToContext(threadContext);
 
         IngestDocument ingestDocument = new IngestDocument(IngestDocument.deepCopyMap(
             new MapBuilder<String, Object>().put("_field",
@@ -264,7 +245,7 @@
                     .put("api_key", new MapBuilder<>().put("version", 42).immutableMap())
                     .put("realm", new MapBuilder<>().put("id", 7).immutableMap()).immutableMap()
             ).immutableMap()), new HashMap<>());
-        SetSecurityUserProcessor processor = new SetSecurityUserProcessor("_tag", threadContext, "_field", EnumSet.allOf(Property.class));
+        SetSecurityUserProcessor processor = new SetSecurityUserProcessor("_tag", securityContext, "_field", EnumSet.allOf(Property.class));
         processor.execute(ingestDocument);
 
         Map<String, Object> result = ingestDocument.getFieldValue("_field", Map.class);
@@ -279,15 +260,13 @@
             randomAlphaOfLengthBetween(4, 12), randomAlphaOfLengthBetween(4, 12), randomAlphaOfLengthBetween(4, 12));
         Authentication.RealmRef lookedUpRealmRef = new Authentication.RealmRef(
             randomAlphaOfLengthBetween(4, 12), randomAlphaOfLengthBetween(4, 12), randomAlphaOfLengthBetween(4, 12));
-        ThreadContext threadContext = new ThreadContext(Settings.EMPTY);
-
-        threadContext.putTransient(AuthenticationField.AUTHENTICATION_KEY,
-            new Authentication(user, authRealmRef, lookedUpRealmRef, Version.CURRENT,
-                randomFrom(AuthenticationType.REALM, AuthenticationType.TOKEN, AuthenticationType.INTERNAL),
-                Collections.emptyMap()));
-
-        IngestDocument ingestDocument = new IngestDocument(new HashMap<>(), new HashMap<>());
-        SetSecurityUserProcessor processor = new SetSecurityUserProcessor("_tag", threadContext, "_field", EnumSet.allOf(Property.class));
+
+        new Authentication(user, authRealmRef, lookedUpRealmRef, Version.CURRENT,
+            randomFrom(AuthenticationType.REALM, AuthenticationType.TOKEN, AuthenticationType.INTERNAL),
+            Collections.emptyMap()).writeToContext(threadContext);
+
+        IngestDocument ingestDocument = new IngestDocument(new HashMap<>(), new HashMap<>());
+        SetSecurityUserProcessor processor = new SetSecurityUserProcessor("_tag", securityContext, "_field", EnumSet.allOf(Property.class));
         processor.execute(ingestDocument);
 
         Map<String, Object> result = ingestDocument.getFieldValue("_field", Map.class);

--- conflicted
+++ resolved
@@ -12,24 +12,8 @@
 import org.elasticsearch.action.admin.indices.delete.TransportDeleteIndexAction;
 import org.elasticsearch.action.support.DestructiveOperations;
 import org.elasticsearch.cluster.service.ClusterService;
-<<<<<<< HEAD
-import org.elasticsearch.common.bytes.BytesArray;
-import org.elasticsearch.common.io.stream.StreamInput;
-=======
->>>>>>> 0c9adab4
 import org.elasticsearch.common.settings.ClusterSettings;
 import org.elasticsearch.common.settings.Settings;
-<<<<<<< HEAD
-import org.elasticsearch.common.ssl.DefaultJdkTrustConfig;
-import org.elasticsearch.common.ssl.EmptyKeyConfig;
-import org.elasticsearch.common.ssl.PemUtils;
-import org.elasticsearch.common.ssl.SslClientAuthenticationMode;
-import org.elasticsearch.common.ssl.SslConfiguration;
-import org.elasticsearch.common.ssl.SslKeyConfig;
-import org.elasticsearch.common.ssl.SslTrustConfig;
-import org.elasticsearch.common.ssl.SslVerificationMode;
-=======
->>>>>>> 0c9adab4
 import org.elasticsearch.common.util.concurrent.ThreadContext;
 import org.elasticsearch.tasks.Task;
 import org.elasticsearch.test.ClusterServiceUtils;
@@ -60,8 +44,6 @@
 import org.junit.After;
 
 import java.io.IOException;
-import java.security.cert.CertificateException;
-import java.security.cert.X509Certificate;
 import java.util.Collections;
 import java.util.Map;
 import java.util.Optional;
@@ -78,14 +60,12 @@
 import static org.hamcrest.Matchers.is;
 import static org.hamcrest.Matchers.notNullValue;
 import static org.mockito.ArgumentMatchers.any;
-import static org.mockito.ArgumentMatchers.anyString;
 import static org.mockito.ArgumentMatchers.eq;
 import static org.mockito.Mockito.doAnswer;
 import static org.mockito.Mockito.mock;
 import static org.mockito.Mockito.never;
 import static org.mockito.Mockito.spy;
 import static org.mockito.Mockito.verify;
-import static org.mockito.Mockito.verifyNoInteractions;
 import static org.mockito.Mockito.when;
 
 public class SecurityServerTransportInterceptorTests extends AbstractServerTransportInterceptorTests {
@@ -551,228 +531,7 @@
         assertTrue(exceptionSent.get());
     }
 
-<<<<<<< HEAD
-    public void testSendWithCrossClusterAccessHeadersWithUnsupportedLicense() throws Exception {
-        final MockLicenseState unsupportedLicenseState = MockLicenseState.createMock();
-        Mockito.when(unsupportedLicenseState.isAllowed(Security.ADVANCED_REMOTE_CLUSTER_SECURITY_FEATURE)).thenReturn(false);
-
-        AuthenticationTestHelper.builder().build().writeToContext(threadContext);
-        final String remoteClusterAlias = randomAlphaOfLengthBetween(5, 10);
-
-        final SecurityServerTransportInterceptor interceptor = new SecurityServerTransportInterceptor(
-            settings,
-            threadPool,
-            mockSslService(),
-            securityContext,
-            destructiveOperations,
-            new CrossClusterAccessTransportInterceptor(
-                settings,
-                threadPool,
-                mock(AuthenticationService.class),
-                mock(AuthorizationService.class),
-                securityContext,
-                mock(CrossClusterAccessAuthenticationService.class),
-                crossClusterApiKeySignatureManager,
-                unsupportedLicenseState,
-                mockRemoteClusterCredentialsResolver(remoteClusterAlias)
-            )
-        );
-
-        final AsyncSender sender = interceptor.interceptSender(mock(AsyncSender.class, ignored -> {
-            throw new AssertionError("sender should not be called");
-        }));
-        final Transport.Connection connection = mock(Transport.Connection.class);
-        when(connection.getTransportVersion()).thenReturn(TransportVersion.current());
-        final AtomicBoolean calledHandleException = new AtomicBoolean(false);
-        final AtomicReference<TransportException> actualException = new AtomicReference<>();
-        sender.sendRequest(connection, "action", mock(TransportRequest.class), null, new TransportResponseHandler<>() {
-            @Override
-            public Executor executor() {
-                return TransportResponseHandler.TRANSPORT_WORKER;
-            }
-
-            @Override
-            public void handleResponse(TransportResponse response) {
-                fail("should not receive a response");
-            }
-
-            @Override
-            public void handleException(TransportException exp) {
-                if (calledHandleException.compareAndSet(false, true) == false) {
-                    fail("handle exception called more than once");
-                }
-                actualException.set(exp);
-            }
-
-            @Override
-            public TransportResponse read(StreamInput in) {
-                fail("should not receive a response");
-                return null;
-            }
-        });
-        assertThat(actualException.get(), instanceOf(SendRequestTransportException.class));
-        assertThat(actualException.get().getCause(), instanceOf(ElasticsearchSecurityException.class));
-        assertThat(
-            actualException.get().getCause().getMessage(),
-            equalTo("current license is non-compliant for [" + Security.ADVANCED_REMOTE_CLUSTER_SECURITY_FEATURE.getName() + "]")
-        );
-        assertThat(securityContext.getThreadContext().getHeader(CROSS_CLUSTER_ACCESS_SUBJECT_INFO_HEADER_KEY), nullValue());
-        assertThat(securityContext.getThreadContext().getHeader(CROSS_CLUSTER_ACCESS_CREDENTIALS_HEADER_KEY), nullValue());
-    }
-
-    private Function<Connection, Optional<RemoteClusterAliasWithCredentials>> mockRemoteClusterCredentialsResolver(
-        String remoteClusterAlias
-    ) {
-        return connection -> Optional.of(
-            new RemoteClusterAliasWithCredentials(remoteClusterAlias, new SecureString(randomAlphaOfLengthBetween(10, 42).toCharArray()))
-        );
-    }
-
-    public void testSendWithCrossClusterAccessHeadersForSystemUserRegularAction() throws Exception {
-        final String action;
-        final TransportRequest request;
-        if (randomBoolean()) {
-            action = randomAlphaOfLengthBetween(5, 30);
-            request = mock(TransportRequest.class);
-        } else {
-            action = ClusterStateAction.NAME;
-            request = mock(ClusterStateRequest.class);
-        }
-        doTestSendWithCrossClusterAccessHeaders(
-            true,
-            action,
-            request,
-            AuthenticationTestHelper.builder().internal(InternalUsers.SYSTEM_USER).build()
-        );
-    }
-
-    public void testSendWithCrossClusterAccessHeadersForSystemUserCcrInternalAction() throws Exception {
-        final String action = randomFrom(
-            "internal:admin/ccr/restore/session/put",
-            "internal:admin/ccr/restore/session/clear",
-            "internal:admin/ccr/restore/file_chunk/get"
-        );
-        final TransportRequest request = mock(TransportRequest.class);
-        doTestSendWithCrossClusterAccessHeaders(
-            true,
-            action,
-            request,
-            AuthenticationTestHelper.builder().internal(InternalUsers.SYSTEM_USER).build()
-        );
-    }
-
-    public void testSendWithCrossClusterAccessHeadersForRegularUserRegularAction() throws Exception {
-        final Authentication authentication = randomValueOtherThanMany(
-            authc -> authc.getAuthenticationType() == Authentication.AuthenticationType.INTERNAL,
-            () -> AuthenticationTestHelper.builder().build()
-        );
-        final String action = randomAlphaOfLengthBetween(5, 30);
-        final TransportRequest request = mock(TransportRequest.class);
-        doTestSendWithCrossClusterAccessHeaders(false, action, request, authentication);
-    }
-
-    public void testSendWithCrossClusterAccessHeadersForRegularUserClusterStateAction() throws Exception {
-        final Authentication authentication = randomValueOtherThanMany(
-            authc -> authc.getAuthenticationType() == Authentication.AuthenticationType.INTERNAL,
-            () -> AuthenticationTestHelper.builder().build()
-        );
-        final String action = ClusterStateAction.NAME;
-        final TransportRequest request = mock(ClusterStateRequest.class);
-        doTestSendWithCrossClusterAccessHeaders(true, action, request, authentication);
-    }
-
-    private void doTestSendWithCrossClusterAccessHeaders(
-        boolean shouldAssertForSystemUser,
-        String action,
-        TransportRequest request,
-        Authentication authentication
-    ) throws IOException {
-        doTestSendWithCrossClusterAccessHeaders(shouldAssertForSystemUser, action, request, authentication, TransportVersion.current());
-    }
-
-    private void doTestSendWithCrossClusterAccessHeaders(
-        boolean shouldAssertForSystemUser,
-        String action,
-        TransportRequest request,
-        Authentication authentication,
-        TransportVersion transportVersion
-    ) throws IOException {
-        authentication.writeToContext(threadContext);
-        final String expectedRequestId = AuditUtil.getOrGenerateRequestId(threadContext);
-        final String remoteClusterAlias = randomAlphaOfLengthBetween(5, 10);
-        final String encodedApiKey = randomAlphaOfLengthBetween(10, 42);
-        final String remoteClusterCredential = ApiKeyService.withApiKeyPrefix(encodedApiKey);
-        final AuthorizationService authzService = mock(AuthorizationService.class);
-        // We capture the listener so that we can complete the full flow, by calling onResponse further down
-        @SuppressWarnings("unchecked")
-        final ArgumentCaptor<ActionListener<RoleDescriptorsIntersection>> listenerCaptor = ArgumentCaptor.forClass(ActionListener.class);
-        doAnswer(i -> null).when(authzService)
-            .getRoleDescriptorsIntersectionForRemoteCluster(any(), any(), any(), listenerCaptor.capture());
-
-        final SecurityServerTransportInterceptor interceptor = new SecurityServerTransportInterceptor(
-            settings,
-            threadPool,
-            mockSslService(),
-            securityContext,
-            destructiveOperations,
-            new CrossClusterAccessTransportInterceptor(
-                settings,
-                threadPool,
-                mock(AuthenticationService.class),
-                authzService,
-                securityContext,
-                mock(CrossClusterAccessAuthenticationService.class),
-                crossClusterApiKeySignatureManager,
-                mockLicenseState,
-                ignored -> Optional.of(
-                    new RemoteClusterAliasWithCredentials(remoteClusterAlias, new SecureString(encodedApiKey.toCharArray()))
-                )
-            )
-        );
-
-        final AtomicBoolean calledWrappedSender = new AtomicBoolean(false);
-        final AtomicReference<String> sentAction = new AtomicReference<>();
-        final AtomicReference<String> sentCredential = new AtomicReference<>();
-        final AtomicReference<CrossClusterAccessSubjectInfo> sentCrossClusterAccessSubjectInfo = new AtomicReference<>();
-        final AsyncSender sender = interceptor.interceptSender(new AsyncSender() {
-            @Override
-            public <T extends TransportResponse> void sendRequest(
-                Connection connection,
-                String action,
-                TransportRequest request,
-                TransportRequestOptions options,
-                TransportResponseHandler<T> handler
-            ) {
-                if (calledWrappedSender.compareAndSet(false, true) == false) {
-                    fail("sender called more than once");
-                }
-                assertThat(securityContext.getAuthentication(), nullValue());
-                assertThat(AuditUtil.extractRequestId(securityContext.getThreadContext()), equalTo(expectedRequestId));
-                sentAction.set(action);
-                sentCredential.set(securityContext.getThreadContext().getHeader(CROSS_CLUSTER_ACCESS_CREDENTIALS_HEADER_KEY));
-                try {
-                    sentCrossClusterAccessSubjectInfo.set(
-                        CrossClusterAccessSubjectInfo.decode(
-                            securityContext.getThreadContext().getHeader(CROSS_CLUSTER_ACCESS_SUBJECT_INFO_HEADER_KEY)
-                        )
-                    );
-                } catch (IOException e) {
-                    fail("no exceptions expected but got " + e);
-                }
-                handler.handleResponse(null);
-            }
-        });
-        final Connection connection = mock(Connection.class);
-        when(connection.getTransportVersion()).thenReturn(transportVersion);
-
-        sender.sendRequest(connection, action, request, null, new TransportResponseHandler<>() {
-            @Override
-            public Executor executor() {
-                return TransportResponseHandler.TRANSPORT_WORKER;
-            }
-=======
     private static class TestNoopRemoteClusterTransportInterceptor implements RemoteClusterTransportInterceptor {
->>>>>>> 0c9adab4
 
         @Override
         public AsyncSender interceptSender(AsyncSender sender) {
@@ -784,291 +543,12 @@
             return false;
         }
 
-<<<<<<< HEAD
-        final AtomicBoolean calledWrappedSender = new AtomicBoolean(false);
-        final AtomicReference<Authentication> sentAuthentication = new AtomicReference<>();
-        final AsyncSender sender = interceptor.interceptSender(new AsyncSender() {
-            @Override
-            public <T extends TransportResponse> void sendRequest(
-                Transport.Connection connection,
-                String action,
-                TransportRequest request,
-                TransportRequestOptions options,
-                TransportResponseHandler<T> handler
-            ) {
-                if (calledWrappedSender.compareAndSet(false, true) == false) {
-                    fail("sender called more than once");
-                }
-                sentAuthentication.set(securityContext.getAuthentication());
-                assertThat(securityContext.getThreadContext().getHeader(CROSS_CLUSTER_ACCESS_CREDENTIALS_HEADER_KEY), nullValue());
-                assertThat(securityContext.getThreadContext().getHeader(CROSS_CLUSTER_ACCESS_SUBJECT_INFO_HEADER_KEY), nullValue());
-            }
-        });
-        final Transport.Connection connection = mock(Transport.Connection.class);
-        when(connection.getTransportVersion()).thenReturn(TransportVersion.current());
-        sender.sendRequest(connection, "action", mock(TransportRequest.class), null, null);
-        assertTrue(calledWrappedSender.get());
-        assertThat(sentAuthentication.get(), equalTo(authentication));
-        verify(authzService, never()).getRoleDescriptorsIntersectionForRemoteCluster(any(), any(), any(), anyActionListener());
-        assertThat(securityContext.getThreadContext().getHeader(CROSS_CLUSTER_ACCESS_SUBJECT_INFO_HEADER_KEY), nullValue());
-        assertThat(securityContext.getThreadContext().getHeader(CROSS_CLUSTER_ACCESS_CREDENTIALS_HEADER_KEY), nullValue());
-    }
-
-    public void testSendWithCrossClusterAccessHeadersThrowsOnOldConnection() throws Exception {
-        final Authentication authentication = AuthenticationTestHelper.builder()
-            .user(new User(randomAlphaOfLengthBetween(3, 10), randomArray(0, 4, String[]::new, () -> randomAlphaOfLengthBetween(1, 20))))
-            .realm()
-            .build();
-        authentication.writeToContext(threadContext);
-        final String remoteClusterAlias = randomAlphaOfLengthBetween(5, 10);
-        final String encodedApiKey = randomAlphaOfLengthBetween(10, 42);
-        final String remoteClusterCredential = ApiKeyService.withApiKeyPrefix(encodedApiKey);
-
-        final SecurityServerTransportInterceptor interceptor = new SecurityServerTransportInterceptor(
-            settings,
-            threadPool,
-            mockSslService(),
-            securityContext,
-            destructiveOperations,
-            new CrossClusterAccessTransportInterceptor(
-                settings,
-                threadPool,
-                mock(AuthenticationService.class),
-                mock(AuthorizationService.class),
-                securityContext,
-                mock(CrossClusterAccessAuthenticationService.class),
-                crossClusterApiKeySignatureManager,
-                mockLicenseState,
-                ignored -> Optional.of(
-                    new RemoteClusterAliasWithCredentials(remoteClusterAlias, new SecureString(encodedApiKey.toCharArray()))
-                )
-            )
-        );
-
-        final AsyncSender sender = interceptor.interceptSender(new AsyncSender() {
-            @Override
-            public <T extends TransportResponse> void sendRequest(
-                Transport.Connection connection,
-                String action,
-                TransportRequest request,
-                TransportRequestOptions options,
-                TransportResponseHandler<T> handler
-            ) {
-                fail("sender should not be called");
-            }
-        });
-        final Transport.Connection connection = mock(Transport.Connection.class);
-        final TransportVersion versionBeforeCrossClusterAccessRealm = TransportVersionUtils.getPreviousVersion(
-            RemoteClusterPortSettings.TRANSPORT_VERSION_ADVANCED_REMOTE_CLUSTER_SECURITY
-        );
-        final TransportVersion version = TransportVersionUtils.randomVersionBetween(
-            random(),
-            TransportVersions.V_8_0_0,
-            versionBeforeCrossClusterAccessRealm
-        );
-        when(connection.getTransportVersion()).thenReturn(version);
-        final AtomicBoolean calledHandleException = new AtomicBoolean(false);
-        final AtomicReference<TransportException> actualException = new AtomicReference<>();
-        sender.sendRequest(connection, "action", mock(TransportRequest.class), null, new TransportResponseHandler<>() {
-            @Override
-            public Executor executor() {
-                return TransportResponseHandler.TRANSPORT_WORKER;
-            }
-
-            @Override
-            public void handleResponse(TransportResponse response) {
-                fail("should not receive a response");
-            }
-
-            @Override
-            public void handleException(TransportException exp) {
-                if (calledHandleException.compareAndSet(false, true) == false) {
-                    fail("handle exception called more than once");
-                }
-                actualException.set(exp);
-            }
-
-            @Override
-            public TransportResponse read(StreamInput in) {
-                fail("should not receive a response");
-                return null;
-            }
-        });
-        assertThat(actualException.get(), instanceOf(SendRequestTransportException.class));
-        assertThat(actualException.get().getCause(), instanceOf(IllegalArgumentException.class));
-        assertThat(
-            actualException.get().getCause().getMessage(),
-            equalTo(
-                "Settings for remote cluster ["
-                    + remoteClusterAlias
-                    + "] indicate cross cluster access headers should be sent but target cluster version ["
-                    + connection.getTransportVersion().toReleaseVersion()
-                    + "] does not support receiving them"
-            )
-        );
-        assertThat(securityContext.getThreadContext().getHeader(CROSS_CLUSTER_ACCESS_SUBJECT_INFO_HEADER_KEY), nullValue());
-        assertThat(securityContext.getThreadContext().getHeader(CROSS_CLUSTER_ACCESS_CREDENTIALS_HEADER_KEY), nullValue());
-    }
-
-    public void testSendWithCrossClusterApiKeySignatureSkippedOnUnsupportedConnection() throws Exception {
-        final String action;
-        final TransportRequest request;
-        if (randomBoolean()) {
-            action = randomAlphaOfLengthBetween(5, 30);
-            request = mock(TransportRequest.class);
-        } else {
-            action = ClusterStateAction.NAME;
-            request = mock(ClusterStateRequest.class);
-        }
-
-        var signer = mock(CrossClusterApiKeySignatureManager.Signer.class);
-        when(crossClusterApiKeySignatureManager.signerForClusterAlias(anyString())).thenReturn(signer);
-        var transportVersion = TransportVersionUtils.getPreviousVersion(
-            CrossClusterAccessTransportInterceptor.ADD_CROSS_CLUSTER_API_KEY_SIGNATURE
-        );
-        doTestSendWithCrossClusterAccessHeaders(
-            true,
-            action,
-            request,
-            AuthenticationTestHelper.builder().internal(InternalUsers.SYSTEM_USER).transportVersion(transportVersion).build(),
-            transportVersion
-        );
-
-        verifyNoInteractions(signer);
-    }
-
-    public void testSendWithCrossClusterApiKeySignatureSentOnSupportedConnection() throws Exception {
-        final String action;
-        final TransportRequest request;
-        if (randomBoolean()) {
-            action = randomAlphaOfLengthBetween(5, 30);
-            request = mock(TransportRequest.class);
-        } else {
-            action = ClusterStateAction.NAME;
-            request = mock(ClusterStateRequest.class);
-        }
-
-        var testSignature = getTestSignature();
-        var signer = mock(CrossClusterApiKeySignatureManager.Signer.class);
-        when(signer.sign(anyString(), anyString())).thenReturn(testSignature);
-        when(crossClusterApiKeySignatureManager.signerForClusterAlias(anyString())).thenReturn(signer);
-
-        var transportVersion = CrossClusterAccessTransportInterceptor.ADD_CROSS_CLUSTER_API_KEY_SIGNATURE;
-
-        doTestSendWithCrossClusterAccessHeaders(
-            true,
-            action,
-            request,
-            AuthenticationTestHelper.builder().internal(InternalUsers.SYSTEM_USER).transportVersion(transportVersion).build(),
-            transportVersion
-        );
-
-        verify(signer, times(1)).sign(anyString(), anyString());
-    }
-
-    public void testSendRemoteRequestFailsIfUserHasNoRemoteIndicesPrivileges() throws Exception {
-        final Authentication authentication = AuthenticationTestHelper.builder()
-            .user(new User(randomAlphaOfLengthBetween(3, 10), randomRoles()))
-            .realm()
-            .build();
-        authentication.writeToContext(threadContext);
-        final String remoteClusterAlias = randomAlphaOfLengthBetween(5, 10);
-        final String encodedApiKey = randomAlphaOfLengthBetween(10, 42);
-        final String remoteClusterCredential = ApiKeyService.withApiKeyPrefix(encodedApiKey);
-        final AuthorizationService authzService = mock(AuthorizationService.class);
-
-        doAnswer(invocation -> {
-            @SuppressWarnings("unchecked")
-            final var listener = (ActionListener<RoleDescriptorsIntersection>) invocation.getArgument(3);
-            listener.onResponse(RoleDescriptorsIntersection.EMPTY);
-            return null;
-        }).when(authzService).getRoleDescriptorsIntersectionForRemoteCluster(any(), any(), any(), anyActionListener());
-
-        final SecurityServerTransportInterceptor interceptor = new SecurityServerTransportInterceptor(
-            settings,
-            threadPool,
-            mockSslService(),
-            securityContext,
-            destructiveOperations,
-            new CrossClusterAccessTransportInterceptor(
-                settings,
-                threadPool,
-                mock(AuthenticationService.class),
-                authzService,
-                securityContext,
-                mock(CrossClusterAccessAuthenticationService.class),
-                crossClusterApiKeySignatureManager,
-                mockLicenseState,
-                ignored -> Optional.of(
-                    new RemoteClusterAliasWithCredentials(remoteClusterAlias, new SecureString(encodedApiKey.toCharArray()))
-                )
-            )
-        );
-
-        final AsyncSender sender = interceptor.interceptSender(new AsyncSender() {
-            @Override
-            public <T extends TransportResponse> void sendRequest(
-                Transport.Connection connection,
-                String action,
-                TransportRequest request,
-                TransportRequestOptions options,
-                TransportResponseHandler<T> handler
-            ) {
-                fail("request should have failed");
-            }
-        });
-        final Transport.Connection connection = mock(Transport.Connection.class);
-        when(connection.getTransportVersion()).thenReturn(TransportVersion.current());
-
-        final ElasticsearchSecurityException expectedException = new ElasticsearchSecurityException("remote action denied");
-        when(authzService.remoteActionDenied(authentication, "action", remoteClusterAlias)).thenReturn(expectedException);
-
-        final var actualException = new AtomicReference<Throwable>();
-        sender.sendRequest(connection, "action", mock(TransportRequest.class), null, new TransportResponseHandler<>() {
-            @Override
-            public Executor executor() {
-                return TransportResponseHandler.TRANSPORT_WORKER;
-            }
-
-            @Override
-            public void handleResponse(TransportResponse response) {
-                fail("should not success");
-            }
-
-            @Override
-            public void handleException(TransportException exp) {
-                actualException.set(exp.getCause());
-            }
-
-            @Override
-            public TransportResponse read(StreamInput in) {
-                return null;
-            }
-        });
-        assertThat(actualException.get(), is(expectedException));
-        assertThat(securityContext.getThreadContext().getHeader(CROSS_CLUSTER_ACCESS_SUBJECT_INFO_HEADER_KEY), nullValue());
-        assertThat(securityContext.getThreadContext().getHeader(CROSS_CLUSTER_ACCESS_CREDENTIALS_HEADER_KEY), nullValue());
-    }
-
-    public void testProfileFiltersCreatedDifferentlyForDifferentTransportAndRemoteClusterSslSettings() {
-        // filters are created irrespective of ssl enabled
-        final boolean transportSslEnabled = randomBoolean();
-        final boolean remoteClusterSslEnabled = randomBoolean();
-        final Settings.Builder builder = Settings.builder()
-            .put(this.settings)
-            .put("xpack.security.transport.ssl.enabled", transportSslEnabled)
-            .put("remote_cluster_server.enabled", true)
-            .put("xpack.security.remote_cluster_server.ssl.enabled", remoteClusterSslEnabled);
-        if (randomBoolean()) {
-            builder.put("xpack.security.remote_cluster_client.ssl.enabled", randomBoolean());  // client SSL won't be processed
-=======
         @Override
         public Optional<ServerTransportFilter> getRemoteProfileTransportFilter(
             SslProfile sslProfile,
             DestructiveOperations destructiveOperations
         ) {
             return Optional.empty();
->>>>>>> 0c9adab4
         }
 
         @Override
@@ -1077,15 +557,4 @@
         }
     }
 
-    private X509CertificateSignature getTestSignature() throws CertificateException, IOException {
-        return new X509CertificateSignature(getTestCertificates(), "SHA256withRSA", new BytesArray(new byte[] { 1, 2, 3, 4 }));
-    }
-
-    private X509Certificate[] getTestCertificates() throws CertificateException, IOException {
-        return PemUtils.readCertificates(List.of(getDataPath("/org/elasticsearch/xpack/security/signature/signing_rsa.crt")))
-            .stream()
-            .map(cert -> (X509Certificate) cert)
-            .toArray(X509Certificate[]::new);
-    }
-
 }
/*
 * Copyright Elasticsearch B.V. and/or licensed to Elasticsearch B.V. under one
 * or more contributor license agreements. Licensed under the Elastic License;
 * you may not use this file except in compliance with the Elastic License.
 */
package org.elasticsearch.xpack.security.transport.netty4;

import io.netty.channel.ChannelHandler;
import io.netty.channel.embedded.EmbeddedChannel;
import io.netty.handler.ssl.SslHandler;
import org.elasticsearch.common.network.NetworkService;
import org.elasticsearch.common.settings.MockSecureSettings;
import org.elasticsearch.common.settings.Settings;
import org.elasticsearch.common.util.BigArrays;
import org.elasticsearch.env.Environment;
import org.elasticsearch.env.TestEnvironment;
import org.elasticsearch.http.NullDispatcher;
import org.elasticsearch.test.ESTestCase;
import org.elasticsearch.threadpool.ThreadPool;
import org.elasticsearch.xpack.core.XPackSettings;
import org.elasticsearch.xpack.core.ssl.SSLClientAuth;
import org.elasticsearch.xpack.core.ssl.SSLService;
import org.elasticsearch.xpack.security.transport.filter.IPFilter;
import org.junit.Before;

import javax.net.ssl.SSLEngine;
import java.nio.file.Path;
import java.util.Collections;
import java.util.Locale;

import static org.hamcrest.Matchers.arrayContaining;
import static org.hamcrest.Matchers.containsString;
import static org.hamcrest.Matchers.equalTo;
import static org.hamcrest.Matchers.is;
import static org.hamcrest.Matchers.not;
import static org.mockito.Mockito.mock;

public class SecurityNetty4HttpServerTransportTests extends ESTestCase {

    private SSLService sslService;
    private Environment env;
    private Path testnodeCert;
    private Path testnodeKey;
    @Before
    public void createSSLService() throws Exception {
        testnodeCert = getDataPath("/org/elasticsearch/xpack/security/transport/ssl/certs/simple/testnode.crt");
        testnodeKey = getDataPath("/org/elasticsearch/xpack/security/transport/ssl/certs/simple/testnode.pem");

        MockSecureSettings secureSettings = new MockSecureSettings();
<<<<<<< HEAD
        secureSettings.setString("xpack.security.http.ssl.keystore.secure_password", "testnode");
        Settings settings = Settings.builder()
                .put("xpack.security.http.ssl.keystore.path", testNodeStore)
                .put("path.home", createTempDir())
                .setSecureSettings(secureSettings)
                .build();
=======
        secureSettings.setString("xpack.ssl.secure_key_passphrase", "testnode");
        Settings settings = Settings.builder()
            .put("xpack.ssl.key", testnodeKey)
            .put("xpack.ssl.certificate", testnodeCert)
            .put("path.home", createTempDir())
            .setSecureSettings(secureSettings)
            .build();
>>>>>>> 71a39d10
        env = TestEnvironment.newEnvironment(settings);
        sslService = new SSLService(settings, env);
    }

    public void testDefaultClientAuth() throws Exception {
        Settings settings = Settings.builder()
                .put(env.settings())
                .put(XPackSettings.HTTP_SSL_ENABLED.getKey(), true).build();
        sslService = new SSLService(settings, env);
        SecurityNetty4HttpServerTransport transport = new SecurityNetty4HttpServerTransport(settings,
                new NetworkService(Collections.emptyList()), mock(BigArrays.class), mock(IPFilter.class), sslService,
                mock(ThreadPool.class), xContentRegistry(), new NullDispatcher());
        ChannelHandler handler = transport.configureServerChannelHandler();
        final EmbeddedChannel ch = new EmbeddedChannel(handler);
        assertThat(ch.pipeline().get(SslHandler.class).engine().getNeedClientAuth(), is(false));
        assertThat(ch.pipeline().get(SslHandler.class).engine().getWantClientAuth(), is(false));
    }

    public void testOptionalClientAuth() throws Exception {
        String value = randomFrom(SSLClientAuth.OPTIONAL.name(), SSLClientAuth.OPTIONAL.name().toLowerCase(Locale.ROOT));
        Settings settings = Settings.builder()
                .put(env.settings())
                .put(XPackSettings.HTTP_SSL_ENABLED.getKey(), true)
                .put("xpack.security.http.ssl.client_authentication", value).build();
        sslService = new SSLService(settings, env);
        SecurityNetty4HttpServerTransport transport = new SecurityNetty4HttpServerTransport(settings,
                new NetworkService(Collections.emptyList()), mock(BigArrays.class), mock(IPFilter.class), sslService,
                mock(ThreadPool.class), xContentRegistry(), new NullDispatcher());
        ChannelHandler handler = transport.configureServerChannelHandler();
        final EmbeddedChannel ch = new EmbeddedChannel(handler);
        assertThat(ch.pipeline().get(SslHandler.class).engine().getNeedClientAuth(), is(false));
        assertThat(ch.pipeline().get(SslHandler.class).engine().getWantClientAuth(), is(true));
    }

    public void testRequiredClientAuth() throws Exception {
        String value = randomFrom(SSLClientAuth.REQUIRED.name(), SSLClientAuth.REQUIRED.name().toLowerCase(Locale.ROOT));
        Settings settings = Settings.builder()
                .put(env.settings())
                .put(XPackSettings.HTTP_SSL_ENABLED.getKey(), true)
                .put("xpack.security.http.ssl.client_authentication", value).build();
        sslService = new SSLService(settings, env);
        SecurityNetty4HttpServerTransport transport = new SecurityNetty4HttpServerTransport(settings,
                new NetworkService(Collections.emptyList()), mock(BigArrays.class), mock(IPFilter.class), sslService,
                mock(ThreadPool.class), xContentRegistry(), new NullDispatcher());
        ChannelHandler handler = transport.configureServerChannelHandler();
        final EmbeddedChannel ch = new EmbeddedChannel(handler);
        assertThat(ch.pipeline().get(SslHandler.class).engine().getNeedClientAuth(), is(true));
        assertThat(ch.pipeline().get(SslHandler.class).engine().getWantClientAuth(), is(false));
    }

    public void testNoClientAuth() throws Exception {
        String value = randomFrom(SSLClientAuth.NONE.name(), SSLClientAuth.NONE.name().toLowerCase(Locale.ROOT));
        Settings settings = Settings.builder()
                .put(env.settings())
                .put(XPackSettings.HTTP_SSL_ENABLED.getKey(), true)
                .put("xpack.security.http.ssl.client_authentication", value).build();
        sslService = new SSLService(settings, env);
        SecurityNetty4HttpServerTransport transport = new SecurityNetty4HttpServerTransport(settings,
                new NetworkService(Collections.emptyList()), mock(BigArrays.class), mock(IPFilter.class), sslService,
                mock(ThreadPool.class), xContentRegistry(), new NullDispatcher());
        ChannelHandler handler = transport.configureServerChannelHandler();
        final EmbeddedChannel ch = new EmbeddedChannel(handler);
        assertThat(ch.pipeline().get(SslHandler.class).engine().getNeedClientAuth(), is(false));
        assertThat(ch.pipeline().get(SslHandler.class).engine().getWantClientAuth(), is(false));
    }

    public void testCustomSSLConfiguration() throws Exception {
        Settings settings = Settings.builder()
                .put(env.settings())
                .put(XPackSettings.HTTP_SSL_ENABLED.getKey(), true).build();
        sslService = new SSLService(settings, env);
        SecurityNetty4HttpServerTransport transport = new SecurityNetty4HttpServerTransport(settings,
                new NetworkService(Collections.emptyList()), mock(BigArrays.class), mock(IPFilter.class), sslService,
                mock(ThreadPool.class), xContentRegistry(), new NullDispatcher());
        ChannelHandler handler = transport.configureServerChannelHandler();
        EmbeddedChannel ch = new EmbeddedChannel(handler);
        SSLEngine defaultEngine = ch.pipeline().get(SslHandler.class).engine();

        settings = Settings.builder()
                .put(env.settings())
                .put(XPackSettings.HTTP_SSL_ENABLED.getKey(), true)
                .put("xpack.security.http.ssl.supported_protocols", "TLSv1.2")
                .build();
        sslService = new SSLService(settings, TestEnvironment.newEnvironment(settings));
        transport = new SecurityNetty4HttpServerTransport(settings, new NetworkService(Collections.emptyList()),
                mock(BigArrays.class), mock(IPFilter.class), sslService, mock(ThreadPool.class), xContentRegistry(), new NullDispatcher());
        handler = transport.configureServerChannelHandler();
        ch = new EmbeddedChannel(handler);
        SSLEngine customEngine = ch.pipeline().get(SslHandler.class).engine();
        assertThat(customEngine.getEnabledProtocols(), arrayContaining("TLSv1.2"));
        assertThat(customEngine.getEnabledProtocols(), not(equalTo(defaultEngine.getEnabledProtocols())));
    }

    public void testThatExceptionIsThrownWhenConfiguredWithoutSslKey() throws Exception {
        Settings settings = Settings.builder()
            .put("xpack.ssl.certificate_authorities", testnodeCert)
            .put(XPackSettings.HTTP_SSL_ENABLED.getKey(), true)
            .put("path.home", createTempDir())
            .build();
        env = TestEnvironment.newEnvironment(settings);
        sslService = new SSLService(settings, env);
        IllegalArgumentException e = expectThrows(IllegalArgumentException.class,
                () -> new SecurityNetty4HttpServerTransport(settings, new NetworkService(Collections.emptyList()), mock(BigArrays.class),
                        mock(IPFilter.class), sslService, mock(ThreadPool.class), xContentRegistry(), new NullDispatcher()));
        assertThat(e.getMessage(), containsString("key must be provided"));
    }

    public void testNoExceptionWhenConfiguredWithoutSslKeySSLDisabled() throws Exception {
        MockSecureSettings secureSettings = new MockSecureSettings();
        secureSettings.setString("xpack.ssl.secure_key_passphrase", "testnode");
        Settings settings = Settings.builder()
            .put("xpack.ssl.key", testnodeKey)
            .put("xpack.ssl.certificate", testnodeCert)
            .setSecureSettings(secureSettings)
            .put("path.home", createTempDir())
            .build();
        env = TestEnvironment.newEnvironment(settings);
        sslService = new SSLService(settings, env);
        SecurityNetty4HttpServerTransport transport = new SecurityNetty4HttpServerTransport(settings,
                new NetworkService(Collections.emptyList()), mock(BigArrays.class), mock(IPFilter.class), sslService,
                mock(ThreadPool.class), xContentRegistry(), new NullDispatcher());
        assertNotNull(transport.configureServerChannelHandler());
    }
}<|MERGE_RESOLUTION|>--- conflicted
+++ resolved
@@ -42,27 +42,18 @@
     private Path testnodeCert;
     private Path testnodeKey;
     @Before
-    public void createSSLService() throws Exception {
+    public void createSSLService() {
         testnodeCert = getDataPath("/org/elasticsearch/xpack/security/transport/ssl/certs/simple/testnode.crt");
         testnodeKey = getDataPath("/org/elasticsearch/xpack/security/transport/ssl/certs/simple/testnode.pem");
 
         MockSecureSettings secureSettings = new MockSecureSettings();
-<<<<<<< HEAD
-        secureSettings.setString("xpack.security.http.ssl.keystore.secure_password", "testnode");
+        secureSettings.setString("xpack.security.http.ssl.secure_key_passphrase", "testnode");
         Settings settings = Settings.builder()
-                .put("xpack.security.http.ssl.keystore.path", testNodeStore)
-                .put("path.home", createTempDir())
-                .setSecureSettings(secureSettings)
-                .build();
-=======
-        secureSettings.setString("xpack.ssl.secure_key_passphrase", "testnode");
-        Settings settings = Settings.builder()
-            .put("xpack.ssl.key", testnodeKey)
-            .put("xpack.ssl.certificate", testnodeCert)
+            .put("xpack.security.http.ssl.key", testnodeKey)
+            .put("xpack.security.http.ssl.certificate", testnodeCert)
             .put("path.home", createTempDir())
             .setSecureSettings(secureSettings)
             .build();
->>>>>>> 71a39d10
         env = TestEnvironment.newEnvironment(settings);
         sslService = new SSLService(settings, env);
     }
@@ -158,7 +149,7 @@
 
     public void testThatExceptionIsThrownWhenConfiguredWithoutSslKey() throws Exception {
         Settings settings = Settings.builder()
-            .put("xpack.ssl.certificate_authorities", testnodeCert)
+            .put("xpack.security.http.ssl.certificate_authorities", testnodeCert)
             .put(XPackSettings.HTTP_SSL_ENABLED.getKey(), true)
             .put("path.home", createTempDir())
             .build();
@@ -172,10 +163,10 @@
 
     public void testNoExceptionWhenConfiguredWithoutSslKeySSLDisabled() throws Exception {
         MockSecureSettings secureSettings = new MockSecureSettings();
-        secureSettings.setString("xpack.ssl.secure_key_passphrase", "testnode");
+        secureSettings.setString("xpack.security.http.ssl.secure_key_passphrase", "testnode");
         Settings settings = Settings.builder()
-            .put("xpack.ssl.key", testnodeKey)
-            .put("xpack.ssl.certificate", testnodeCert)
+            .put("xpack.security.http.ssl.key", testnodeKey)
+            .put("xpack.security.http.ssl.certificate", testnodeCert)
             .setSecureSettings(secureSettings)
             .put("path.home", createTempDir())
             .build();

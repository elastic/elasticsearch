--- conflicted
+++ resolved
@@ -330,18 +330,10 @@
         authenticationException.set(new ElasticsearchSecurityException("authn failure"));
         TransportAddress[] boundRemoteIngressAddresses = remoteSecurityNetty4ServerTransport.boundRemoteIngressAddress().boundAddresses();
         InetSocketAddress remoteIngressTransportAddress = randomFrom(boundRemoteIngressAddresses).address();
-        final TransportRequest req = new EmptyRequest();
         try (Socket socket = new MockSocket(remoteIngressTransportAddress.getAddress(), remoteIngressTransportAddress.getPort())) {
-<<<<<<< HEAD
-            TestOutboundRequestMessage message = new TestOutboundRequestMessage(
-                threadPool.getThreadContext(),
-                req,
-                TransportVersion.current(),
-=======
             Recycler<BytesRef> recycler = new BytesRefRecycler(PageCacheRecycler.NON_RECYCLING_INSTANCE);
             RecyclerBytesStreamOutput out = new RecyclerBytesStreamOutput(recycler);
             BytesReference bytesReference = OutboundHandler.serialize(
->>>>>>> 681783e1
                 "internal:whatever",
                 randomNonNegativeLong(),
                 false,
@@ -352,12 +344,6 @@
                 threadPool.getThreadContext(),
                 out
             );
-<<<<<<< HEAD
-            Recycler<BytesRef> recycler = new BytesRefRecycler(PageCacheRecycler.NON_RECYCLING_INSTANCE);
-            RecyclerBytesStreamOutput out = new RecyclerBytesStreamOutput(recycler);
-            BytesReference bytesReference = message.serialize(req, out);
-=======
->>>>>>> 681783e1
             socket.getOutputStream().write(Arrays.copyOfRange(bytesReference.array(), 0, bytesReference.length()));
             socket.getOutputStream().flush();
 

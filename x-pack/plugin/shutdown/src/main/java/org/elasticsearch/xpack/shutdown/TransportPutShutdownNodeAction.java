--- conflicted
+++ resolved
@@ -15,13 +15,10 @@
 import org.elasticsearch.action.support.master.AcknowledgedResponse;
 import org.elasticsearch.action.support.master.AcknowledgedTransportMasterNodeAction;
 import org.elasticsearch.cluster.ClusterState;
-<<<<<<< HEAD
-import org.elasticsearch.cluster.ClusterStateUpdateTask;
-=======
 import org.elasticsearch.cluster.ClusterStateTaskConfig;
 import org.elasticsearch.cluster.ClusterStateTaskExecutor;
 import org.elasticsearch.cluster.ClusterStateTaskListener;
->>>>>>> dd885e28
+import org.elasticsearch.cluster.ClusterStateUpdateTask;
 import org.elasticsearch.cluster.block.ClusterBlockException;
 import org.elasticsearch.cluster.block.ClusterBlockLevel;
 import org.elasticsearch.cluster.metadata.IndexNameExpressionResolver;
@@ -171,89 +168,6 @@
     }
 
     @Override
-<<<<<<< HEAD
-    protected void masterOperation(
-        Task task,
-        PutShutdownNodeAction.Request request,
-        ClusterState state,
-        ActionListener<AcknowledgedResponse> listener
-    ) throws Exception {
-        submitUnbatchedTask("put-node-shutdown-" + request.getNodeId(), new ClusterStateUpdateTask() {
-            @Override
-            public ClusterState execute(ClusterState currentState) {
-                var currentShutdownMetadata = currentState.metadata().custom(NodesShutdownMetadata.TYPE, NodesShutdownMetadata.EMPTY);
-
-                final boolean nodeSeen = currentState.getNodes().nodeExists(request.getNodeId());
-
-                SingleNodeShutdownMetadata newNodeMetadata = SingleNodeShutdownMetadata.builder()
-                    .setNodeId(request.getNodeId())
-                    .setType(request.getType())
-                    .setReason(request.getReason())
-                    .setStartedAtMillis(System.currentTimeMillis())
-                    .setNodeSeen(nodeSeen)
-                    .setAllocationDelay(request.getAllocationDelay())
-                    .setTargetNodeName(request.getTargetNodeName())
-                    .build();
-
-                // Verify that there's not already a shutdown metadata for this node
-                SingleNodeShutdownMetadata existingRecord = currentShutdownMetadata.getAllNodeMetadataMap().get(request.getNodeId());
-                if (existingRecord != null) {
-                    logger.info("updating existing shutdown record {} with new record {}", existingRecord, newNodeMetadata);
-                } else {
-                    logger.info("creating shutdown record {}", newNodeMetadata);
-                }
-
-                return ClusterState.builder(currentState)
-                    .metadata(
-                        Metadata.builder(currentState.metadata())
-                            .putCustom(NodesShutdownMetadata.TYPE, currentShutdownMetadata.putSingleNodeMetadata(newNodeMetadata))
-                    )
-                    .build();
-            }
-
-            @Override
-            public void onFailure(Exception e) {
-                logger.error(new ParameterizedMessage("failed to put shutdown for node [{}]", request.getNodeId()), e);
-                listener.onFailure(e);
-            }
-
-            @Override
-            public void clusterStateProcessed(ClusterState oldState, ClusterState newState) {
-                if (SingleNodeShutdownMetadata.Type.REMOVE.equals(request.getType())
-                    || SingleNodeShutdownMetadata.Type.REPLACE.equals(request.getType())) {
-                    clusterService.getRerouteService()
-                        .reroute("node registered for removal from cluster", Priority.NORMAL, new ActionListener<ClusterState>() {
-                            @Override
-                            public void onResponse(ClusterState clusterState) {
-                                logger.trace("started reroute after registering node [{}] for removal", request.getNodeId());
-                                listener.onResponse(AcknowledgedResponse.TRUE);
-                            }
-
-                            @Override
-                            public void onFailure(Exception e) {
-                                logger.warn(
-                                    new ParameterizedMessage(
-                                        "failed to start reroute after registering node [{}] for removal",
-                                        request.getNodeId()
-                                    ),
-                                    e
-                                );
-                                listener.onFailure(e);
-                            }
-                        });
-                } else {
-                    logger.trace(
-                        "not starting reroute after registering node ["
-                            + request.getNodeId()
-                            + "] for shutdown of type ["
-                            + request.getType()
-                            + "]"
-                    );
-                    listener.onResponse(AcknowledgedResponse.TRUE);
-                }
-            }
-        });
-=======
     protected void masterOperation(Task task, Request request, ClusterState state, ActionListener<AcknowledgedResponse> listener) {
         if (isNoop(getShutdownsOrEmpty(state).getAllNodeMetadataMap(), request)) {
             listener.onResponse(AcknowledgedResponse.TRUE);
@@ -271,19 +185,10 @@
             && existing.getReason().equals(request.getReason())
             && Objects.equals(existing.getAllocationDelay(), request.getAllocationDelay())
             && Objects.equals(existing.getTargetNodeName(), request.getTargetNodeName());
->>>>>>> dd885e28
     }
 
     @Override
     protected ClusterBlockException checkBlock(Request request, ClusterState state) {
         return state.blocks().globalBlockedException(ClusterBlockLevel.METADATA_WRITE);
     }
-<<<<<<< HEAD
-
-    @SuppressForbidden(reason = "legacy usage of unbatched task") // TODO add support for batching here
-    private void submitUnbatchedTask(@SuppressWarnings("SameParameterValue") String source, ClusterStateUpdateTask task) {
-        clusterService.submitUnbatchedStateUpdateTask(source, task);
-    }
-=======
->>>>>>> dd885e28
 }
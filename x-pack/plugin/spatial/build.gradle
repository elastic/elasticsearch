--- conflicted
+++ resolved
@@ -29,9 +29,5 @@
 
 testClusters.all {
   setting 'xpack.license.self_generated.type', 'trial'
-<<<<<<< HEAD
-  //TODO(talevy): setting 'indices.breaker.request.limit', '25kb'
-=======
->>>>>>> e0c7fe8e
   testDistribution = 'DEFAULT'
 }
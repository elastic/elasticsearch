--- conflicted
+++ resolved
@@ -41,17 +41,12 @@
 import org.elasticsearch.index.IndexVersion;
 import org.elasticsearch.index.mapper.DataStreamTimestampFieldMapper;
 import org.elasticsearch.index.mapper.DateFieldMapper;
-import org.elasticsearch.index.mapper.DimensionHasher;
 import org.elasticsearch.index.mapper.GeoPointFieldMapper;
 import org.elasticsearch.index.mapper.KeywordFieldMapper;
 import org.elasticsearch.index.mapper.MappedFieldType;
 import org.elasticsearch.index.mapper.MapperBuilderContext;
 import org.elasticsearch.index.mapper.NumberFieldMapper;
-<<<<<<< HEAD
-import org.elasticsearch.index.mapper.RoutingDimensions;
-=======
 import org.elasticsearch.index.mapper.RoutingPathFields;
->>>>>>> fa4e9508
 import org.elasticsearch.index.mapper.TimeSeriesIdFieldMapper;
 import org.elasticsearch.plugins.SearchPlugin;
 import org.elasticsearch.search.aggregations.AggregationBuilder;
@@ -803,21 +798,12 @@
                 ArrayList<GeoPoint> points = testData.pointsForGroup(g);
                 ArrayList<Long> timestamps = testData.timestampsForGroup(g);
                 for (int i = 0; i < points.size(); i++) {
-<<<<<<< HEAD
-                    final var routingDimensions = new RoutingDimensions(null);
-                    routingDimensions.addString("group_id", testData.groups[g]);
-                    ArrayList<Field> fields = new ArrayList<>(
-                        Arrays.asList(
-                            new SortedDocValuesField("group_id", new BytesRef(testData.groups[g])),
-                            new SortedDocValuesField(TimeSeriesIdFieldMapper.NAME, DimensionHasher.build(routingDimensions).toBytesRef())
-=======
                     var routingFields = new RoutingPathFields(null);
                     routingFields.addString("group_id", testData.groups[g]);
                     ArrayList<Field> fields = new ArrayList<>(
                         Arrays.asList(
                             new SortedDocValuesField("group_id", new BytesRef(testData.groups[g])),
                             new SortedDocValuesField(TimeSeriesIdFieldMapper.NAME, routingFields.buildHash().toBytesRef())
->>>>>>> fa4e9508
                         )
                     );
                     GeoPoint point = points.get(i);

--- conflicted
+++ resolved
@@ -38,13 +38,6 @@
     private static final Map<String, EsType> ENUM_NAME_TO_TYPE;
     private static final Map<Integer, EsType> SQL_TO_TYPE;
 
-<<<<<<< HEAD
-    private static final Set<EsType> SIGNED_TYPE = EnumSet.of(EsType.BYTE,
-            EsType.SHORT, EsType.INTEGER, EsType.LONG,
-            EsType.FLOAT, EsType.HALF_FLOAT, EsType.SCALED_FLOAT, EsType.DOUBLE, EsType.DATETIME);
-
-    public static final int LONG_MAX_LENGTH = String.valueOf(Long.MAX_VALUE).length(); // type length value as defined in ES
-=======
     private static final Set<EsType> SIGNED_TYPE = EnumSet.of(
         EsType.BYTE,
         EsType.SHORT,
@@ -56,7 +49,8 @@
         EsType.DOUBLE,
         EsType.DATETIME
     );
->>>>>>> b6f19a8f
+
+    public static final int LONG_MAX_LENGTH = String.valueOf(Long.MAX_VALUE).length(); // type length value as defined in ES
 
     static {
         // Note: keep in sync with org.elasticsearch.xpack.sql.qa.jdbc.JdbcTestUtils#CLASS_TO_ES_TYPE

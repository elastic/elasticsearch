--- conflicted
+++ resolved
@@ -5,13 +5,11 @@
  */
 package org.elasticsearch.xpack.sql.jdbc.net.protocol;
 
-<<<<<<< HEAD
+
 import org.elasticsearch.xpack.sql.type.DataType;
 
-import java.sql.JDBCType;
-=======
 import java.sql.SQLType;
->>>>>>> 25bc8c4b
+
 import java.util.Objects;
 
 public class ColumnInfo {
@@ -21,21 +19,15 @@
     public final String label;
     public final String name;
     public final int displaySize;
-<<<<<<< HEAD
-    public final JDBCType type;
+    public final SQLType type;
     public final String esType;
 
-    public ColumnInfo(String name, JDBCType type, String table, String catalog, String schema, String label, int displaySize) {
+    public ColumnInfo(String name, SQLType type, String table, String catalog, String schema, String label, int displaySize) {
         this(name, type, table, catalog, schema, label, displaySize, DataType.fromJdbcType(type).esType);
     }
 
-    public ColumnInfo(String name, JDBCType type, String table, String catalog, String schema, String label, int displaySize,
+    public ColumnInfo(String name, SQLType type, String table, String catalog, String schema, String label, int displaySize,
                       String esType) {
-=======
-    public final SQLType type;
-
-    public ColumnInfo(String name, SQLType type, String table, String catalog, String schema, String label, int displaySize) {
->>>>>>> 25bc8c4b
         if (name == null) {
             throw new IllegalArgumentException("[name] must not be null");
         }

dependencies {
  testCompile project(':x-pack:plugin:core')
}

Project mainProject = project

group = "${group}.x-pack.qa.sql.security"

// Tests are pushed down to subprojects and will be checked there.
testingConventions.enabled = false

subprojects {
  // Use resources from the parent project in subprojects
  sourceSets {
    test {
      mainProject.sourceSets.test.output.classesDirs.each { dir ->
        output.addClassesDir { dir }
        output.builtBy(mainProject.tasks.testClasses)
      }
      runtimeClasspath += mainProject.sourceSets.test.output
    }
  }

  processTestResources {
    from mainProject.file('src/test/resources')
  }

  dependencies {
    testCompile project(":x-pack:plugin:core")
  }

  testClusters.integTest {
    distribution = "DEFAULT"
    // Setup auditing so we can use it in some tests
    setting 'xpack.security.audit.enabled', 'true'
    setting 'xpack.security.enabled', 'true'
    setting 'xpack.license.self_generated.type', 'trial'
    // Setup roles used by tests
<<<<<<< HEAD
    extraConfigFile 'roles.yml', file('../roles.yml')
=======
    extraConfigFile 'roles.yml', mainProject.file('roles.yml')
>>>>>>> c6b3546b
    /* Setup the one admin user that we run the tests as.
     * Tests use "run as" to get different users. */
    user username: "test_admin", password: "x-pack-test-password"
  }

  integTest.runner {
    nonInputProperties.systemProperty 'tests.audit.logfile',
        "${ -> testClusters.integTest.singleNode().getAuditLog()}"
    nonInputProperties.systemProperty 'tests.audit.yesterday.logfile',
        "${ -> testClusters.integTest.singleNode().getAuditLog().getParentFile()}/integTest_audit-${new Date().format('yyyy-MM-dd')}.json"
  }
}<|MERGE_RESOLUTION|>--- conflicted
+++ resolved
@@ -36,11 +36,7 @@
     setting 'xpack.security.enabled', 'true'
     setting 'xpack.license.self_generated.type', 'trial'
     // Setup roles used by tests
-<<<<<<< HEAD
-    extraConfigFile 'roles.yml', file('../roles.yml')
-=======
     extraConfigFile 'roles.yml', mainProject.file('roles.yml')
->>>>>>> c6b3546b
     /* Setup the one admin user that we run the tests as.
      * Tests use "run as" to get different users. */
     user username: "test_admin", password: "x-pack-test-password"

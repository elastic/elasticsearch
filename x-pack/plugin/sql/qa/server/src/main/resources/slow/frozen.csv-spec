--- conflicted
+++ resolved
@@ -7,19 +7,8 @@
 showTables
 SHOW TABLES INCLUDE FROZEN;
 
- catalog       |       name        | type  |  kind
-<<<<<<< HEAD
-integTest      |apps               |TABLE  |INDEX
-integTest      |empty_mapping      |TABLE  |INDEX
-integTest      |frozen_emp         |TABLE  |FROZEN INDEX
-integTest      |logs               |TABLE  |INDEX
-integTest      |logs_nanos         |TABLE  |INDEX
-integTest      |logs_unsigned_long |TABLE  |INDEX
-integTest      |test_alias         |VIEW   |ALIAS
-integTest      |test_alias_emp     |VIEW   |ALIAS
-integTest      |test_emp           |TABLE  |INDEX
-integTest      |test_emp_copy      |TABLE  |INDEX
-=======
+ catalog          |       name        | type  |  kind
+javaRestTest      |apps               |TABLE  |INDEX
 javaRestTest      |empty_mapping      |TABLE  |INDEX
 javaRestTest      |frozen_emp         |TABLE  |FROZEN INDEX
 javaRestTest      |logs               |TABLE  |INDEX
@@ -29,7 +18,6 @@
 javaRestTest      |test_alias_emp     |VIEW   |ALIAS
 javaRestTest      |test_emp           |TABLE  |INDEX
 javaRestTest      |test_emp_copy      |TABLE  |INDEX
->>>>>>> ddc849e5
 ;
 
 columnFromFrozen

/*
 * Copyright Elasticsearch B.V. and/or licensed to Elasticsearch B.V. under one
 * or more contributor license agreements. Licensed under the Elastic License;
 * you may not use this file except in compliance with the Elastic License.
 */
package org.elasticsearch.xpack.sql.action;

import org.elasticsearch.common.io.stream.StreamInput;
import org.elasticsearch.common.io.stream.StreamOutput;
import org.elasticsearch.common.io.stream.Writeable;
import org.elasticsearch.xpack.sql.proto.ColumnInfo;
<<<<<<< HEAD
import org.elasticsearch.xpack.sql.proto.StringUtils;
=======
import org.elasticsearch.xpack.sql.proto.DateUtils;
>>>>>>> f8e333b1

import java.io.IOException;
import java.time.ZonedDateTime;
import java.util.Arrays;
import java.util.List;
import java.util.Objects;

/**
 * Formats {@link SqlQueryResponse} for the CLI. {@linkplain Writeable} so
 * that its state can be saved between pages of results.
 */
public class CliFormatter implements Writeable {
    /**
     * The minimum width for any column in the formatted results.
     */
    private static final int MIN_COLUMN_WIDTH = 15;
    
    private int[] width;

    /**
     * Create a new {@linkplain CliFormatter} for formatting responses similar
     * to the provided columns and rows.
     */
    public CliFormatter(List<ColumnInfo> columns, List<List<Object>> rows) {
        // Figure out the column widths:
        // 1. Start with the widths of the column names
        width = new int[columns.size()];
        for (int i = 0; i < width.length; i++) {
            // TODO read the width from the data type?
            width[i] = Math.max(MIN_COLUMN_WIDTH, columns.get(i).name().length());
        }

        // 2. Expand columns to fit the largest value
        for (List<Object> row : rows) {
            for (int i = 0; i < width.length; i++) {
                // TODO are we sure toString is correct here? What about dates that come back as longs.
                // Tracked by https://github.com/elastic/x-pack-elasticsearch/issues/3081
                width[i] = Math.max(width[i], toString(row.get(i)).length());
            }
        }
    }

    public CliFormatter(StreamInput in) throws IOException {
        width = in.readIntArray();
    }

    @Override
    public void writeTo(StreamOutput out) throws IOException {
        out.writeIntArray(width);
    }

    /**
     * Format the provided {@linkplain SqlQueryResponse} for the CLI
     * including the header lines.
     */
    public String formatWithHeader(List<ColumnInfo> columns, List<List<Object>> rows) {
        // The header lines
        StringBuilder sb = new StringBuilder(estimateSize(rows.size() + 2));
        for (int i = 0; i < width.length; i++) {
            if (i > 0) {
                sb.append('|');
            }

            String name = columns.get(i).name();
            // left padding
            int leftPadding = (width[i] - name.length()) / 2;
            for (int j = 0; j < leftPadding; j++) {
                sb.append(' ');
            }
            sb.append(name);
            // right padding
            for (int j = 0; j < width[i] - name.length() - leftPadding; j++) {
                sb.append(' ');
            }
        }
        sb.append('\n');

        for (int i = 0; i < width.length; i++) {
            if (i > 0) {
                sb.append('+');
            }
            for (int j = 0; j < width[i]; j++) {
                sb.append('-'); // emdash creates issues
            }
        }
        sb.append('\n');


        /* Now format the results. Sadly, this means that column
         * widths are entirely determined by the first batch of
         * results. */
        return formatWithoutHeader(sb, rows);
    }

    /**
     * Format the provided {@linkplain SqlQueryResponse} for the CLI
     * without the header lines.
     */
    public String formatWithoutHeader(List<List<Object>> rows) {
        return formatWithoutHeader(new StringBuilder(estimateSize(rows.size())), rows);
    }

    private String formatWithoutHeader(StringBuilder sb, List<List<Object>> rows) {
        for (List<Object> row : rows) {
            for (int i = 0; i < width.length; i++) {
                if (i > 0) {
                    sb.append('|');
                }
<<<<<<< HEAD

                String string = StringUtils.toString(row.get(i));
=======
                // TODO are we sure toString is correct here? What about dates that come back as longs.
                // Tracked by https://github.com/elastic/x-pack-elasticsearch/issues/3081
                String string = toString(row.get(i));

>>>>>>> f8e333b1
                if (string.length() <= width[i]) {
                    // Pad
                    sb.append(string);
                    int padding = width[i] - string.length();
                    for (int p = 0; p < padding; p++) {
                        sb.append(' ');
                    }
                } else {
                    // Trim
                    sb.append(string.substring(0, width[i] - 1));
                    sb.append('~');
                }
            }
            sb.append('\n');
        }
        return sb.toString();
    }

    private static String toString(Object object) {
        if (object instanceof ZonedDateTime) {
            return DateUtils.toString((ZonedDateTime) object);
        } else {
            return Objects.toString(object);
        }
    }

    /**
     * Pick a good estimate of the buffer size needed to contain the rows.
     */
    int estimateSize(int rows) {
        /* Each column has either a '|' or a '\n' after it
         * so initialize size to number of columns then add
         * up the actual widths of each column. */
        int rowWidthEstimate = width.length;
        for (int w : width) {
            rowWidthEstimate += w;
        }
        return rowWidthEstimate * rows;
    }

    @Override
    public boolean equals(Object o) {
        if (this == o) {
            return true;
        }
        if (o == null || getClass() != o.getClass()) {
            return false;
        }
        CliFormatter that = (CliFormatter) o;
        return Arrays.equals(width, that.width);
    }

    @Override
    public int hashCode() {
        return Arrays.hashCode(width);
    }
}<|MERGE_RESOLUTION|>--- conflicted
+++ resolved
@@ -9,12 +9,8 @@
 import org.elasticsearch.common.io.stream.StreamOutput;
 import org.elasticsearch.common.io.stream.Writeable;
 import org.elasticsearch.xpack.sql.proto.ColumnInfo;
-<<<<<<< HEAD
-import org.elasticsearch.xpack.sql.proto.StringUtils;
-=======
+
 import org.elasticsearch.xpack.sql.proto.DateUtils;
->>>>>>> f8e333b1
-
 import java.io.IOException;
 import java.time.ZonedDateTime;
 import java.util.Arrays;
@@ -30,7 +26,7 @@
      * The minimum width for any column in the formatted results.
      */
     private static final int MIN_COLUMN_WIDTH = 15;
-    
+
     private int[] width;
 
     /**
@@ -122,16 +118,9 @@
                 if (i > 0) {
                     sb.append('|');
                 }
-<<<<<<< HEAD
-
-                String string = StringUtils.toString(row.get(i));
-=======
                 // TODO are we sure toString is correct here? What about dates that come back as longs.
                 // Tracked by https://github.com/elastic/x-pack-elasticsearch/issues/3081
-                String string = toString(row.get(i));
-
->>>>>>> f8e333b1
-                if (string.length() <= width[i]) {
+                String string = toString(row.get(i));                if (string.length() <= width[i]) {
                     // Pad
                     sb.append(string);
                     int padding = width[i] - string.length();

--- conflicted
+++ resolved
@@ -90,11 +90,7 @@
 
     public SqlQueryResponse basicQuery(String query, int fetchSize, boolean fieldMultiValueLeniency, boolean allowPartialSearchResults)
         throws SQLException {
-<<<<<<< HEAD
-        return basicQuery(query, fetchSize, fieldMultiValueLeniency, allowPartialSearchResults, null);
-=======
         return basicQuery(query, fetchSize, fieldMultiValueLeniency, allowPartialSearchResults, cfg.projectRouting());
->>>>>>> 88ea6ed2
     }
 
     public SqlQueryResponse basicQuery(

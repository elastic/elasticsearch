--- conflicted
+++ resolved
@@ -681,13 +681,8 @@
                     DataType dt = in.value().dataType();
                     for (Expression value : in.list()) {
                         if (areTypesCompatible(dt, value.dataType()) == false) {
-<<<<<<< HEAD
-                            localFailures.add(fail(value, "expected data type [%s], value provided is of type [%s]",
-                                dt.typeName, value.dataType().typeName));
-=======
                             localFailures.add(fail(value, "expected data type [{}], value provided is of type [{}]",
-                                dt.esType, value.dataType().esType));
->>>>>>> 638ba4a5
+                                dt.esType, value.dataType().typeName));
                             return;
                         }
                     }
@@ -707,13 +702,8 @@
                             }
                         } else {
                             if (areTypesCompatible(dt, child.dataType()) == false) {
-<<<<<<< HEAD
-                                localFailures.add(fail(child, "expected data type [%s], value provided is of type [%s]",
-                                    dt.typeName, child.dataType().typeName));
-=======
                                 localFailures.add(fail(child, "expected data type [{}], value provided is of type [{}]",
-                                    dt.esType, child.dataType().esType));
->>>>>>> 638ba4a5
+                                    dt.esType, child.dataType().typeName));
                                 return;
                             }
                         }

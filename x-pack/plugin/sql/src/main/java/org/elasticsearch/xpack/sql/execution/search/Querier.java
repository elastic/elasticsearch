/*
 * Copyright Elasticsearch B.V. and/or licensed to Elasticsearch B.V. under one
 * or more contributor license agreements. Licensed under the Elastic License
 * 2.0; you may not use this file except in compliance with the Elastic License
 * 2.0.
 */
package org.elasticsearch.xpack.sql.execution.search;

import org.apache.logging.log4j.LogManager;
import org.apache.logging.log4j.Logger;
import org.apache.lucene.util.PriorityQueue;
import org.elasticsearch.action.ActionListener;
import org.elasticsearch.action.search.SearchRequest;
import org.elasticsearch.action.search.SearchResponse;
import org.elasticsearch.action.search.ShardSearchFailure;
import org.elasticsearch.client.Client;
import org.elasticsearch.common.Strings;
import org.elasticsearch.common.util.CollectionUtils;
import org.elasticsearch.core.Nullable;
import org.elasticsearch.core.TimeValue;
import org.elasticsearch.core.Tuple;
import org.elasticsearch.index.query.QueryBuilder;
import org.elasticsearch.search.aggregations.Aggregation;
import org.elasticsearch.search.aggregations.Aggregations;
import org.elasticsearch.search.aggregations.MultiBucketConsumerService;
import org.elasticsearch.search.aggregations.bucket.MultiBucketsAggregation.Bucket;
import org.elasticsearch.search.aggregations.bucket.filter.Filters;
import org.elasticsearch.search.builder.SearchSourceBuilder;
import org.elasticsearch.tasks.TaskCancelledException;
import org.elasticsearch.xcontent.XContentBuilder;
import org.elasticsearch.xpack.ql.execution.search.FieldExtraction;
import org.elasticsearch.xpack.ql.execution.search.extractor.BucketExtractor;
import org.elasticsearch.xpack.ql.execution.search.extractor.ComputingExtractor;
import org.elasticsearch.xpack.ql.execution.search.extractor.ConstantExtractor;
import org.elasticsearch.xpack.ql.execution.search.extractor.HitExtractor;
import org.elasticsearch.xpack.ql.expression.Attribute;
import org.elasticsearch.xpack.ql.expression.gen.pipeline.AggExtractorInput;
import org.elasticsearch.xpack.ql.expression.gen.pipeline.AggPathInput;
import org.elasticsearch.xpack.ql.expression.gen.pipeline.HitExtractorInput;
import org.elasticsearch.xpack.ql.expression.gen.pipeline.Pipe;
import org.elasticsearch.xpack.ql.expression.gen.pipeline.ReferenceInput;
import org.elasticsearch.xpack.ql.index.IndexResolver;
import org.elasticsearch.xpack.ql.type.Schema;
import org.elasticsearch.xpack.ql.util.StringUtils;
import org.elasticsearch.xpack.sql.SqlIllegalArgumentException;
import org.elasticsearch.xpack.sql.execution.PlanExecutor;
import org.elasticsearch.xpack.sql.execution.search.extractor.CompositeKeyExtractor;
import org.elasticsearch.xpack.sql.execution.search.extractor.FieldHitExtractor;
import org.elasticsearch.xpack.sql.execution.search.extractor.MetricAggExtractor;
import org.elasticsearch.xpack.sql.execution.search.extractor.PivotExtractor;
import org.elasticsearch.xpack.sql.execution.search.extractor.TopHitsAggExtractor;
import org.elasticsearch.xpack.sql.planner.PlanningException;
import org.elasticsearch.xpack.sql.querydsl.agg.Aggs;
import org.elasticsearch.xpack.sql.querydsl.container.ComputedRef;
import org.elasticsearch.xpack.sql.querydsl.container.GlobalCountRef;
import org.elasticsearch.xpack.sql.querydsl.container.GroupByRef;
import org.elasticsearch.xpack.sql.querydsl.container.MetricAggRef;
import org.elasticsearch.xpack.sql.querydsl.container.PivotColumnRef;
import org.elasticsearch.xpack.sql.querydsl.container.QueryContainer;
import org.elasticsearch.xpack.sql.querydsl.container.ScriptFieldRef;
import org.elasticsearch.xpack.sql.querydsl.container.SearchHitFieldRef;
import org.elasticsearch.xpack.sql.querydsl.container.TopHitsAggRef;
import org.elasticsearch.xpack.sql.session.Cursor;
import org.elasticsearch.xpack.sql.session.Cursor.Page;
import org.elasticsearch.xpack.sql.session.ListCursor;
import org.elasticsearch.xpack.sql.session.RowSet;
import org.elasticsearch.xpack.sql.session.Rows;
import org.elasticsearch.xpack.sql.session.SchemaRowSet;
import org.elasticsearch.xpack.sql.session.SqlConfiguration;
import org.elasticsearch.xpack.sql.session.SqlSession;

import java.io.IOException;
import java.util.ArrayList;
import java.util.BitSet;
import java.util.Collections;
import java.util.Comparator;
import java.util.LinkedHashSet;
import java.util.List;
import java.util.Map;
import java.util.Objects;
import java.util.Set;
import java.util.concurrent.atomic.AtomicInteger;
import java.util.function.BiFunction;
import java.util.function.Supplier;

import static java.util.Collections.singletonList;
import static org.elasticsearch.action.ActionListener.wrap;
import static org.elasticsearch.xpack.ql.execution.search.QlSourceBuilder.INTRODUCING_MISSING_ORDER_IN_COMPOSITE_AGGS_VERSION;

// TODO: add retry/back-off
public class Querier {
    private static final Logger log = LogManager.getLogger(Querier.class);

    private final PlanExecutor planExecutor;
    private final SqlConfiguration cfg;
    private final int size;
    private final Client client;
    @Nullable
    private final QueryBuilder filter;

    public Querier(SqlSession sqlSession) {
        this.planExecutor = sqlSession.planExecutor();
        this.client = sqlSession.client();
        this.cfg = sqlSession.configuration();
        this.filter = cfg.filter();
        this.size = cfg.pageSize();
    }

    public void query(List<Attribute> output, QueryContainer query, String index, ActionListener<Page> listener) {
        // prepare the request
        SearchSourceBuilder sourceBuilder = SourceGenerator.sourceBuilder(query, filter, size);

        if (this.cfg.runtimeMappings() != null) {
            sourceBuilder.runtimeMappings(this.cfg.runtimeMappings());
        }

        if (log.isTraceEnabled()) {
            log.trace("About to execute query {} on {}", StringUtils.toString(sourceBuilder), index);
        }

        SearchRequest search = prepareRequest(
<<<<<<< HEAD
            client,
            sourceBuilder,
            timeout,
=======
            sourceBuilder,
            cfg.requestTimeout(),
>>>>>>> d90fa4eb
            query.shouldIncludeFrozen(),
            Strings.commaDelimitedListToStringArray(index)
        );

        @SuppressWarnings("rawtypes")
        List<Tuple<Integer, Comparator>> sortingColumns = query.sortingColumns();
        listener = sortingColumns.isEmpty() ? listener : new LocalAggregationSorterListener(listener, sortingColumns, query.limit());

        ActionListener<SearchResponse> l = null;
        if (query.isAggsOnly()) {
            if (query.aggs().useImplicitGroupBy()) {
                l = new ImplicitGroupActionListener(listener, client, cfg, output, query, search);
            } else {
                l = new CompositeActionListener(listener, client, cfg, output, query, search);
            }
        } else {
            search.scroll(cfg.pageTimeout());
            l = new ScrollActionListener(listener, client, cfg, output, query);
        }

        if (cfg.task() != null && cfg.task().isCancelled()) {
            listener.onFailure(new TaskCancelledException("cancelled"));
            return;
        }
        client.search(search, l);
    }

<<<<<<< HEAD
    public static SearchRequest prepareRequest(
        Client client,
        SearchSourceBuilder source,
        TimeValue timeout,
        boolean includeFrozen,
        String... indices
    ) {
=======
    public static SearchRequest prepareRequest(SearchSourceBuilder source, TimeValue timeout, boolean includeFrozen, String... indices) {
>>>>>>> d90fa4eb
        source.timeout(timeout);

        SearchRequest searchRequest = new SearchRequest(INTRODUCING_MISSING_ORDER_IN_COMPOSITE_AGGS_VERSION);
        searchRequest.indices(indices);
        searchRequest.source(source);
        searchRequest.allowPartialSearchResults(false);
        searchRequest.indicesOptions(
            includeFrozen ? IndexResolver.FIELD_CAPS_FROZEN_INDICES_OPTIONS : IndexResolver.FIELD_CAPS_INDICES_OPTIONS
        );

        return searchRequest;
    }

    protected static void logSearchResponse(SearchResponse response, Logger logger) {
        List<Aggregation> aggs = Collections.emptyList();
        if (response.getAggregations() != null) {
            aggs = response.getAggregations().asList();
        }
        StringBuilder aggsNames = new StringBuilder();
        for (int i = 0; i < aggs.size(); i++) {
            aggsNames.append(aggs.get(i).getName() + (i + 1 == aggs.size() ? "" : ", "));
        }

        logger.trace(
            "Got search response [hits {} {}, {} aggregations: [{}], {} failed shards, {} skipped shards, "
                + "{} successful shards, {} total shards, took {}, timed out [{}]]",
            response.getHits().getTotalHits().relation.toString(),
            response.getHits().getTotalHits().value,
            aggs.size(),
            aggsNames,
            response.getFailedShards(),
            response.getSkippedShards(),
            response.getSuccessfulShards(),
            response.getTotalShards(),
            response.getTook(),
            response.isTimedOut()
        );
    }

    /**
     * Listener used for local sorting (typically due to aggregations used inside `ORDER BY`).
     *
     * This listener consumes the whole result set, sorts it in memory then sends the paginated
     * results back to the client.
     */
    @SuppressWarnings("rawtypes")
    class LocalAggregationSorterListener extends ActionListener.Delegating<Page, Page> {
        // keep the top N entries.
        private final AggSortingQueue data;
        private final AtomicInteger counter = new AtomicInteger();
        private volatile Schema schema;

        // Note: when updating this value propagate it to the limitations.asciidoc page as well.
        private static final int MAXIMUM_SIZE = MultiBucketConsumerService.DEFAULT_MAX_BUCKETS;
        private final boolean noLimit;

        LocalAggregationSorterListener(ActionListener<Page> listener, List<Tuple<Integer, Comparator>> sortingColumns, int limit) {
            super(listener);

            int size = MAXIMUM_SIZE;
            if (limit < 0) {
                noLimit = true;
            } else {
                noLimit = false;
                if (limit > MAXIMUM_SIZE) {
                    throw new PlanningException("The maximum LIMIT for aggregate sorting is [{}], received [{}]", MAXIMUM_SIZE, limit);
                } else {
                    size = limit;
                }
            }

            this.data = new AggSortingQueue(size, sortingColumns);
        }

        @Override
        public void onResponse(Page page) {
            // schema is set on the first page (as the rest don't hold the schema anymore)
            if (schema == null) {
                RowSet rowSet = page.rowSet();
                if (rowSet instanceof SchemaRowSet) {
                    schema = ((SchemaRowSet) rowSet).schema();
                } else {
                    onFailure(new SqlIllegalArgumentException("No schema found inside {}", rowSet.getClass()));
                    return;
                }
            }

            // 1. consume all pages received
            if (consumeRowSet(page.rowSet()) == false) {
                return;
            }

            Cursor cursor = page.next();
            // 1a. trigger a next call if there's still data
            if (cursor != Cursor.EMPTY) {
                // trigger a next call
                planExecutor.nextPage(cfg, cursor, this);
                // make sure to bail out afterwards as we'll get called by a different thread
                return;
            }

            // no more data available, the last thread sends the response
            // 2. send the in-memory view to the client
            sendResponse();
        }

        private boolean consumeRowSet(RowSet rowSet) {
            ResultRowSet<?> rrs = (ResultRowSet<?>) rowSet;
            for (boolean hasRows = rrs.hasCurrentRow(); hasRows; hasRows = rrs.advanceRow()) {
                List<Object> row = new ArrayList<>(rrs.columnCount());
                rrs.forEachResultColumn(row::add);
                // if the queue overflows and no limit was specified, throw an error
                if (data.insertWithOverflow(new Tuple<>(row, counter.getAndIncrement())) != null && noLimit) {
                    onFailure(
                        new SqlIllegalArgumentException(
                            "The default limit [{}] for aggregate sorting has been reached; please specify a LIMIT",
                            MAXIMUM_SIZE
                        )
                    );
                    return false;
                }
            }
            return true;
        }

        private void sendResponse() {
            delegate.onResponse(ListCursor.of(schema, data.asList(), cfg.pageSize()));
        }
    }

    /**
     * Dedicated listener for implicit/default group-by queries that return only _one_ result.
     */
    static class ImplicitGroupActionListener extends BaseAggActionListener {

        private static final List<? extends Bucket> EMPTY_BUCKET = singletonList(new Bucket() {

            @Override
            public XContentBuilder toXContent(XContentBuilder builder, Params params) throws IOException {
                throw new SqlIllegalArgumentException("No group-by/aggs defined");
            }

            @Override
            public Object getKey() {
                throw new SqlIllegalArgumentException("No group-by/aggs defined");
            }

            @Override
            public String getKeyAsString() {
                throw new SqlIllegalArgumentException("No group-by/aggs defined");
            }

            @Override
            public long getDocCount() {
                throw new SqlIllegalArgumentException("No group-by/aggs defined");
            }

            @Override
            public Aggregations getAggregations() {
                throw new SqlIllegalArgumentException("No group-by/aggs defined");
            }
        });

        ImplicitGroupActionListener(
            ActionListener<Page> listener,
            Client client,
            SqlConfiguration cfg,
            List<Attribute> output,
            QueryContainer query,
            SearchRequest request
        ) {
            super(listener, client, cfg, output, query, request);
        }

        @Override
        protected void handleResponse(SearchResponse response, ActionListener<Page> listener) {
            if (log.isTraceEnabled()) {
                logSearchResponse(response, log);
            }

            Aggregations aggs = response.getAggregations();
            if (aggs != null) {
                Aggregation agg = aggs.get(Aggs.ROOT_GROUP_NAME);
                if (agg instanceof Filters) {
                    handleBuckets(((Filters) agg).getBuckets(), response);
                } else {
                    throw new SqlIllegalArgumentException("Unrecognized root group found; {}", agg.getClass());
                }
            }
            // can happen when only a count is requested which is derived from the response
            else {
                handleBuckets(EMPTY_BUCKET, response);
            }
        }

        private void handleBuckets(List<? extends Bucket> buckets, SearchResponse response) {
            if (buckets.size() == 1) {
                Bucket implicitGroup = buckets.get(0);
                List<BucketExtractor> extractors = initBucketExtractors(response);

                Object[] values = new Object[mask.cardinality()];

                int index = 0;
                for (int i = mask.nextSetBit(0); i >= 0; i = mask.nextSetBit(i + 1)) {
                    values[index++] = extractors.get(i).extract(implicitGroup);
                }
                delegate.onResponse(Page.last(Rows.singleton(schema, values)));

            } else if (buckets.isEmpty()) {
                delegate.onResponse(Page.last(Rows.empty(schema)));
            } else {
                throw new SqlIllegalArgumentException(
                    "Too many groups returned by the implicit group; expected 1, received {}",
                    buckets.size()
                );
            }
        }
    }

    /**
     * Dedicated listener for composite aggs/group-by results.
     */
    static class CompositeActionListener extends BaseAggActionListener {

        private final boolean isPivot;

        CompositeActionListener(
            ActionListener<Page> listener,
            Client client,
            SqlConfiguration cfg,
            List<Attribute> output,
            QueryContainer query,
            SearchRequest request
        ) {
            super(listener, client, cfg, output, query, request);

            isPivot = query.fields().stream().anyMatch(t -> t.v1() instanceof PivotColumnRef);
        }

        @Override
        protected void handleResponse(SearchResponse response, ActionListener<Page> listener) {

            Supplier<CompositeAggRowSet> makeRowSet = isPivot
                ? () -> new PivotRowSet(
                    schema,
                    initBucketExtractors(response),
                    mask,
                    response,
                    query.sortingColumns().isEmpty() ? query.limit() : -1,
                    null
                )
                : () -> new SchemaCompositeAggRowSet(
                    schema,
                    initBucketExtractors(response),
                    mask,
                    response,
                    query.sortingColumns().isEmpty() ? query.limit() : -1
                );

            BiFunction<byte[], CompositeAggRowSet, CompositeAggCursor> makeCursor = isPivot ? (q, r) -> {
                Map<String, Object> lastAfterKey = r instanceof PivotRowSet ? ((PivotRowSet) r).lastAfterKey() : null;
                return new PivotCursor(
                    lastAfterKey,
                    q,
                    r.extractors(),
                    r.mask(),
                    r.remainingData(),
                    query.shouldIncludeFrozen(),
                    request.indices()
                );
            }
                : (q, r) -> new CompositeAggCursor(
                    q,
                    r.extractors(),
                    r.mask(),
                    r.remainingData,
                    query.shouldIncludeFrozen(),
                    request.indices()
                );

            CompositeAggCursor.handle(
                response,
                request.source(),
                makeRowSet,
                makeCursor,
                () -> client.search(request, this),
                listener,
                schema
            );
        }
    }

    abstract static class BaseAggActionListener extends BaseActionListener {
        final QueryContainer query;
        final SearchRequest request;
        final BitSet mask;

        BaseAggActionListener(
            ActionListener<Page> listener,
            Client client,
            SqlConfiguration cfg,
            List<Attribute> output,
            QueryContainer query,
            SearchRequest request
        ) {
            super(listener, client, cfg, output);

            this.query = query;
            this.request = request;
            this.mask = query.columnMask(output);
        }

        protected List<BucketExtractor> initBucketExtractors(SearchResponse response) {
            // create response extractors for the first time
            List<Tuple<FieldExtraction, String>> refs = query.fields();

            List<BucketExtractor> exts = new ArrayList<>(refs.size());
            ConstantExtractor totalCount = new ConstantExtractor(response.getHits().getTotalHits().value);
            for (Tuple<FieldExtraction, String> ref : refs) {
                exts.add(createExtractor(ref.v1(), totalCount));
            }
            return exts;
        }

        private BucketExtractor createExtractor(FieldExtraction ref, BucketExtractor totalCount) {
            if (ref instanceof GroupByRef) {
                GroupByRef r = (GroupByRef) ref;
                return new CompositeKeyExtractor(r.key(), r.property(), cfg.zoneId(), r.isDateTimeBased());
            }

            if (ref instanceof MetricAggRef) {
                MetricAggRef r = (MetricAggRef) ref;
                return new MetricAggExtractor(r.name(), r.property(), r.innerKey(), cfg.zoneId(), r.dataType());
            }

            if (ref instanceof TopHitsAggRef) {
                TopHitsAggRef r = (TopHitsAggRef) ref;
                return new TopHitsAggExtractor(r.name(), r.fieldDataType(), cfg.zoneId());
            }

            if (ref instanceof PivotColumnRef) {
                PivotColumnRef r = (PivotColumnRef) ref;
                return new PivotExtractor(createExtractor(r.pivot(), totalCount), createExtractor(r.agg(), totalCount), r.value());
            }

            if (ref == GlobalCountRef.INSTANCE) {
                return totalCount;
            }

            if (ref instanceof ComputedRef) {
                Pipe proc = ((ComputedRef) ref).processor();

                // wrap only agg inputs
                proc = proc.transformDown(AggPathInput.class, l -> {
                    BucketExtractor be = createExtractor(l.context(), totalCount);
                    return new AggExtractorInput(l.source(), l.expression(), l.action(), be);
                });

                return new ComputingExtractor(proc.asProcessor());
            }

            throw new SqlIllegalArgumentException("Unexpected value reference {}", ref.getClass());
        }
    }

    /**
     * Dedicated listener for column retrieval/non-grouped queries (scrolls).
     */
    static class ScrollActionListener extends BaseActionListener {
        private final QueryContainer query;
        private final BitSet mask;
        private final boolean multiValueFieldLeniency;

        ScrollActionListener(
            ActionListener<Page> listener,
            Client client,
            SqlConfiguration cfg,
            List<Attribute> output,
            QueryContainer query
        ) {
            super(listener, client, cfg, output);
            this.query = query;
            this.mask = query.columnMask(output);
            this.multiValueFieldLeniency = cfg.multiValueFieldLeniency();
        }

        @Override
        protected void handleResponse(SearchResponse response, ActionListener<Page> listener) {
            // create response extractors for the first time
            List<Tuple<FieldExtraction, String>> refs = query.fields();

            List<HitExtractor> exts = new ArrayList<>(refs.size());
            for (Tuple<FieldExtraction, String> ref : refs) {
                exts.add(createExtractor(ref.v1()));
            }

            ScrollCursor.handle(
                response,
                () -> new SchemaSearchHitRowSet(schema, exts, mask, query.limit(), response),
                p -> listener.onResponse(p),
                p -> clear(response.getScrollId(), wrap(success -> listener.onResponse(p), listener::onFailure)),
                schema
            );
        }

        private HitExtractor createExtractor(FieldExtraction ref) {
            if (ref instanceof SearchHitFieldRef) {
                SearchHitFieldRef f = (SearchHitFieldRef) ref;
                return new FieldHitExtractor(f.name(), f.getDataType(), cfg.zoneId(), f.hitName(), multiValueFieldLeniency);
            }

            if (ref instanceof ScriptFieldRef) {
                ScriptFieldRef f = (ScriptFieldRef) ref;
                return new FieldHitExtractor(f.name(), null, cfg.zoneId(), multiValueFieldLeniency);
            }

            if (ref instanceof ComputedRef) {
                Pipe proc = ((ComputedRef) ref).processor();
                // collect hitNames
                Set<String> hitNames = new LinkedHashSet<>();
                proc = proc.transformDown(ReferenceInput.class, l -> {
                    HitExtractor he = createExtractor(l.context());
                    hitNames.add(he.hitName());

                    if (hitNames.size() > 1) {
                        throw new SqlIllegalArgumentException("Multi-level nested fields [{}] not supported yet", hitNames);
                    }

                    return new HitExtractorInput(l.source(), l.expression(), he);
                });
                String hitName = null;
                if (hitNames.size() == 1) {
                    hitName = hitNames.iterator().next();
                }
                return new ComputingExtractor(proc.asProcessor(), hitName);
            }

            throw new SqlIllegalArgumentException("Unexpected value reference {}", ref.getClass());
        }
    }

    /**
     * Base listener class providing clean-up and exception handling.
     * Handles both scroll queries (scan/scroll) and regular/composite-aggs queries.
     */
    abstract static class BaseActionListener extends ActionListener.Delegating<SearchResponse, Page> {

        final Client client;
        final SqlConfiguration cfg;
        final Schema schema;

        BaseActionListener(ActionListener<Page> listener, Client client, SqlConfiguration cfg, List<Attribute> output) {
            super(listener);

            this.client = client;
            this.cfg = cfg;
            this.schema = Rows.schema(output);
        }

        // TODO: need to handle rejections plus check failures (shard size, etc...)
        @Override
        public void onResponse(final SearchResponse response) {
            try {
                ShardSearchFailure[] failure = response.getShardFailures();
                if (CollectionUtils.isEmpty(failure) == false) {
                    cleanup(response, new SqlIllegalArgumentException(failure[0].reason(), failure[0].getCause()));
                } else {
                    handleResponse(response, ActionListener.wrap(delegate::onResponse, e -> cleanup(response, e)));
                }
            } catch (Exception ex) {
                cleanup(response, ex);
            }
        }

        protected abstract void handleResponse(SearchResponse response, ActionListener<Page> listener);

        // clean-up the scroll in case of exception
        protected final void cleanup(SearchResponse response, Exception ex) {
            if (response != null && response.getScrollId() != null) {
                client.prepareClearScroll()
                    .addScrollId(response.getScrollId())
                    // in case of failure, report the initial exception instead of the one resulting from cleaning the scroll
                    .execute(ActionListener.wrap(r -> delegate.onFailure(ex), e -> {
                        ex.addSuppressed(e);
                        delegate.onFailure(ex);
                    }));
            } else {
                delegate.onFailure(ex);
            }
        }

        protected final void clear(String scrollId, ActionListener<Boolean> listener) {
            if (scrollId != null) {
                client.prepareClearScroll()
                    .addScrollId(scrollId)
                    .execute(
                        ActionListener.wrap(
                            clearScrollResponse -> listener.onResponse(clearScrollResponse.isSucceeded()),
                            listener::onFailure
                        )
                    );
            } else {
                listener.onResponse(false);
            }
        }
    }

    @SuppressWarnings("rawtypes")
    static class AggSortingQueue extends PriorityQueue<Tuple<List<?>, Integer>> {

        private List<Tuple<Integer, Comparator>> sortingColumns;

        AggSortingQueue(int maxSize, List<Tuple<Integer, Comparator>> sortingColumns) {
            super(maxSize);
            this.sortingColumns = sortingColumns;
        }

        /**
         * Compare row based on the received attribute sort
         * <ul>
         *     <li>
         *         If a tuple in {@code sortingColumns} has a null comparator, it is assumed the sorting
         *         happened in ES and the results are left as is (by using the row ordering), otherwise it is
         *         sorted based on the given criteria.
         *     </li>
         *     <li>
         *         If no tuple exists in {@code sortingColumns} for an output column, it means this column
         *         is not included at all in the ORDER BY
         *     </li>
         *</ul>
         *
         * Take for example ORDER BY a, x, b, y
         * a, b - are sorted in ES
         * x, y - need to be sorted client-side
         * sorting on x kicks in only if the values for a are equal.
         * sorting on y kicks in only if the values for a, x and b are all equal
         *
         */
        // thanks to @jpountz for the row ordering idea as a way to preserve ordering
        @SuppressWarnings("unchecked")
        @Override
        protected boolean lessThan(Tuple<List<?>, Integer> l, Tuple<List<?>, Integer> r) {
            for (Tuple<Integer, Comparator> tuple : sortingColumns) {
                int columnIdx = tuple.v1().intValue();
                Comparator comparator = tuple.v2();

                // Get the values for left and right rows at the current column index
                Object vl = l.v1().get(columnIdx);
                Object vr = r.v1().get(columnIdx);
                if (comparator != null) {
                    int result = comparator.compare(vl, vr);
                    // if things are not equal: return the comparison result,
                    // otherwise: move to the next comparator to solve the tie.
                    if (result != 0) {
                        return result > 0;
                    }
                }
                // no comparator means the rows are pre-ordered by ES for the column at
                // the current index and the existing order needs to be preserved
                else {
                    // check the values - if they are not equal return the row order
                    // otherwise: move to the next comparator to solve the tie.
                    if (Objects.equals(vl, vr) == false) {
                        return l.v2().compareTo(r.v2()) > 0;
                    }
                }
            }
            // everything is equal, fall-back to the row order
            return l.v2().compareTo(r.v2()) > 0;
        }

        List<List<?>> asList() {
            List<List<?>> list = new ArrayList<>(super.size());
            Tuple<List<?>, Integer> pop;
            while ((pop = pop()) != null) {
                list.add(0, pop.v1());
            }
            return list;
        }
    }
}<|MERGE_RESOLUTION|>--- conflicted
+++ resolved
@@ -119,14 +119,8 @@
         }
 
         SearchRequest search = prepareRequest(
-<<<<<<< HEAD
-            client,
-            sourceBuilder,
-            timeout,
-=======
             sourceBuilder,
             cfg.requestTimeout(),
->>>>>>> d90fa4eb
             query.shouldIncludeFrozen(),
             Strings.commaDelimitedListToStringArray(index)
         );
@@ -154,17 +148,7 @@
         client.search(search, l);
     }
 
-<<<<<<< HEAD
-    public static SearchRequest prepareRequest(
-        Client client,
-        SearchSourceBuilder source,
-        TimeValue timeout,
-        boolean includeFrozen,
-        String... indices
-    ) {
-=======
     public static SearchRequest prepareRequest(SearchSourceBuilder source, TimeValue timeout, boolean includeFrozen, String... indices) {
->>>>>>> d90fa4eb
         source.timeout(timeout);
 
         SearchRequest searchRequest = new SearchRequest(INTRODUCING_MISSING_ORDER_IN_COMPOSITE_AGGS_VERSION);

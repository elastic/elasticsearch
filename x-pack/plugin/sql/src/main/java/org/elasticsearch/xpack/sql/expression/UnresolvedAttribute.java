--- conflicted
+++ resolved
@@ -7,8 +7,8 @@
 
 import org.elasticsearch.xpack.sql.capabilities.Unresolvable;
 import org.elasticsearch.xpack.sql.capabilities.UnresolvedException;
+import org.elasticsearch.xpack.sql.tree.NodeInfo;
 import org.elasticsearch.xpack.sql.tree.Source;
-import org.elasticsearch.xpack.sql.tree.NodeInfo;
 import org.elasticsearch.xpack.sql.type.DataType;
 import org.elasticsearch.xpack.sql.util.CollectionUtils;
 
@@ -65,12 +65,8 @@
     }
 
     @Override
-<<<<<<< HEAD
-    protected Attribute clone(Location location, String name, String qualifier, Nullability nullability,
+    protected Attribute clone(Source source, String name, String qualifier, Nullability nullability,
                               ExpressionId id, boolean synthetic) {
-=======
-    protected Attribute clone(Source source, String name, String qualifier, boolean nullable, ExpressionId id, boolean synthetic) {
->>>>>>> eaeccd84
         return this;
     }
 

--- conflicted
+++ resolved
@@ -146,11 +146,7 @@
         // Scalar functions
         // conditional
         addToMap(def(Coalesce.class, Coalesce::new));
-<<<<<<< HEAD
-        addToMap(def(IFNull.class, IFNull::new, "NVL"));
-=======
-        addToMap(def(IFNull.class, IFNull::new, "ISNULL"));
->>>>>>> d95d885b
+        addToMap(def(IFNull.class, IFNull::new, "ISNULL", "NVL"));
         // Date
         addToMap(def(DayName.class, DayName::new, "DAYNAME"),
                 def(DayOfMonth.class, DayOfMonth::new, "DAYOFMONTH", "DAY", "DOM"),

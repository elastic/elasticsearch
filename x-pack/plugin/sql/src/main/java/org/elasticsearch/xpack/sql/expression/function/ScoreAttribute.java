/*
 * Copyright Elasticsearch B.V. and/or licensed to Elasticsearch B.V. under one
 * or more contributor license agreements. Licensed under the Elastic License;
 * you may not use this file except in compliance with the Elastic License.
 */
package org.elasticsearch.xpack.sql.expression.function;

import org.elasticsearch.xpack.sql.expression.Attribute;
import org.elasticsearch.xpack.sql.expression.ExpressionId;
import org.elasticsearch.xpack.sql.expression.Nullability;
import org.elasticsearch.xpack.sql.expression.gen.pipeline.Pipe;
import org.elasticsearch.xpack.sql.expression.gen.pipeline.ScorePipe;
import org.elasticsearch.xpack.sql.tree.Source;
import org.elasticsearch.xpack.sql.tree.NodeInfo;
import org.elasticsearch.xpack.sql.type.DataType;

import static org.elasticsearch.xpack.sql.expression.Nullability.FALSE;

/**
 * {@link Attribute} that represents Elasticsearch's {@code _score}.
 */
public class ScoreAttribute extends FunctionAttribute {
    /**
     * Constructor for normal use.
     */
<<<<<<< HEAD
    public ScoreAttribute(Location location) {
        this(location, "SCORE()", DataType.FLOAT, null, FALSE, null, false);
=======
    public ScoreAttribute(Source source) {
        this(source, "SCORE()", DataType.FLOAT, null, false, null, false);
>>>>>>> eaeccd84
    }

    /**
     * Constructor for {@link #clone()}
     */
<<<<<<< HEAD
    private ScoreAttribute(Location location, String name, DataType dataType, String qualifier, Nullability nullability, ExpressionId id,
                           boolean synthetic) {
        super(location, name, dataType, qualifier, nullability, id, synthetic, "SCORE");
=======
    private ScoreAttribute(Source source, String name, DataType dataType, String qualifier, boolean nullable, ExpressionId id,
                           boolean synthetic) {
        super(source, name, dataType, qualifier, nullable, id, synthetic, "SCORE");
>>>>>>> eaeccd84
    }

    @Override
    protected NodeInfo<ScoreAttribute> info() {
        return NodeInfo.create(this);
    }

    @Override
<<<<<<< HEAD
    protected Attribute clone(Location location, String name, String qualifier, Nullability nullability,
                              ExpressionId id, boolean synthetic) {
        return new ScoreAttribute(location, name, dataType(), qualifier, nullability, id, synthetic);
=======
    protected Attribute clone(Source source, String name, String qualifier, boolean nullable, ExpressionId id, boolean synthetic) {
        return new ScoreAttribute(source, name, dataType(), qualifier, nullable, id, synthetic);
>>>>>>> eaeccd84
    }

    @Override
    protected Pipe makePipe() {
        return new ScorePipe(source(), this);
    }

    @Override
    protected String label() {
        return "SCORE";
    }
}<|MERGE_RESOLUTION|>--- conflicted
+++ resolved
@@ -10,8 +10,8 @@
 import org.elasticsearch.xpack.sql.expression.Nullability;
 import org.elasticsearch.xpack.sql.expression.gen.pipeline.Pipe;
 import org.elasticsearch.xpack.sql.expression.gen.pipeline.ScorePipe;
+import org.elasticsearch.xpack.sql.tree.NodeInfo;
 import org.elasticsearch.xpack.sql.tree.Source;
-import org.elasticsearch.xpack.sql.tree.NodeInfo;
 import org.elasticsearch.xpack.sql.type.DataType;
 
 import static org.elasticsearch.xpack.sql.expression.Nullability.FALSE;
@@ -23,27 +23,16 @@
     /**
      * Constructor for normal use.
      */
-<<<<<<< HEAD
-    public ScoreAttribute(Location location) {
-        this(location, "SCORE()", DataType.FLOAT, null, FALSE, null, false);
-=======
     public ScoreAttribute(Source source) {
-        this(source, "SCORE()", DataType.FLOAT, null, false, null, false);
->>>>>>> eaeccd84
+        this(source, "SCORE()", DataType.FLOAT, null, FALSE, null, false);
     }
 
     /**
      * Constructor for {@link #clone()}
      */
-<<<<<<< HEAD
-    private ScoreAttribute(Location location, String name, DataType dataType, String qualifier, Nullability nullability, ExpressionId id,
+    private ScoreAttribute(Source source, String name, DataType dataType, String qualifier, Nullability nullability, ExpressionId id,
                            boolean synthetic) {
-        super(location, name, dataType, qualifier, nullability, id, synthetic, "SCORE");
-=======
-    private ScoreAttribute(Source source, String name, DataType dataType, String qualifier, boolean nullable, ExpressionId id,
-                           boolean synthetic) {
-        super(source, name, dataType, qualifier, nullable, id, synthetic, "SCORE");
->>>>>>> eaeccd84
+        super(source, name, dataType, qualifier, nullability, id, synthetic, "SCORE");
     }
 
     @Override
@@ -52,14 +41,9 @@
     }
 
     @Override
-<<<<<<< HEAD
-    protected Attribute clone(Location location, String name, String qualifier, Nullability nullability,
+    protected Attribute clone(Source source, String name, String qualifier, Nullability nullability,
                               ExpressionId id, boolean synthetic) {
-        return new ScoreAttribute(location, name, dataType(), qualifier, nullability, id, synthetic);
-=======
-    protected Attribute clone(Source source, String name, String qualifier, boolean nullable, ExpressionId id, boolean synthetic) {
-        return new ScoreAttribute(source, name, dataType(), qualifier, nullable, id, synthetic);
->>>>>>> eaeccd84
+        return new ScoreAttribute(source, name, dataType(), qualifier, nullability, id, synthetic);
     }
 
     @Override

--- conflicted
+++ resolved
@@ -10,8 +10,8 @@
 import org.elasticsearch.xpack.sql.expression.ExpressionId;
 import org.elasticsearch.xpack.sql.expression.Nullability;
 import org.elasticsearch.xpack.sql.expression.function.FunctionAttribute;
+import org.elasticsearch.xpack.sql.tree.NodeInfo;
 import org.elasticsearch.xpack.sql.tree.Source;
-import org.elasticsearch.xpack.sql.tree.NodeInfo;
 import org.elasticsearch.xpack.sql.type.DataType;
 
 import java.util.Objects;
@@ -22,21 +22,12 @@
 
     AggregateFunctionAttribute(Source source, String name, DataType dataType, ExpressionId id,
             String functionId, String propertyPath) {
-<<<<<<< HEAD
-        this(location, name, dataType, null, Nullability.FALSE, id, false, functionId, propertyPath);
-    }
-
-    public AggregateFunctionAttribute(Location location, String name, DataType dataType, String qualifier,
-                                      Nullability nullability, ExpressionId id, boolean synthetic, String functionId, String propertyPath) {
-        super(location, name, dataType, qualifier, nullability, id, synthetic, functionId);
-=======
-        this(source, name, dataType, null, false, id, false, functionId, propertyPath);
+        this(source, name, dataType, null, Nullability.FALSE, id, false, functionId, propertyPath);
     }
 
     public AggregateFunctionAttribute(Source source, String name, DataType dataType, String qualifier,
-            boolean nullable, ExpressionId id, boolean synthetic, String functionId, String propertyPath) {
-        super(source, name, dataType, qualifier, nullable, id, synthetic, functionId);
->>>>>>> eaeccd84
+                                      Nullability nullability, ExpressionId id, boolean synthetic, String functionId, String propertyPath) {
+        super(source, name, dataType, qualifier, nullability, id, synthetic, functionId);
         this.propertyPath = propertyPath;
     }
 
@@ -52,27 +43,14 @@
 
     @Override
     protected Expression canonicalize() {
-<<<<<<< HEAD
-        return new AggregateFunctionAttribute(location(), "<none>", dataType(), null, Nullability.TRUE, id(), false, "<none>", null);
+        return new AggregateFunctionAttribute(source(), "<none>", dataType(), null, Nullability.TRUE, id(), false, "<none>", null);
     }
 
     @Override
-    protected Attribute clone(Location location, String name, String qualifier, Nullability nullability,
-                              ExpressionId id, boolean synthetic) {
+    protected Attribute clone(Source source, String name, String qualifier, Nullability nullability, ExpressionId id, boolean synthetic) {
         // this is highly correlated with QueryFolder$FoldAggregate#addFunction (regarding the function name within the querydsl)
         // that is the functionId is actually derived from the expression id to easily track it across contexts
-        return new AggregateFunctionAttribute(location, name, dataType(), qualifier, nullability,
-            id, synthetic, functionId(), propertyPath);
-=======
-        return new AggregateFunctionAttribute(source(), "<none>", dataType(), null, true, id(), false, "<none>", null);
-    }
-
-    @Override
-    protected Attribute clone(Source source, String name, String qualifier, boolean nullable, ExpressionId id, boolean synthetic) {
-        // this is highly correlated with QueryFolder$FoldAggregate#addFunction (regarding the function name within the querydsl)
-        // that is the functionId is actually derived from the expression id to easily track it across contexts
-        return new AggregateFunctionAttribute(source, name, dataType(), qualifier, nullable, id, synthetic, functionId(), propertyPath);
->>>>>>> eaeccd84
+        return new AggregateFunctionAttribute(source, name, dataType(), qualifier, nullability, id, synthetic, functionId(), propertyPath);
     }
 
     public AggregateFunctionAttribute withFunctionId(String functionId, String propertyPath) {

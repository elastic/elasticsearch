--- conflicted
+++ resolved
@@ -292,17 +292,14 @@
         return Parser.DATE_TIME.parse(dateField, pattern, ZoneId.of(tzId));
     }
 
-<<<<<<< HEAD
     public static String format(Object dateTime, String pattern, String tzId) {
         return (String) Formatter.FORMAT.format(asDateTime(dateTime), pattern, ZoneId.of(tzId));
     }
 
-=======
     public static Object timeParse(String dateField, String pattern, String tzId) {
         return Parser.TIME.parse(dateField, pattern, ZoneId.of(tzId));
     }
-    
->>>>>>> af208ce7
+
     public static ZonedDateTime asDateTime(Object dateTime) {
         return (ZonedDateTime) asDateTime(dateTime, false);
     }

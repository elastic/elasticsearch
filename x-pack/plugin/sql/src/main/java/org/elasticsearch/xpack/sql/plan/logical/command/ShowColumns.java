--- conflicted
+++ resolved
@@ -29,12 +29,9 @@
 import static java.util.Arrays.asList;
 import static java.util.Collections.emptyList;
 import static java.util.Collections.emptyMap;
-<<<<<<< HEAD
-import static org.elasticsearch.xpack.sql.session.VersionCompatibilityChecks.isTypeSupportedInVersion;
-=======
 import static org.elasticsearch.common.Strings.hasText;
 import static org.elasticsearch.transport.RemoteClusterAware.buildRemoteIndexName;
->>>>>>> b6f19a8f
+import static org.elasticsearch.xpack.sql.session.VersionCompatibilityChecks.isTypeSupportedInVersion;
 
 public class ShowColumns extends Command {
 
@@ -83,27 +80,14 @@
         idx = hasText(cat) && cat.equals(cluster) == false ? buildRemoteIndexName(cat, idx) : idx;
 
         boolean withFrozen = includeFrozen || session.configuration().includeFrozen();
-<<<<<<< HEAD
-        session.indexResolver().resolveAsMergedMapping(idx, regex, withFrozen, emptyMap(), ActionListener.wrap(
-                indexResult -> {
-                    List<List<?>> rows = emptyList();
-                    if (indexResult.isValid()) {
-                        rows = new ArrayList<>();
-                        fillInRows(indexResult.get().mapping(), null, session.configuration().version(), rows);
-                    }
-                    listener.onResponse(of(session, rows));
-                },
-                listener::onFailure));
-=======
         session.indexResolver().resolveAsMergedMapping(idx, withFrozen, emptyMap(), ActionListener.wrap(indexResult -> {
             List<List<?>> rows = emptyList();
             if (indexResult.isValid()) {
                 rows = new ArrayList<>();
-                fillInRows(indexResult.get().mapping(), null, rows);
+                fillInRows(indexResult.get().mapping(), null, session.configuration().version(), rows);
             }
             listener.onResponse(of(session, rows));
         }, listener::onFailure));
->>>>>>> b6f19a8f
     }
 
     static void fillInRows(Map<String, EsField> mapping, String prefix, SqlVersion version, List<List<?>> rows) {

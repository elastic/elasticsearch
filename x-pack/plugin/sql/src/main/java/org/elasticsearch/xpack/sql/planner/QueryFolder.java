/*
 * Copyright Elasticsearch B.V. and/or licensed to Elasticsearch B.V. under one
 * or more contributor license agreements. Licensed under the Elastic License;
 * you may not use this file except in compliance with the Elastic License.
 */
package org.elasticsearch.xpack.sql.planner;

import org.elasticsearch.common.collect.Tuple;
import org.elasticsearch.xpack.sql.SqlIllegalArgumentException;
import org.elasticsearch.xpack.sql.execution.search.AggRef;
import org.elasticsearch.xpack.sql.expression.Alias;
import org.elasticsearch.xpack.sql.expression.Attribute;
import org.elasticsearch.xpack.sql.expression.AttributeMap;
import org.elasticsearch.xpack.sql.expression.Expression;
import org.elasticsearch.xpack.sql.expression.Expressions;
import org.elasticsearch.xpack.sql.expression.Foldables;
import org.elasticsearch.xpack.sql.expression.NamedExpression;
import org.elasticsearch.xpack.sql.expression.Order;
import org.elasticsearch.xpack.sql.expression.function.Function;
import org.elasticsearch.xpack.sql.expression.function.Functions;
import org.elasticsearch.xpack.sql.expression.function.ScoreAttribute;
import org.elasticsearch.xpack.sql.expression.function.aggregate.AggregateFunction;
import org.elasticsearch.xpack.sql.expression.function.aggregate.CompoundNumericAggregate;
import org.elasticsearch.xpack.sql.expression.function.aggregate.Count;
import org.elasticsearch.xpack.sql.expression.function.aggregate.InnerAggregate;
import org.elasticsearch.xpack.sql.expression.function.aggregate.TopHits;
import org.elasticsearch.xpack.sql.expression.function.grouping.GroupingFunction;
import org.elasticsearch.xpack.sql.expression.function.scalar.ScalarFunction;
import org.elasticsearch.xpack.sql.expression.function.scalar.ScalarFunctionAttribute;
import org.elasticsearch.xpack.sql.expression.function.scalar.datetime.DateTimeHistogramFunction;
import org.elasticsearch.xpack.sql.expression.gen.pipeline.AggPathInput;
import org.elasticsearch.xpack.sql.expression.gen.pipeline.Pipe;
import org.elasticsearch.xpack.sql.expression.gen.pipeline.UnaryPipe;
import org.elasticsearch.xpack.sql.expression.gen.processor.Processor;
import org.elasticsearch.xpack.sql.plan.physical.AggregateExec;
import org.elasticsearch.xpack.sql.plan.physical.EsQueryExec;
import org.elasticsearch.xpack.sql.plan.physical.FilterExec;
import org.elasticsearch.xpack.sql.plan.physical.LimitExec;
import org.elasticsearch.xpack.sql.plan.physical.LocalExec;
import org.elasticsearch.xpack.sql.plan.physical.OrderExec;
import org.elasticsearch.xpack.sql.plan.physical.PhysicalPlan;
import org.elasticsearch.xpack.sql.plan.physical.ProjectExec;
import org.elasticsearch.xpack.sql.planner.QueryTranslator.GroupingContext;
import org.elasticsearch.xpack.sql.planner.QueryTranslator.QueryTranslation;
import org.elasticsearch.xpack.sql.querydsl.agg.AggFilter;
import org.elasticsearch.xpack.sql.querydsl.agg.Aggs;
import org.elasticsearch.xpack.sql.querydsl.agg.GroupByKey;
import org.elasticsearch.xpack.sql.querydsl.agg.LeafAgg;
import org.elasticsearch.xpack.sql.querydsl.container.AttributeSort;
import org.elasticsearch.xpack.sql.querydsl.container.ComputedRef;
import org.elasticsearch.xpack.sql.querydsl.container.GlobalCountRef;
import org.elasticsearch.xpack.sql.querydsl.container.GroupByRef;
import org.elasticsearch.xpack.sql.querydsl.container.GroupByRef.Property;
import org.elasticsearch.xpack.sql.querydsl.container.MetricAggRef;
import org.elasticsearch.xpack.sql.querydsl.container.QueryContainer;
import org.elasticsearch.xpack.sql.querydsl.container.ScoreSort;
import org.elasticsearch.xpack.sql.querydsl.container.ScriptSort;
import org.elasticsearch.xpack.sql.querydsl.container.Sort.Direction;
import org.elasticsearch.xpack.sql.querydsl.container.Sort.Missing;
import org.elasticsearch.xpack.sql.querydsl.container.TopHitsAggRef;
import org.elasticsearch.xpack.sql.querydsl.query.Query;
import org.elasticsearch.xpack.sql.rule.Rule;
import org.elasticsearch.xpack.sql.rule.RuleExecutor;
import org.elasticsearch.xpack.sql.session.EmptyExecutable;
import org.elasticsearch.xpack.sql.util.Check;

import java.util.Arrays;
import java.util.LinkedHashMap;
import java.util.Map;
import java.util.concurrent.atomic.AtomicReference;

import static org.elasticsearch.xpack.sql.planner.QueryTranslator.and;
import static org.elasticsearch.xpack.sql.planner.QueryTranslator.toAgg;
import static org.elasticsearch.xpack.sql.planner.QueryTranslator.toQuery;

/**
 * Folds the PhysicalPlan into a {@link Query}.
 */
class QueryFolder extends RuleExecutor<PhysicalPlan> {

    PhysicalPlan fold(PhysicalPlan plan) {
        return execute(plan);
    }

    @Override
    protected Iterable<RuleExecutor<PhysicalPlan>.Batch> batches() {
        Batch rollup = new Batch("Fold queries",
                new FoldAggregate(),
                new FoldProject(),
                new FoldFilter(),
                new FoldOrderBy(),
                new FoldLimit()
                );

        Batch local = new Batch("Local queries",
                new PropagateEmptyLocal(),
                new LocalLimit()
                );

        Batch finish = new Batch("Finish query", Limiter.ONCE,
                new PlanOutputToQueryRef()
                );

        return Arrays.asList(rollup, local, finish);
    }

    private static class FoldProject extends FoldingRule<ProjectExec> {

        @Override
        protected PhysicalPlan rule(ProjectExec project) {
            if (project.child() instanceof EsQueryExec) {
                EsQueryExec exec = (EsQueryExec) project.child();
                QueryContainer queryC = exec.queryContainer();

                Map<Attribute, Attribute> aliases = new LinkedHashMap<>(queryC.aliases());
                Map<Attribute, Pipe> processors = new LinkedHashMap<>(queryC.scalarFunctions());

                for (NamedExpression pj : project.projections()) {
                    if (pj instanceof Alias) {
                        Attribute aliasAttr = pj.toAttribute();
                        Expression e = ((Alias) pj).child();

                        if (e instanceof NamedExpression) {
                            Attribute attr = ((NamedExpression) e).toAttribute();
                            aliases.put(aliasAttr, attr);
                            // add placeholder for each scalar function
                            if (e instanceof ScalarFunction) {
                                processors.put(attr, Expressions.pipe(e));
                            }
                        } else {
                            processors.put(aliasAttr, Expressions.pipe(e));
                        }
                    }
                    else {
                        // for named expressions nothing is recorded as these are resolved last
                        // otherwise 'intermediate' projects might pollute the
                        // output

                        if (pj instanceof ScalarFunction) {
                            ScalarFunction f = (ScalarFunction) pj;
                            processors.put(f.toAttribute(), Expressions.pipe(f));
                        }
                    }
                }

                QueryContainer clone = new QueryContainer(queryC.query(), queryC.aggs(), queryC.fields(),
                        new AttributeMap<>(aliases),
                        queryC.pseudoFunctions(),
                        new AttributeMap<>(processors),
                        queryC.sort(),
                        queryC.limit(),
                        queryC.shouldTrackHits());
                return new EsQueryExec(exec.source(), exec.index(), project.output(), clone);
            }
            return project;
        }
    }

    private static class FoldFilter extends FoldingRule<FilterExec> {
        @Override
        protected PhysicalPlan rule(FilterExec plan) {

            if (plan.child() instanceof EsQueryExec) {
                EsQueryExec exec = (EsQueryExec) plan.child();
                QueryContainer qContainer = exec.queryContainer();

                QueryTranslation qt = toQuery(plan.condition(), plan.isHaving());

                Query query = null;
                if (qContainer.query() != null || qt.query != null) {
                    query = and(plan.source(), qContainer.query(), qt.query);
                }
                Aggs aggs = addPipelineAggs(qContainer, qt, plan);

                qContainer = new QueryContainer(query, aggs, qContainer.fields(),
                        qContainer.aliases(),
                        qContainer.pseudoFunctions(),
                        qContainer.scalarFunctions(),
                        qContainer.sort(),
                        qContainer.limit(),
                        qContainer.shouldTrackHits());

                return exec.with(qContainer);
            }
            return plan;
        }

        private Aggs addPipelineAggs(QueryContainer qContainer, QueryTranslation qt, FilterExec fexec) {
            AggFilter filter = qt.aggFilter;
            Aggs aggs = qContainer.aggs();

            if (filter == null) {
                return qContainer.aggs();
            }
            else {
                aggs = aggs.addAgg(filter);
            }

            return aggs;
        }
    }

    private static class FoldAggregate extends FoldingRule<AggregateExec> {
        @Override
        protected PhysicalPlan rule(AggregateExec a) {

            if (a.child() instanceof EsQueryExec) {
                EsQueryExec exec = (EsQueryExec) a.child();

                // build the group aggregation
                // and also collect info about it (since the group columns might be used inside the select)

                GroupingContext groupingContext = QueryTranslator.groupBy(a.groupings());

                QueryContainer queryC = exec.queryContainer();
                if (groupingContext != null) {
                    queryC = queryC.addGroups(groupingContext.groupMap.values());
                }

                Map<Attribute, Attribute> aliases = new LinkedHashMap<>();
                // tracker for compound aggs seen in a group
                Map<CompoundNumericAggregate, String> compoundAggMap = new LinkedHashMap<>();

                // followed by actual aggregates
                for (NamedExpression ne : a.aggregates()) {

                    // unwrap alias - it can be
                    // - an attribute (since we support aliases inside group-by)
                    //   SELECT emp_no ... GROUP BY emp_no
                    //   SELECT YEAR(hire_date) ... GROUP BY YEAR(hire_date)

                    // - an agg function (typically)
                    //   SELECT COUNT(*), AVG(salary) ... GROUP BY salary;

                    // - a scalar function, which can be applied on an attribute or aggregate and can require one or multiple inputs

                    //   SELECT SIN(emp_no) ... GROUP BY emp_no
                    //   SELECT CAST(YEAR(hire_date)) ... GROUP BY YEAR(hire_date)
                    //   SELECT CAST(AVG(salary)) ... GROUP BY salary
                    //   SELECT AVG(salary) + SIN(MIN(salary)) ... GROUP BY salary

                    if (ne instanceof Alias || ne instanceof Function) {
                        Alias as = ne instanceof Alias ? (Alias) ne : null;
                        Expression child = as != null ? as.child() : ne;

                        // record aliases in case they are later referred in the tree
                        if (as != null && as.child() instanceof NamedExpression) {
                            aliases.put(as.toAttribute(), ((NamedExpression) as.child()).toAttribute());
                        }

                        //
                        // look first for scalar functions which might wrap the actual grouped target
                        // (e.g.
                        // CAST(field) GROUP BY field or
                        // ABS(YEAR(field)) GROUP BY YEAR(field) or
                        // ABS(AVG(salary)) ... GROUP BY salary
                        // )
                        if (child instanceof ScalarFunction) {
                            ScalarFunction f = (ScalarFunction) child;
                            Pipe proc = f.asPipe();

                            final AtomicReference<QueryContainer> qC = new AtomicReference<>(queryC);

                            proc = proc.transformUp(p -> {
                                // bail out if the def is resolved
                                if (p.resolved()) {
                                    return p;
                                }

                                // get the backing expression and check if it belongs to a agg group or whether it's
                                // an expression in the first place
                                Expression exp = p.expression();
                                GroupByKey matchingGroup = null;
                                if (groupingContext != null) {
                                    // is there a group (aggregation) for this expression ?
                                    matchingGroup = groupingContext.groupFor(exp);
                                }
                                else {
                                    // a scalar function can be used only if has already been mentioned for grouping
                                    // (otherwise it is the opposite of grouping)
                                    if (exp instanceof ScalarFunction) {
                                        throw new FoldingException(exp, "Scalar function " +exp.toString()
                                                + " can be used only if included already in grouping");
                                    }
                                }

                                // found match for expression; if it's an attribute or scalar, end the processing chain with
                                // the reference to the backing agg
                                if (matchingGroup != null) {
                                    if (exp instanceof Attribute || exp instanceof ScalarFunction || exp instanceof GroupingFunction) {
                                        Processor action = null;
<<<<<<< HEAD
                                        ZoneId zi = exp.dataType().isDateBased() || exp.dataType().isTimeBased() ? DateUtils.UTC : null;
=======
                                        boolean isDateBased = exp.dataType().isDateBased();
>>>>>>> 58e885ca
                                        /*
                                         * special handling of dates since aggs return the typed Date object which needs
                                         * extraction instead of handling this in the scroller, the folder handles this
                                         * as it already got access to the extraction action
                                         */
                                        if (exp instanceof DateTimeHistogramFunction) {
                                            action = ((UnaryPipe) p).action();
                                            isDateBased = true;
                                        }
                                        return new AggPathInput(exp.source(), exp,
                                            new GroupByRef(matchingGroup.id(), null, isDateBased), action);
                                    }
                                }
                                // or found an aggregate expression (which has to work on an attribute used for grouping)
                                // (can happen when dealing with a root group)
                                if (Functions.isAggregate(exp)) {
                                    Tuple<QueryContainer, AggPathInput> withFunction = addAggFunction(matchingGroup,
                                            (AggregateFunction) exp, compoundAggMap, qC.get());
                                    qC.set(withFunction.v1());
                                    return withFunction.v2();
                                }
                                // not an aggregate and no matching - go to a higher node (likely a function YEAR(birth_date))
                                return p;
                            });

                            if (!proc.resolved()) {
                                throw new FoldingException(child, "Cannot find grouping for '{}'", Expressions.name(child));
                            }

                            // add the computed column
                            queryC = qC.get().addColumn(new ComputedRef(proc), f.toAttribute());

                            // TODO: is this needed?
                            // redirect the alias to the scalar group id (changing the id altogether doesn't work it is
                            // already used in the aggpath)
                            //aliases.put(as.toAttribute(), sf.toAttribute());
                        }
                        // apply the same logic above (for function inputs) to non-scalar functions with small variations:
                        //  instead of adding things as input, add them as full blown column
                        else {
                            GroupByKey matchingGroup = null;
                            if (groupingContext != null) {
                                // is there a group (aggregation) for this expression ?
                                matchingGroup = groupingContext.groupFor(child);
                            }
                            // attributes can only refer to declared groups
                            if (child instanceof Attribute) {
                                Check.notNull(matchingGroup, "Cannot find group [{}]", Expressions.name(child));
<<<<<<< HEAD
                                // check if the field is a date - if so mark it as such to interpret the long as a date
                                // UTC is used since that's what the server uses and there's no conversion applied
                                // (like for date histograms)
                                ZoneId zi = child.dataType().isDateBased() || child.dataType().isTimeBased() ? DateUtils.UTC : null;
                                queryC = queryC.addColumn(new GroupByRef(matchingGroup.id(), null, zi), ((Attribute) child));
=======
                                queryC = queryC.addColumn(
                                    new GroupByRef(matchingGroup.id(), null, child.dataType().isDateBased()), ((Attribute) child));
>>>>>>> 58e885ca
                            }
                            // handle histogram
                            else if (child instanceof GroupingFunction) {
                                queryC = queryC.addColumn(new GroupByRef(matchingGroup.id(), null, child.dataType().isDateBased()),
                                        ((GroupingFunction) child).toAttribute());
                            }
                            // fallback to regular agg functions
                            else {
                                // the only thing left is agg function
                                Check.isTrue(Functions.isAggregate(child),
                                        "Expected aggregate function inside alias; got [{}]", child.nodeString());
                                AggregateFunction af = (AggregateFunction) child;
                                Tuple<QueryContainer, AggPathInput> withAgg = addAggFunction(matchingGroup, af, compoundAggMap, queryC);
                                // make sure to add the inner id (to handle compound aggs)
                                queryC = withAgg.v1().addColumn(withAgg.v2().context(), af.toAttribute());
                            }
                        }
                    // not an Alias or Function means it's an Attribute so apply the same logic as above
                    } else {
                        GroupByKey matchingGroup = null;
                        if (groupingContext != null) {
                            matchingGroup = groupingContext.groupFor(ne);
                            Check.notNull(matchingGroup, "Cannot find group [{}]", Expressions.name(ne));

<<<<<<< HEAD
                            ZoneId zi = ne.dataType().isDateBased() || ne.dataType().isTimeBased() ? DateUtils.UTC : null;
                            queryC = queryC.addColumn(new GroupByRef(matchingGroup.id(), null, zi), ne.toAttribute());
=======
                            queryC = queryC.addColumn(
                                new GroupByRef(matchingGroup.id(), null, ne.dataType().isDateBased()), ne.toAttribute());
>>>>>>> 58e885ca
                        }
                    }
                }

                if (!aliases.isEmpty()) {
                    Map<Attribute, Attribute> newAliases = new LinkedHashMap<>(queryC.aliases());
                    newAliases.putAll(aliases);
                    queryC = queryC.withAliases(new AttributeMap<>(newAliases));
                }
                return new EsQueryExec(exec.source(), exec.index(), a.output(), queryC);
            }
            return a;
        }

        private Tuple<QueryContainer, AggPathInput> addAggFunction(GroupByKey groupingAgg, AggregateFunction f,
                Map<CompoundNumericAggregate, String> compoundAggMap, QueryContainer queryC) {
            String functionId = f.functionId();
            // handle count as a special case agg
            if (f instanceof Count) {
                Count c = (Count) f;
                // COUNT(*) or COUNT(<literal>)
                if (c.field().foldable()) {
                    AggRef ref = null;

                    if (groupingAgg == null) {
                        ref = GlobalCountRef.INSTANCE;
                        // if the count points to the total track hits, enable accurate count retrieval
                        queryC = queryC.withTrackHits();
                    } else {
                        ref = new GroupByRef(groupingAgg.id(), Property.COUNT, false);
                    }

                    Map<String, GroupByKey> pseudoFunctions = new LinkedHashMap<>(queryC.pseudoFunctions());
                    pseudoFunctions.put(functionId, groupingAgg);
                    return new Tuple<>(queryC.withPseudoFunctions(pseudoFunctions), new AggPathInput(f, ref));
                // COUNT(<field_name>)
                } else if (!c.distinct()) {
                    LeafAgg leafAgg = toAgg(functionId, f);
                    AggPathInput a = new AggPathInput(f, new MetricAggRef(leafAgg.id(), "doc_count", "_count", false));
                    queryC = queryC.with(queryC.aggs().addAgg(leafAgg));
                    return new Tuple<>(queryC, a);
                }
                // the only variant left - COUNT(DISTINCT) - will be covered by the else branch below as it maps to an aggregation
            }

            AggPathInput aggInput = null;

            if (f instanceof InnerAggregate) {
                InnerAggregate ia = (InnerAggregate) f;
                CompoundNumericAggregate outer = ia.outer();
                String cAggPath = compoundAggMap.get(outer);

                // the compound agg hasn't been seen before so initialize it
                if (cAggPath == null) {
                    LeafAgg leafAgg = toAgg(outer.functionId(), outer);
                    cAggPath = leafAgg.id();
                    compoundAggMap.put(outer, cAggPath);
                    // add the agg (without any reference)
                    queryC = queryC.with(queryC.aggs().addAgg(leafAgg));
                }

                // FIXME: concern leak - hack around MatrixAgg which is not
                // generalized (afaik)
                aggInput = new AggPathInput(f,
                        new MetricAggRef(cAggPath, ia.innerName(),
                            ia.innerKey() != null ? QueryTranslator.nameOf(ia.innerKey()) : null,
                            ia.dataType().isDateBased()));
            }
            else {
                LeafAgg leafAgg = toAgg(functionId, f);
                if (f instanceof TopHits) {
                    aggInput = new AggPathInput(f, new TopHitsAggRef(leafAgg.id(), f.dataType()));
                } else {
                    aggInput = new AggPathInput(f, new MetricAggRef(leafAgg.id(), f.dataType().isDateBased()));
                }
                queryC = queryC.with(queryC.aggs().addAgg(leafAgg));
            }

            return new Tuple<>(queryC, aggInput);
        }
    }

    private static class FoldOrderBy extends FoldingRule<OrderExec> {
        @Override
        protected PhysicalPlan rule(OrderExec plan) {
            if (plan.child() instanceof EsQueryExec) {
                EsQueryExec exec = (EsQueryExec) plan.child();
                QueryContainer qContainer = exec.queryContainer();

                for (Order order : plan.order()) {
                    Direction direction = Direction.from(order.direction());
                    Missing missing = Missing.from(order.nullsPosition());

                    // check whether sorting is on an group (and thus nested agg) or field
                    Attribute attr = ((NamedExpression) order.child()).toAttribute();
                    // check whether there's an alias (occurs with scalar functions which are not named)
                    attr = qContainer.aliases().getOrDefault(attr, attr);
                    String lookup = attr.id().toString();
                    GroupByKey group = qContainer.findGroupForAgg(lookup);

                    // TODO: might need to validate whether the target field or group actually exist
                    if (group != null && group != Aggs.IMPLICIT_GROUP_KEY) {
                        // check whether the lookup matches a group
                        if (group.id().equals(lookup)) {
                            qContainer = qContainer.updateGroup(group.with(direction));
                        }
                        // else it's a leafAgg
                        else {
                            qContainer = qContainer.updateGroup(group.with(direction));
                        }
                    }
                    else {
                        // scalar functions typically require script ordering
                        if (attr instanceof ScalarFunctionAttribute) {
                            ScalarFunctionAttribute sfa = (ScalarFunctionAttribute) attr;
                            // is there an expression to order by?
                            if (sfa.orderBy() != null) {
                                if (sfa.orderBy() instanceof NamedExpression) {
                                    Attribute at = ((NamedExpression) sfa.orderBy()).toAttribute();
                                    at = qContainer.aliases().getOrDefault(at, at);
                                    qContainer = qContainer.addSort(new AttributeSort(at, direction, missing));
                                } else if (!sfa.orderBy().foldable()) {
                                    // ignore constant
                                    throw new PlanningException("does not know how to order by expression {}", sfa.orderBy());
                                }
                            } else {
                                // nope, use scripted sorting
                                qContainer = qContainer.addSort(new ScriptSort(sfa.script(), direction, missing));
                            }
                        } else if (attr instanceof ScoreAttribute) {
                            qContainer = qContainer.addSort(new ScoreSort(direction, missing));
                        } else {
                            qContainer = qContainer.addSort(new AttributeSort(attr, direction, missing));
                        }
                    }
                }

                return exec.with(qContainer);
            }
            return plan;
        }
    }


    private static class FoldLimit extends FoldingRule<LimitExec> {

        @Override
        protected PhysicalPlan rule(LimitExec plan) {
            if (plan.child() instanceof EsQueryExec) {
                EsQueryExec exec = (EsQueryExec) plan.child();
                int limit = Foldables.intValueOf(plan.limit());
                int currentSize = exec.queryContainer().limit();
                int newSize = currentSize < 0 ? limit : Math.min(currentSize, limit);
                return exec.with(exec.queryContainer().withLimit(newSize));
            }
            return plan;
        }
    }

    private static class PlanOutputToQueryRef extends FoldingRule<EsQueryExec> {
        @Override
        protected PhysicalPlan rule(EsQueryExec exec) {
            QueryContainer qContainer = exec.queryContainer();

            // references (aka aggs) are in place
            if (qContainer.hasColumns()) {
                return exec;
            }

            for (Attribute attr : exec.output()) {
                qContainer = qContainer.addColumn(attr);
            }

            // after all attributes have been resolved
            return exec.with(qContainer);
        }
    }

    //
    // local
    //

    private static class PropagateEmptyLocal extends FoldingRule<PhysicalPlan> {

        @Override
        protected PhysicalPlan rule(PhysicalPlan plan) {
            if (plan.children().size() == 1) {
                PhysicalPlan p = plan.children().get(0);
                if (p instanceof LocalExec) {
                    if (((LocalExec) p).isEmpty()) {
                        return new LocalExec(plan.source(), new EmptyExecutable(plan.output()));
                    } else {
                        throw new SqlIllegalArgumentException("Encountered a bug; {} is a LocalExec but is not empty", p);
                    }
                }
            }
            return plan;
        }
    }

    // local exec currently means empty or one entry so limit can't really be applied
    private static class LocalLimit extends FoldingRule<LimitExec> {

        @Override
        protected PhysicalPlan rule(LimitExec plan) {
            if (plan.child() instanceof LocalExec) {
                return plan.child();
            }
            return plan;
        }
    }

    // rule for folding physical plans together
    abstract static class FoldingRule<SubPlan extends PhysicalPlan> extends Rule<SubPlan, PhysicalPlan> {

        @Override
        public final PhysicalPlan apply(PhysicalPlan plan) {
            return plan.transformUp(this::rule, typeToken());
        }

        @Override
        protected abstract PhysicalPlan rule(SubPlan plan);
    }
}<|MERGE_RESOLUTION|>--- conflicted
+++ resolved
@@ -289,11 +289,7 @@
                                 if (matchingGroup != null) {
                                     if (exp instanceof Attribute || exp instanceof ScalarFunction || exp instanceof GroupingFunction) {
                                         Processor action = null;
-<<<<<<< HEAD
-                                        ZoneId zi = exp.dataType().isDateBased() || exp.dataType().isTimeBased() ? DateUtils.UTC : null;
-=======
                                         boolean isDateBased = exp.dataType().isDateBased();
->>>>>>> 58e885ca
                                         /*
                                          * special handling of dates since aggs return the typed Date object which needs
                                          * extraction instead of handling this in the scroller, the folder handles this
@@ -342,16 +338,8 @@
                             // attributes can only refer to declared groups
                             if (child instanceof Attribute) {
                                 Check.notNull(matchingGroup, "Cannot find group [{}]", Expressions.name(child));
-<<<<<<< HEAD
-                                // check if the field is a date - if so mark it as such to interpret the long as a date
-                                // UTC is used since that's what the server uses and there's no conversion applied
-                                // (like for date histograms)
-                                ZoneId zi = child.dataType().isDateBased() || child.dataType().isTimeBased() ? DateUtils.UTC : null;
-                                queryC = queryC.addColumn(new GroupByRef(matchingGroup.id(), null, zi), ((Attribute) child));
-=======
                                 queryC = queryC.addColumn(
                                     new GroupByRef(matchingGroup.id(), null, child.dataType().isDateBased()), ((Attribute) child));
->>>>>>> 58e885ca
                             }
                             // handle histogram
                             else if (child instanceof GroupingFunction) {
@@ -376,13 +364,8 @@
                             matchingGroup = groupingContext.groupFor(ne);
                             Check.notNull(matchingGroup, "Cannot find group [{}]", Expressions.name(ne));
 
-<<<<<<< HEAD
-                            ZoneId zi = ne.dataType().isDateBased() || ne.dataType().isTimeBased() ? DateUtils.UTC : null;
-                            queryC = queryC.addColumn(new GroupByRef(matchingGroup.id(), null, zi), ne.toAttribute());
-=======
                             queryC = queryC.addColumn(
                                 new GroupByRef(matchingGroup.id(), null, ne.dataType().isDateBased()), ne.toAttribute());
->>>>>>> 58e885ca
                         }
                     }
                 }

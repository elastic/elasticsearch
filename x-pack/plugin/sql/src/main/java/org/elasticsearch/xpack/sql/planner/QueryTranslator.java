/*
 * Copyright Elasticsearch B.V. and/or licensed to Elasticsearch B.V. under one
 * or more contributor license agreements. Licensed under the Elastic License;
 * you may not use this file except in compliance with the Elastic License.
 */
package org.elasticsearch.xpack.sql.planner;

import org.elasticsearch.xpack.sql.SqlIllegalArgumentException;
import org.elasticsearch.xpack.sql.expression.Attribute;
import org.elasticsearch.xpack.sql.expression.Expression;
import org.elasticsearch.xpack.sql.expression.ExpressionId;
import org.elasticsearch.xpack.sql.expression.Expressions;
import org.elasticsearch.xpack.sql.expression.FieldAttribute;
import org.elasticsearch.xpack.sql.expression.Literal;
import org.elasticsearch.xpack.sql.expression.NamedExpression;
import org.elasticsearch.xpack.sql.expression.function.Function;
import org.elasticsearch.xpack.sql.expression.function.Functions;
import org.elasticsearch.xpack.sql.expression.function.aggregate.AggregateFunction;
import org.elasticsearch.xpack.sql.expression.function.aggregate.Avg;
import org.elasticsearch.xpack.sql.expression.function.aggregate.CompoundNumericAggregate;
import org.elasticsearch.xpack.sql.expression.function.aggregate.Count;
import org.elasticsearch.xpack.sql.expression.function.aggregate.ExtendedStats;
import org.elasticsearch.xpack.sql.expression.function.aggregate.MatrixStats;
import org.elasticsearch.xpack.sql.expression.function.aggregate.Max;
import org.elasticsearch.xpack.sql.expression.function.aggregate.Min;
import org.elasticsearch.xpack.sql.expression.function.aggregate.PercentileRanks;
import org.elasticsearch.xpack.sql.expression.function.aggregate.Percentiles;
import org.elasticsearch.xpack.sql.expression.function.aggregate.Stats;
import org.elasticsearch.xpack.sql.expression.function.aggregate.Sum;
import org.elasticsearch.xpack.sql.expression.function.scalar.ScalarFunction;
import org.elasticsearch.xpack.sql.expression.function.scalar.datetime.DateTimeFunction;
import org.elasticsearch.xpack.sql.expression.function.scalar.datetime.DateTimeHistogramFunction;
import org.elasticsearch.xpack.sql.expression.gen.script.ScriptTemplate;
<<<<<<< HEAD
import org.elasticsearch.xpack.sql.expression.predicate.operator.comparison.In;
=======
import org.elasticsearch.xpack.sql.expression.predicate.IsNotNull;
>>>>>>> 46c238d7
import org.elasticsearch.xpack.sql.expression.predicate.Range;
import org.elasticsearch.xpack.sql.expression.predicate.fulltext.MatchQueryPredicate;
import org.elasticsearch.xpack.sql.expression.predicate.fulltext.MultiMatchQueryPredicate;
import org.elasticsearch.xpack.sql.expression.predicate.fulltext.StringQueryPredicate;
import org.elasticsearch.xpack.sql.expression.predicate.logical.And;
import org.elasticsearch.xpack.sql.expression.predicate.logical.Not;
import org.elasticsearch.xpack.sql.expression.predicate.logical.Or;
import org.elasticsearch.xpack.sql.expression.predicate.nulls.IsNotNull;
import org.elasticsearch.xpack.sql.expression.predicate.operator.comparison.BinaryComparison;
import org.elasticsearch.xpack.sql.expression.predicate.operator.comparison.Equals;
import org.elasticsearch.xpack.sql.expression.predicate.operator.comparison.GreaterThan;
import org.elasticsearch.xpack.sql.expression.predicate.operator.comparison.GreaterThanOrEqual;
import org.elasticsearch.xpack.sql.expression.predicate.operator.comparison.In;
import org.elasticsearch.xpack.sql.expression.predicate.operator.comparison.LessThan;
import org.elasticsearch.xpack.sql.expression.predicate.operator.comparison.LessThanOrEqual;
import org.elasticsearch.xpack.sql.expression.predicate.operator.comparison.NotEquals;
import org.elasticsearch.xpack.sql.expression.predicate.regex.Like;
import org.elasticsearch.xpack.sql.expression.predicate.regex.LikePattern;
import org.elasticsearch.xpack.sql.expression.predicate.regex.RLike;
import org.elasticsearch.xpack.sql.expression.predicate.regex.RegexMatch;
import org.elasticsearch.xpack.sql.querydsl.agg.AggFilter;
import org.elasticsearch.xpack.sql.querydsl.agg.AndAggFilter;
import org.elasticsearch.xpack.sql.querydsl.agg.AvgAgg;
import org.elasticsearch.xpack.sql.querydsl.agg.CardinalityAgg;
import org.elasticsearch.xpack.sql.querydsl.agg.ExtendedStatsAgg;
import org.elasticsearch.xpack.sql.querydsl.agg.GroupByColumnKey;
import org.elasticsearch.xpack.sql.querydsl.agg.GroupByDateKey;
import org.elasticsearch.xpack.sql.querydsl.agg.GroupByKey;
import org.elasticsearch.xpack.sql.querydsl.agg.GroupByScriptKey;
import org.elasticsearch.xpack.sql.querydsl.agg.LeafAgg;
import org.elasticsearch.xpack.sql.querydsl.agg.MatrixStatsAgg;
import org.elasticsearch.xpack.sql.querydsl.agg.MaxAgg;
import org.elasticsearch.xpack.sql.querydsl.agg.MinAgg;
import org.elasticsearch.xpack.sql.querydsl.agg.OrAggFilter;
import org.elasticsearch.xpack.sql.querydsl.agg.PercentileRanksAgg;
import org.elasticsearch.xpack.sql.querydsl.agg.PercentilesAgg;
import org.elasticsearch.xpack.sql.querydsl.agg.StatsAgg;
import org.elasticsearch.xpack.sql.querydsl.agg.SumAgg;
import org.elasticsearch.xpack.sql.querydsl.query.BoolQuery;
import org.elasticsearch.xpack.sql.querydsl.query.ExistsQuery;
import org.elasticsearch.xpack.sql.querydsl.query.MatchQuery;
import org.elasticsearch.xpack.sql.querydsl.query.MultiMatchQuery;
import org.elasticsearch.xpack.sql.querydsl.query.NestedQuery;
import org.elasticsearch.xpack.sql.querydsl.query.NotQuery;
import org.elasticsearch.xpack.sql.querydsl.query.Query;
import org.elasticsearch.xpack.sql.querydsl.query.QueryStringQuery;
import org.elasticsearch.xpack.sql.querydsl.query.RangeQuery;
import org.elasticsearch.xpack.sql.querydsl.query.RegexQuery;
import org.elasticsearch.xpack.sql.querydsl.query.ScriptQuery;
import org.elasticsearch.xpack.sql.querydsl.query.TermQuery;
import org.elasticsearch.xpack.sql.querydsl.query.TermsQuery;
import org.elasticsearch.xpack.sql.querydsl.query.WildcardQuery;
import org.elasticsearch.xpack.sql.tree.Location;
import org.elasticsearch.xpack.sql.util.Check;
import org.elasticsearch.xpack.sql.util.ReflectionUtils;

import java.util.Arrays;
import java.util.LinkedHashMap;
import java.util.List;
import java.util.Map;
import java.util.Map.Entry;
import java.util.Optional;

import static java.util.Collections.singletonList;
import static org.elasticsearch.xpack.sql.expression.Foldables.doubleValuesOf;
import static org.elasticsearch.xpack.sql.expression.Foldables.stringValueOf;
import static org.elasticsearch.xpack.sql.expression.Foldables.valueOf;

final class QueryTranslator {

    private QueryTranslator(){}

    private static final List<ExpressionTranslator<?>> QUERY_TRANSLATORS = Arrays.asList(
            new BinaryComparisons(),
            new InComparisons(),
            new Ranges(),
            new BinaryLogic(),
            new Nots(),
            new Nulls(),
            new Likes(),
            new StringQueries(),
            new Matches(),
            new MultiMatches()
            );

    private static final List<AggTranslator<?>> AGG_TRANSLATORS = Arrays.asList(
            new Maxes(),
            new Mins(),
            new Avgs(),
            new Sums(),
            new StatsAggs(),
            new ExtendedStatsAggs(),
            new MatrixStatsAggs(),
            new PercentilesAggs(),
            new PercentileRanksAggs(),
            new DistinctCounts(),
            new DateTimes()
            );

    static class QueryTranslation {
        final Query query;
        // Agg filter / Function or Agg association
        final AggFilter aggFilter;

        QueryTranslation(Query query) {
            this(query, null);
        }

        QueryTranslation(AggFilter aggFilter) {
            this(null, aggFilter);
        }

        QueryTranslation(Query query, AggFilter aggFilter) {
            this.query = query;
            this.aggFilter = aggFilter;
        }
    }

    static QueryTranslation toQuery(Expression e, boolean onAggs) {
        QueryTranslation translation = null;
        for (ExpressionTranslator<?> translator : QUERY_TRANSLATORS) {
            translation = translator.translate(e, onAggs);
            if (translation != null) {
                return translation;
            }
        }

        throw new SqlIllegalArgumentException("Don't know how to translate {} {}", e.nodeName(), e);
    }

    static LeafAgg toAgg(String id, Function f) {

        for (AggTranslator<?> translator : AGG_TRANSLATORS) {
            LeafAgg agg = translator.apply(id, f);
            if (agg != null) {
                return agg;
            }
        }

        throw new SqlIllegalArgumentException("Don't know how to translate {} {}", f.nodeName(), f);
    }

    static class GroupingContext {
        final Map<ExpressionId, GroupByKey> groupMap;
        final GroupByKey tail;

        GroupingContext(Map<ExpressionId, GroupByKey> groupMap) {
            this.groupMap = groupMap;

            GroupByKey lastAgg = null;
            for (Entry<ExpressionId, GroupByKey> entry : groupMap.entrySet()) {
                lastAgg = entry.getValue();
            }

            tail = lastAgg;
        }

        GroupByKey groupFor(Expression exp) {
            if (Functions.isAggregate(exp)) {
                AggregateFunction f = (AggregateFunction) exp;
                // if there's at least one agg in the tree
                if (!groupMap.isEmpty()) {
                    GroupByKey matchingGroup = null;
                    // group found - finding the dedicated agg
                    if (f.field() instanceof NamedExpression) {
                        matchingGroup = groupMap.get(((NamedExpression) f.field()).id());
                    }
                    // return matching group or the tail (last group)
                    return matchingGroup != null ? matchingGroup : tail;
                }
                else {
                    return null;
                }
            }
            if (exp instanceof NamedExpression) {
                return groupMap.get(((NamedExpression) exp).id());
            }
            throw new SqlIllegalArgumentException("Don't know how to find group for expression {}", exp);
        }

        @Override
        public String toString() {
            return groupMap.toString();
        }
    }

    /**
     * Creates the list of GroupBy keys
     */
    static GroupingContext groupBy(List<? extends Expression> groupings) {
        if (groupings.isEmpty()) {
            return null;
        }

        Map<ExpressionId, GroupByKey> aggMap = new LinkedHashMap<>();

        for (Expression exp : groupings) {
            String aggId;
            if (exp instanceof NamedExpression) {
                NamedExpression ne = (NamedExpression) exp;

                // change analyzed to non non-analyzed attributes
                if (exp instanceof FieldAttribute) {
                    FieldAttribute fa = (FieldAttribute) exp;
                    if (fa.isInexact()) {
                        ne = fa.exactAttribute();
                    }
                }
                aggId = ne.id().toString();

                GroupByKey key;

                // handle functions differently
                if (exp instanceof Function) {
                    // dates are handled differently because of date histograms
                    if (exp instanceof DateTimeHistogramFunction) {
                        DateTimeHistogramFunction dthf = (DateTimeHistogramFunction) exp;
                        key = new GroupByDateKey(aggId, nameOf(exp), dthf.interval(), dthf.timeZone());
                    }
                    // all other scalar functions become a script
                    else if (exp instanceof ScalarFunction) {
                        ScalarFunction sf = (ScalarFunction) exp;
                        key = new GroupByScriptKey(aggId, nameOf(exp), sf.asScript());
                    }
                    // bumped into into an invalid function (which should be caught by the verifier)
                    else {
                        throw new SqlIllegalArgumentException("Cannot GROUP BY function {}", exp);
                    }
                }
                else {
                    key = new GroupByColumnKey(aggId, ne.name());
                }

                aggMap.put(ne.id(), key);
            }
            else {
                throw new SqlIllegalArgumentException("Don't know how to group on {}", exp.nodeString());
            }
        }
        return new GroupingContext(aggMap);
    }

    static QueryTranslation and(Location loc, QueryTranslation left, QueryTranslation right) {
        Check.isTrue(left != null || right != null, "Both expressions are null");
        if (left == null) {
            return right;
        }
        if (right == null) {
            return left;
        }

        Query newQ = null;
        if (left.query != null || right.query != null) {
            newQ = and(loc, left.query, right.query);
        }

        AggFilter aggFilter;

        if (left.aggFilter == null) {
            aggFilter = right.aggFilter;
        }
        else if (right.aggFilter == null) {
            aggFilter = left.aggFilter;
        }
        else {
            aggFilter = new AndAggFilter(left.aggFilter, right.aggFilter);
        }

        return new QueryTranslation(newQ, aggFilter);
    }

    static Query and(Location loc, Query left, Query right) {
        Check.isTrue(left != null || right != null, "Both expressions are null");
        if (left == null) {
            return right;
        }
        if (right == null) {
            return left;
        }
        return new BoolQuery(loc, true, left, right);
    }

    static QueryTranslation or(Location loc, QueryTranslation left, QueryTranslation right) {
        Check.isTrue(left != null || right != null, "Both expressions are null");
        if (left == null) {
            return right;
        }
        if (right == null) {
            return left;
        }

        Query newQ = null;
        if (left.query != null || right.query != null) {
            newQ = or(loc, left.query, right.query);
        }

        AggFilter aggFilter = null;

        if (left.aggFilter == null) {
            aggFilter = right.aggFilter;
        }
        else if (right.aggFilter == null) {
            aggFilter = left.aggFilter;
        }
        else {
            aggFilter = new OrAggFilter(left.aggFilter, right.aggFilter);
        }

        return new QueryTranslation(newQ, aggFilter);
    }

    static Query or(Location loc, Query left, Query right) {
        Check.isTrue(left != null || right != null, "Both expressions are null");

        if (left == null) {
            return right;
        }
        if (right == null) {
            return left;
        }
        return new BoolQuery(loc, false, left, right);
    }

    static String nameOf(Expression e) {
        if (e instanceof DateTimeFunction) {
            return nameOf(((DateTimeFunction) e).field());
        }
        if (e instanceof NamedExpression) {
            return ((NamedExpression) e).name();
        }
        if (e instanceof Literal) {
            return String.valueOf(e.fold());
        }
        throw new SqlIllegalArgumentException("Cannot determine name for {}", e);
    }

    static String idOf(Expression e) {
        if (e instanceof NamedExpression) {
            return ((NamedExpression) e).id().toString();
        }
        throw new SqlIllegalArgumentException("Cannot determine id for {}", e);
    }

    static String dateFormat(Expression e) {
        if (e instanceof DateTimeFunction) {
            return ((DateTimeFunction) e).dateTimeFormat();
        }
        return null;
    }

    static String field(AggregateFunction af) {
        Expression arg = af.field();
        if (arg instanceof FieldAttribute) {
            return ((FieldAttribute) arg).name();
        }
        if (arg instanceof Literal) {
            return String.valueOf(((Literal) arg).value());
        }
        throw new SqlIllegalArgumentException("Does not know how to convert argument {} for function {}", arg.nodeString(),
                af.nodeString());
    }

    // TODO: need to optimize on ngram
    // TODO: see whether escaping is needed
    static class Likes extends ExpressionTranslator<RegexMatch> {

        @Override
        protected QueryTranslation asQuery(RegexMatch e, boolean onAggs) {
            Query q = null;
            boolean inexact = true;
            String target = null;

            if (e.left() instanceof FieldAttribute) {
                FieldAttribute fa = (FieldAttribute) e.left();
                inexact = fa.isInexact();
                target = nameOf(inexact ? fa : fa.exactAttribute());
            } else {
                throw new SqlIllegalArgumentException("Scalar function ({}) not allowed (yet) as arguments for LIKE",
                        Expressions.name(e.left()));
            }

            if (e instanceof Like) {
                LikePattern p = ((Like) e).pattern();
                if (inexact) {
                    q = new QueryStringQuery(e.location(), p.asLuceneWildcard(), target);
                }
                else {
                    q = new WildcardQuery(e.location(), nameOf(e.left()), p.asLuceneWildcard());
                }
            }

            if (e instanceof RLike) {
                String pattern = stringValueOf(e.right());
                if (inexact) {
                    q = new QueryStringQuery(e.location(), "/" + pattern + "/", target);
                }
                else {
                    q = new RegexQuery(e.location(), nameOf(e.left()), pattern);
                }
            }

            return q != null ? new QueryTranslation(wrapIfNested(q, e.left())) : null;
        }
    }

    static class StringQueries extends ExpressionTranslator<StringQueryPredicate> {

        @Override
        protected QueryTranslation asQuery(StringQueryPredicate q, boolean onAggs) {
            return new QueryTranslation(new QueryStringQuery(q.location(), q.query(), q.fields(), q));
        }
    }

    static class Matches extends ExpressionTranslator<MatchQueryPredicate> {

        @Override
        protected QueryTranslation asQuery(MatchQueryPredicate q, boolean onAggs) {
            return new QueryTranslation(wrapIfNested(new MatchQuery(q.location(), nameOf(q.field()), q.query(), q), q.field()));
        }
    }

    static class MultiMatches extends ExpressionTranslator<MultiMatchQueryPredicate> {

        @Override
        protected QueryTranslation asQuery(MultiMatchQueryPredicate q, boolean onAggs) {
            return new QueryTranslation(new MultiMatchQuery(q.location(), q.query(), q.fields(), q));
        }
    }

    static class BinaryLogic extends ExpressionTranslator<org.elasticsearch.xpack.sql.expression.predicate.logical.BinaryLogic> {

        @Override
        protected QueryTranslation asQuery(org.elasticsearch.xpack.sql.expression.predicate.logical.BinaryLogic e, boolean onAggs) {
            if (e instanceof And) {
                return and(e.location(), toQuery(e.left(), onAggs), toQuery(e.right(), onAggs));
            }
            if (e instanceof Or) {
                return or(e.location(), toQuery(e.left(), onAggs), toQuery(e.right(), onAggs));
            }

            return null;
        }
    }

    static class Nots extends ExpressionTranslator<Not> {

        @Override
        protected QueryTranslation asQuery(Not not, boolean onAggs) {
            Query query = null;
            AggFilter aggFilter = null;

            if (onAggs) {
                aggFilter = new AggFilter(not.id().toString(), not.asScript());
            } else {
                query = new NotQuery(not.location(), toQuery(not.field(), false).query);
                // query directly on the field
                if (not.field() instanceof FieldAttribute) {
                    query = wrapIfNested(query, not.field());
                }
            }

            return new QueryTranslation(query, aggFilter);
        }
    }

    static class Nulls extends ExpressionTranslator<IsNotNull> {

        @Override
        protected QueryTranslation asQuery(IsNotNull inn, boolean onAggs) {
            Query query = null;
            AggFilter aggFilter = null;

            if (onAggs) {
                aggFilter = new AggFilter(inn.id().toString(), inn.asScript());
            } else {
                query = new ExistsQuery(inn.location(), nameOf(inn.field()));
                // query directly on the field
                if (inn.field() instanceof NamedExpression) {
                    query = wrapIfNested(query, inn.field());
                }
            }

            return new QueryTranslation(query, aggFilter);
        }
    }

    // assume the Optimizer properly orders the predicates to ease the translation
    static class BinaryComparisons extends ExpressionTranslator<BinaryComparison> {

        @Override
        protected QueryTranslation asQuery(BinaryComparison bc, boolean onAggs) {
            Check.isTrue(bc.right().foldable(),
                    "Line {}:{}: Comparisons against variables are not (currently) supported; offender [{}] in [{}]",
                    bc.right().location().getLineNumber(), bc.right().location().getColumnNumber(),
                    Expressions.name(bc.right()), bc.symbol());

            if (bc.left() instanceof NamedExpression) {
                NamedExpression ne = (NamedExpression) bc.left();

                Query query = null;
                AggFilter aggFilter = null;

                Attribute at = ne.toAttribute();
                //
                // Agg context means HAVING -> PipelineAggs
                //
                if (onAggs) {
                    aggFilter = new AggFilter(at.id().toString(), bc.asScript());
                }
                else {
                    // query directly on the field
                    if (at instanceof FieldAttribute) {
                        query = wrapIfNested(translateQuery(bc), ne);
                    } else {
                        query = new ScriptQuery(at.location(), bc.asScript());
                    }
                }
                return new QueryTranslation(query, aggFilter);
            }
            //
            // if the code gets here it's a bug
            //
            else {
                throw new SqlIllegalArgumentException("No idea how to translate " + bc.left());
            }
        }

        private static Query translateQuery(BinaryComparison bc) {
            Location loc = bc.location();
            String name = nameOf(bc.left());
            Object value = valueOf(bc.right());
            String format = dateFormat(bc.left());

            if (bc instanceof GreaterThan) {
                return new RangeQuery(loc, name, value, false, null, false, format);
            }
            if (bc instanceof GreaterThanOrEqual) {
                return new RangeQuery(loc, name, value, true, null, false, format);
            }
            if (bc instanceof LessThan) {
                return new RangeQuery(loc, name, null, false, value, false, format);
            }
            if (bc instanceof LessThanOrEqual) {
                return new RangeQuery(loc, name, null, false, value, true, format);
            }
            if (bc instanceof Equals || bc instanceof NotEquals) {
                if (bc.left() instanceof FieldAttribute) {
                    FieldAttribute fa = (FieldAttribute) bc.left();
                    // equality should always be against an exact match
                    // (which is important for strings)
                    if (fa.isInexact()) {
                        name = fa.exactAttribute().name();
                    }
                }
                Query query = new TermQuery(loc, name, value);
                if (bc instanceof NotEquals) {
                    query = new NotQuery(loc, query);
                }
                return query;
            }

            throw new SqlIllegalArgumentException("Don't know how to translate binary comparison [{}] in [{}]", bc.right().nodeString(),
                    bc);
        }
    }

    // assume the Optimizer properly orders the predicates to ease the translation
    static class InComparisons extends ExpressionTranslator<In> {

        @Override
        protected QueryTranslation asQuery(In in, boolean onAggs) {
            Optional<Expression> firstNotFoldable = in.list().stream().filter(expression -> !expression.foldable()).findFirst();

            if (firstNotFoldable.isPresent()) {
                throw new SqlIllegalArgumentException(
                    "Line {}:{}: Comparisons against variables are not (currently) supported; offender [{}] in [{}]",
                    firstNotFoldable.get().location().getLineNumber(),
                    firstNotFoldable.get().location().getColumnNumber(),
                    Expressions.name(firstNotFoldable.get()),
                    in.name());
            }

            if (in.value() instanceof NamedExpression) {
                NamedExpression ne = (NamedExpression) in.value();

                Query query = null;
                AggFilter aggFilter = null;

                Attribute at = ne.toAttribute();
                //
                // Agg context means HAVING -> PipelineAggs
                //
                ScriptTemplate script = in.asScript();
                if (onAggs) {
                    aggFilter = new AggFilter(at.id().toString(), script);
                }
                else {
                    // query directly on the field
                    if (at instanceof FieldAttribute) {
                        query = wrapIfNested(new TermsQuery(in.location(), ne.name(), in.list()), ne);
                    } else {
                        query = new ScriptQuery(at.location(), script);
                    }
                }
                return new QueryTranslation(query, aggFilter);
            }
            //
            // if the code gets here it's a bug
            //
            else {
                throw new SqlIllegalArgumentException("No idea how to translate " + in.value());
            }
        }
    }

    static class Ranges extends ExpressionTranslator<Range> {

        @Override
        protected QueryTranslation asQuery(Range r, boolean onAggs) {
            Expression e = r.value();
            
            if (e instanceof NamedExpression) {
                Query query = null;
                AggFilter aggFilter = null;

                //
                // Agg context means HAVING -> PipelineAggs
                //
                Attribute at = ((NamedExpression) e).toAttribute();

                if (onAggs) {
                    aggFilter = new AggFilter(at.id().toString(), r.asScript());
                } else {
                    // typical range; no scripting involved
                    if (at instanceof FieldAttribute) {
                        RangeQuery rangeQuery = new RangeQuery(r.location(), nameOf(r.value()), valueOf(r.lower()), r.includeLower(),
                                valueOf(r.upper()), r.includeUpper(), dateFormat(r.value()));
                        query = wrapIfNested(rangeQuery, r.value());
                    }
                    // scripted query
                    else {
                        query = new ScriptQuery(at.location(), r.asScript());
                    }
                }
                return new QueryTranslation(query, aggFilter);
            } else {
                throw new SqlIllegalArgumentException("No idea how to translate " + e);
            }
        }
    }


    //
    // Agg translators
    //

    static class DistinctCounts extends SingleValueAggTranslator<Count> {

        @Override
        protected LeafAgg toAgg(String id, Count c) {
            if (!c.distinct()) {
                return null;
            }
            return new CardinalityAgg(id, field(c));
        }
    }

    static class Sums extends SingleValueAggTranslator<Sum> {

        @Override
        protected LeafAgg toAgg(String id, Sum s) {
            return new SumAgg(id, field(s));
        }
    }

    static class Avgs extends SingleValueAggTranslator<Avg> {

        @Override
        protected LeafAgg toAgg(String id, Avg a) {
            return new AvgAgg(id, field(a));
        }
    }

    static class Maxes extends SingleValueAggTranslator<Max> {

        @Override
        protected LeafAgg toAgg(String id, Max m) {
            return new MaxAgg(id, field(m));
        }
    }

    static class Mins extends SingleValueAggTranslator<Min> {

        @Override
        protected LeafAgg toAgg(String id, Min m) {
            return new MinAgg(id, field(m));
        }
    }

    static class StatsAggs extends CompoundAggTranslator<Stats> {

        @Override
        protected LeafAgg toAgg(String id, Stats s) {
            return new StatsAgg(id, field(s));
        }
    }

    static class ExtendedStatsAggs extends CompoundAggTranslator<ExtendedStats> {

        @Override
        protected LeafAgg toAgg(String id, ExtendedStats e) {
            return new ExtendedStatsAgg(id, field(e));
        }
    }

    static class MatrixStatsAggs extends CompoundAggTranslator<MatrixStats> {

        @Override
        protected LeafAgg toAgg(String id, MatrixStats m) {
            return new MatrixStatsAgg(id, singletonList(field(m)));
        }
    }

    static class PercentilesAggs extends CompoundAggTranslator<Percentiles> {

        @Override
        protected LeafAgg toAgg(String id, Percentiles p) {
            return new PercentilesAgg(id, field(p), doubleValuesOf(p.percents()));
        }
    }

    static class PercentileRanksAggs extends CompoundAggTranslator<PercentileRanks> {

        @Override
        protected LeafAgg toAgg(String id, PercentileRanks p) {
            return new PercentileRanksAgg(id, field(p), doubleValuesOf(p.values()));
        }
    }

    static class DateTimes extends SingleValueAggTranslator<Min> {

        @Override
        protected LeafAgg toAgg(String id, Min m) {
            return new MinAgg(id, field(m));
        }
    }

    abstract static class AggTranslator<F extends Function> {

        private final Class<?> typeToken = ReflectionUtils.detectSuperTypeForRuleLike(getClass());

        @SuppressWarnings("unchecked")
        public final LeafAgg apply(String id, Function f) {
            return (typeToken.isInstance(f) ? asAgg(id, (F) f) : null);
        }

        protected abstract LeafAgg asAgg(String id, F f);
    }

    abstract static class SingleValueAggTranslator<F extends Function> extends AggTranslator<F> {

        @Override
        protected final LeafAgg asAgg(String id, F function) {
            return toAgg(id, function);
        }

        protected abstract LeafAgg toAgg(String id, F f);
    }

    abstract static class CompoundAggTranslator<C extends CompoundNumericAggregate> extends AggTranslator<C> {

        @Override
        protected final LeafAgg asAgg(String id, C function) {
            return toAgg(id, function);
        }

        protected abstract LeafAgg toAgg(String id, C f);
    }


    abstract static class ExpressionTranslator<E extends Expression> {

        private final Class<E> typeToken = ReflectionUtils.detectSuperTypeForRuleLike(getClass());

        @SuppressWarnings("unchecked")
        public QueryTranslation translate(Expression exp, boolean onAggs) {
            return (typeToken.isInstance(exp) ? asQuery((E) exp, onAggs) : null);
        }

        protected abstract QueryTranslation asQuery(E e, boolean onAggs);

        protected static Query wrapIfNested(Query query, Expression exp) {
            if (exp instanceof FieldAttribute) {
                FieldAttribute fa = (FieldAttribute) exp;
                if (fa.isNested()) {
                    return new NestedQuery(fa.location(), fa.nestedParent().name(), query);
                }
            }
            return query;
        }
    }
}<|MERGE_RESOLUTION|>--- conflicted
+++ resolved
@@ -31,11 +31,6 @@
 import org.elasticsearch.xpack.sql.expression.function.scalar.datetime.DateTimeFunction;
 import org.elasticsearch.xpack.sql.expression.function.scalar.datetime.DateTimeHistogramFunction;
 import org.elasticsearch.xpack.sql.expression.gen.script.ScriptTemplate;
-<<<<<<< HEAD
-import org.elasticsearch.xpack.sql.expression.predicate.operator.comparison.In;
-=======
-import org.elasticsearch.xpack.sql.expression.predicate.IsNotNull;
->>>>>>> 46c238d7
 import org.elasticsearch.xpack.sql.expression.predicate.Range;
 import org.elasticsearch.xpack.sql.expression.predicate.fulltext.MatchQueryPredicate;
 import org.elasticsearch.xpack.sql.expression.predicate.fulltext.MultiMatchQueryPredicate;
@@ -593,7 +588,7 @@
                 Query query = new TermQuery(loc, name, value);
                 if (bc instanceof NotEquals) {
                     query = new NotQuery(loc, query);
-                }
+            }
                 return query;
             }
 

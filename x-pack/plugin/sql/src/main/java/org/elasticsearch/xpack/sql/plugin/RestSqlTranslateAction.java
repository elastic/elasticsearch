/*
 * Copyright Elasticsearch B.V. and/or licensed to Elasticsearch B.V. under one
 * or more contributor license agreements. Licensed under the Elastic License;
 * you may not use this file except in compliance with the Elastic License.
 */
package org.elasticsearch.xpack.sql.plugin;

import org.elasticsearch.client.node.NodeClient;
import org.elasticsearch.common.xcontent.XContentParser;
import org.elasticsearch.rest.BaseRestHandler;
import org.elasticsearch.rest.RestController;
import org.elasticsearch.rest.RestRequest;
import org.elasticsearch.rest.action.RestToXContentListener;
import org.elasticsearch.xpack.sql.action.SqlTranslateAction;
import org.elasticsearch.xpack.sql.action.SqlTranslateRequest;
import org.elasticsearch.xpack.sql.proto.Mode;

import java.io.IOException;

import static org.elasticsearch.rest.RestRequest.Method.GET;
import static org.elasticsearch.rest.RestRequest.Method.POST;

/**
 * REST action for translating SQL queries into ES requests
 */
public class RestSqlTranslateAction extends BaseRestHandler {
<<<<<<< HEAD
    public RestSqlTranslateAction(RestController controller) {
        controller.registerHandler(GET, "/_xpack/sql/translate", this);
        controller.registerHandler(POST, "/_xpack/sql/translate", this);
=======
    public RestSqlTranslateAction(Settings settings, RestController controller) {
        super(settings);
        controller.registerHandler(GET, "/_sql/translate", this);
        controller.registerHandler(POST, "/_sql/translate", this);
>>>>>>> a2338bb1
    }

    @Override
    protected RestChannelConsumer prepareRequest(RestRequest request, NodeClient client) throws IOException {
        SqlTranslateRequest sqlRequest;
        try (XContentParser parser = request.contentOrSourceParamParser()) {
            sqlRequest = SqlTranslateRequest.fromXContent(parser, Mode.fromString(request.param("mode")));
        }
        return channel -> client.executeLocally(SqlTranslateAction.INSTANCE, sqlRequest, new RestToXContentListener<>(channel));
    }

    @Override
    public String getName() {
        return "xpack_sql_translate_action";
    }
}
<|MERGE_RESOLUTION|>--- conflicted
+++ resolved
@@ -24,16 +24,9 @@
  * REST action for translating SQL queries into ES requests
  */
 public class RestSqlTranslateAction extends BaseRestHandler {
-<<<<<<< HEAD
     public RestSqlTranslateAction(RestController controller) {
-        controller.registerHandler(GET, "/_xpack/sql/translate", this);
-        controller.registerHandler(POST, "/_xpack/sql/translate", this);
-=======
-    public RestSqlTranslateAction(Settings settings, RestController controller) {
-        super(settings);
         controller.registerHandler(GET, "/_sql/translate", this);
         controller.registerHandler(POST, "/_sql/translate", this);
->>>>>>> a2338bb1
     }
 
     @Override

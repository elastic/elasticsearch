/*
 * Copyright Elasticsearch B.V. and/or licensed to Elasticsearch B.V. under one
 * or more contributor license agreements. Licensed under the Elastic License
 * 2.0; you may not use this file except in compliance with the Elastic License
 * 2.0.
 */
package org.elasticsearch.xpack.sql.plugin;

import org.apache.logging.log4j.LogManager;
import org.apache.logging.log4j.Logger;
import org.elasticsearch.action.ActionListener;
import org.elasticsearch.action.ActionListenerResponseHandler;
import org.elasticsearch.action.support.ActionFilters;
import org.elasticsearch.action.support.HandledTransportAction;
import org.elasticsearch.cluster.service.ClusterService;
import org.elasticsearch.common.Strings;
import org.elasticsearch.common.inject.Inject;
import org.elasticsearch.common.io.stream.StreamInput;
import org.elasticsearch.common.settings.Settings;
import org.elasticsearch.common.util.BigArrays;
import org.elasticsearch.core.Tuple;
import org.elasticsearch.tasks.Task;
import org.elasticsearch.tasks.TaskId;
import org.elasticsearch.threadpool.ThreadPool;
import org.elasticsearch.transport.TransportService;
import org.elasticsearch.xpack.core.XPackPlugin;
import org.elasticsearch.xpack.core.XPackSettings;
import org.elasticsearch.xpack.core.async.AsyncExecutionId;
import org.elasticsearch.xpack.core.security.SecurityContext;
import org.elasticsearch.xpack.ql.async.AsyncTaskManagementService;
import org.elasticsearch.xpack.ql.type.Schema;
import org.elasticsearch.xpack.sql.SqlIllegalArgumentException;
import org.elasticsearch.xpack.sql.action.SqlQueryAction;
import org.elasticsearch.xpack.sql.action.SqlQueryRequest;
import org.elasticsearch.xpack.sql.action.SqlQueryResponse;
import org.elasticsearch.xpack.sql.action.SqlQueryTask;
import org.elasticsearch.xpack.sql.execution.PlanExecutor;
import org.elasticsearch.xpack.sql.expression.literal.geo.GeoShape;
import org.elasticsearch.xpack.sql.expression.literal.interval.Interval;
import org.elasticsearch.xpack.sql.proto.ColumnInfo;
import org.elasticsearch.xpack.sql.proto.Mode;
import org.elasticsearch.xpack.sql.session.Cursor;
import org.elasticsearch.xpack.sql.session.Cursor.Page;
import org.elasticsearch.xpack.sql.session.Cursors;
import org.elasticsearch.xpack.sql.session.RowSet;
import org.elasticsearch.xpack.sql.session.SchemaRowSet;
import org.elasticsearch.xpack.sql.session.SqlConfiguration;
import org.elasticsearch.xpack.sql.type.SqlDataTypes;

import java.io.IOException;
import java.time.ZoneId;
import java.util.ArrayList;
import java.util.List;
import java.util.Map;

import static java.util.Collections.unmodifiableList;
import static org.elasticsearch.action.ActionListener.wrap;
import static org.elasticsearch.xpack.core.ClientHelper.ASYNC_SEARCH_ORIGIN;
import static org.elasticsearch.xpack.ql.plugin.TransportActionUtils.executeRequestWithRetryAttempt;
import static org.elasticsearch.xpack.sql.plugin.Transports.clusterName;
import static org.elasticsearch.xpack.sql.plugin.Transports.username;
import static org.elasticsearch.xpack.sql.proto.Mode.CLI;

public class TransportSqlQueryAction extends HandledTransportAction<SqlQueryRequest, SqlQueryResponse>
    implements AsyncTaskManagementService.AsyncOperation<SqlQueryRequest, SqlQueryResponse, SqlQueryTask> {

    private static final Logger log = LogManager.getLogger(TransportSqlQueryAction.class);
    private final SecurityContext securityContext;
    private final ClusterService clusterService;
    private final PlanExecutor planExecutor;
    private final SqlLicenseChecker sqlLicenseChecker;
    private final TransportService transportService;
    private final AsyncTaskManagementService<SqlQueryRequest, SqlQueryResponse, SqlQueryTask> asyncTaskManagementService;

    @Inject
    public TransportSqlQueryAction(Settings settings, ClusterService clusterService, TransportService transportService,
                                   ThreadPool threadPool, ActionFilters actionFilters, PlanExecutor planExecutor,
                                   SqlLicenseChecker sqlLicenseChecker, BigArrays bigArrays) {
        super(SqlQueryAction.NAME, transportService, actionFilters, SqlQueryRequest::new);

        this.securityContext = XPackSettings.SECURITY_ENABLED.get(settings) ?
                new SecurityContext(settings, threadPool.getThreadContext()) : null;
        this.clusterService = clusterService;
        this.planExecutor = planExecutor;
        this.sqlLicenseChecker = sqlLicenseChecker;
        this.transportService = transportService;

        asyncTaskManagementService = new AsyncTaskManagementService<>(XPackPlugin.ASYNC_RESULTS_INDEX, planExecutor.client(),
            ASYNC_SEARCH_ORIGIN, planExecutor.writeableRegistry(), taskManager, SqlQueryAction.INSTANCE.name(), this, SqlQueryTask.class,
            clusterService, threadPool, bigArrays);
    }

    @Override
    protected void doExecute(Task task, SqlQueryRequest request, ActionListener<SqlQueryResponse> listener) {
        sqlLicenseChecker.checkIfSqlAllowed(request.mode());
        if (request.waitForCompletionTimeout() != null && request.waitForCompletionTimeout().getMillis() >= 0) {
            asyncTaskManagementService.asyncExecute(request, request.waitForCompletionTimeout(), request.keepAlive(),
                request.keepOnCompletion(), listener);
        } else {
            operation(planExecutor, (SqlQueryTask) task, request, listener, username(securityContext), transportService, clusterService);
        }
    }

    /**
     * Actual implementation of the action. Statically available to support embedded mode.
     */
    public static void operation(PlanExecutor planExecutor, SqlQueryTask task, SqlQueryRequest request,
                                 ActionListener<SqlQueryResponse> listener, String username, TransportService transportService,
                                 ClusterService clusterService) {
        // The configuration is always created however when dealing with the next page, only the timeouts are relevant
        // the rest having default values (since the query is already created)
<<<<<<< HEAD
        SqlConfiguration cfg = new SqlConfiguration(request.zoneId(), request.fetchSize(), request.requestTimeout(), request.pageTimeout(),
                request.filter(), request.runtimeMappings(), request.mode(), request.clientId(), request.version(), username,
                clusterName(clusterService), request.fieldMultiValueLeniency(), request.indexIncludeFrozen(),
                new TaskId(clusterService.localNode().getId(), task.getId()), task);
=======
        SqlConfiguration cfg = new SqlConfiguration(request.zoneId(), request.catalog(), request.fetchSize(), request.requestTimeout(),
                request.pageTimeout(), request.filter(), request.runtimeMappings(), request.mode(), request.clientId(), request.version(),
                username, clusterName(clusterService), request.fieldMultiValueLeniency(), request.indexIncludeFrozen(),
                new TaskId(clusterService.localNode().getId(), task.getId()), task,
                request.waitForCompletionTimeout(), request.keepOnCompletion(), request.keepAlive());
>>>>>>> 81f5632b

        if (Strings.hasText(request.cursor()) == false) {
            executeRequestWithRetryAttempt(clusterService, listener::onFailure,
                onFailure -> planExecutor.sql(cfg, request.query(), request.params(),
                    wrap(p -> listener.onResponse(createResponseWithSchema(request, p, task)), onFailure)),
                node -> transportService.sendRequest(node, SqlQueryAction.NAME, request,
                    new ActionListenerResponseHandler<>(listener, SqlQueryResponse::new, ThreadPool.Names.SAME)),
                log);
        } else {
            Tuple<Cursor, ZoneId> decoded = Cursors.decodeFromStringWithZone(request.cursor());
            planExecutor.nextPage(cfg, decoded.v1(),
                    wrap(p -> listener.onResponse(createResponse(request, decoded.v2(), null, p, task)),
                            listener::onFailure));
        }
    }

    private static SqlQueryResponse createResponseWithSchema(SqlQueryRequest request, Page page, SqlQueryTask task) {
        RowSet rset = page.rowSet();
        if ((rset instanceof SchemaRowSet) == false) {
            throw new SqlIllegalArgumentException("No schema found inside {}", rset.getClass());
        }
        SchemaRowSet rowSet = (SchemaRowSet) rset;

        List<ColumnInfo> columns = new ArrayList<>(rowSet.columnCount());
        for (Schema.Entry entry : rowSet.schema()) {
            if (Mode.isDriver(request.mode())) {
                columns.add(new ColumnInfo("", entry.name(), entry.type().typeName(), SqlDataTypes.displaySize(entry.type())));
            } else {
                columns.add(new ColumnInfo("", entry.name(), entry.type().typeName()));
            }
        }
        columns = unmodifiableList(columns);
        return createResponse(request, request.zoneId(), columns, page, task);
    }

    private static SqlQueryResponse createResponse(SqlQueryRequest request, ZoneId zoneId, List<ColumnInfo> header, Page page,
                                                   SqlQueryTask task) {
        List<List<Object>> rows = new ArrayList<>();
        page.rowSet().forEachRow(rowView -> {
            List<Object> row = new ArrayList<>(rowView.columnCount());
            rowView.forEachColumn(r -> row.add(value(r, request.mode())));
            rows.add(unmodifiableList(row));
        });

        AsyncExecutionId executionId = task.getExecutionId();
        return new SqlQueryResponse(
                Cursors.encodeToString(page.next(), zoneId),
                request.mode(),
                request.version(),
                request.columnar(),
                header,
                rows,
                executionId == null ? null : executionId.getEncoded(),
                false, false
        );
    }

    @SuppressWarnings("rawtypes")
    private static Object value(Object r, Mode mode) {
        /*
         * Intervals and GeoShape instances need to be serialized (as in StreamInput/Ouput serialization) as Strings
         * since SqlQueryResponse creation doesn't have access to GeoShape nor Interval classes to make the decision
         * so, we flatten them as Strings before being serialized.
         * CLI gets a special treatment see {@link org.elasticsearch.xpack.sql.action.SqlQueryResponse#value()}
         */
        if (r instanceof GeoShape) {
            r = r.toString();
        } else if (r instanceof Interval) {
            if (mode == CLI) {
                r = r.toString();
            } else {
                r = ((Interval) r).value();
            }
        }

        return r;
    }

    @Override
    public SqlQueryTask createTask(SqlQueryRequest request, long id, String type, String action, TaskId parentTaskId,
                                   Map<String, String> headers, Map<String, String> originHeaders, AsyncExecutionId asyncExecutionId) {
        return new SqlQueryTask(id, type, action, request.getDescription(), parentTaskId, headers, originHeaders, asyncExecutionId,
            request.keepAlive(), request.mode(), request.version(), request.columnar());
    }

    @Override
    public void execute(SqlQueryRequest request, SqlQueryTask task, ActionListener<SqlQueryResponse> listener) {
        operation(planExecutor, task, request, listener, username(securityContext), transportService, clusterService);
    }

    @Override
    public SqlQueryResponse initialResponse(SqlQueryTask task) {
        return task.getCurrentResult();
    }

    @Override
    public SqlQueryResponse readResponse(StreamInput inputStream) throws IOException {
        return new SqlQueryResponse(inputStream);
    }
}<|MERGE_RESOLUTION|>--- conflicted
+++ resolved
@@ -109,18 +109,10 @@
                                  ClusterService clusterService) {
         // The configuration is always created however when dealing with the next page, only the timeouts are relevant
         // the rest having default values (since the query is already created)
-<<<<<<< HEAD
-        SqlConfiguration cfg = new SqlConfiguration(request.zoneId(), request.fetchSize(), request.requestTimeout(), request.pageTimeout(),
-                request.filter(), request.runtimeMappings(), request.mode(), request.clientId(), request.version(), username,
-                clusterName(clusterService), request.fieldMultiValueLeniency(), request.indexIncludeFrozen(),
-                new TaskId(clusterService.localNode().getId(), task.getId()), task);
-=======
         SqlConfiguration cfg = new SqlConfiguration(request.zoneId(), request.catalog(), request.fetchSize(), request.requestTimeout(),
                 request.pageTimeout(), request.filter(), request.runtimeMappings(), request.mode(), request.clientId(), request.version(),
                 username, clusterName(clusterService), request.fieldMultiValueLeniency(), request.indexIncludeFrozen(),
-                new TaskId(clusterService.localNode().getId(), task.getId()), task,
-                request.waitForCompletionTimeout(), request.keepOnCompletion(), request.keepAlive());
->>>>>>> 81f5632b
+                new TaskId(clusterService.localNode().getId(), task.getId()), task);
 
         if (Strings.hasText(request.cursor()) == false) {
             executeRequestWithRetryAttempt(clusterService, listener::onFailure,

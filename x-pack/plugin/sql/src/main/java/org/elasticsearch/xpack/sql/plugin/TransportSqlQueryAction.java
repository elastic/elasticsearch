/*
 * Copyright Elasticsearch B.V. and/or licensed to Elasticsearch B.V. under one
 * or more contributor license agreements. Licensed under the Elastic License;
 * you may not use this file except in compliance with the Elastic License.
 */
package org.elasticsearch.xpack.sql.plugin;

import org.elasticsearch.Version;
import org.elasticsearch.action.ActionListener;
import org.elasticsearch.action.support.ActionFilters;
import org.elasticsearch.action.support.HandledTransportAction;
import org.elasticsearch.common.Strings;
import org.elasticsearch.common.inject.Inject;
import org.elasticsearch.common.io.stream.Writeable;
import org.elasticsearch.tasks.Task;
import org.elasticsearch.transport.TransportService;
import org.elasticsearch.xpack.sql.action.SqlQueryAction;
import org.elasticsearch.xpack.sql.action.SqlQueryRequest;
import org.elasticsearch.xpack.sql.action.SqlQueryResponse;
import org.elasticsearch.xpack.sql.execution.PlanExecutor;
import org.elasticsearch.xpack.sql.proto.ColumnInfo;
import org.elasticsearch.xpack.sql.proto.Mode;
import org.elasticsearch.xpack.sql.session.Configuration;
import org.elasticsearch.xpack.sql.session.Cursors;
import org.elasticsearch.xpack.sql.session.RowSet;
import org.elasticsearch.xpack.sql.session.SchemaRowSet;
import org.elasticsearch.xpack.sql.stats.QueryMetric;
import org.elasticsearch.xpack.sql.type.Schema;

import java.util.ArrayList;
import java.util.List;

import static java.util.Collections.unmodifiableList;

public class TransportSqlQueryAction extends HandledTransportAction<SqlQueryRequest, SqlQueryResponse> {
    private final PlanExecutor planExecutor;
    private final SqlLicenseChecker sqlLicenseChecker;

    @Inject
    public TransportSqlQueryAction(TransportService transportService, ActionFilters actionFilters,
                                   PlanExecutor planExecutor, SqlLicenseChecker sqlLicenseChecker) {
        super(SqlQueryAction.NAME, transportService, actionFilters, (Writeable.Reader<SqlQueryRequest>) SqlQueryRequest::new);

        this.planExecutor = planExecutor;
        this.sqlLicenseChecker = sqlLicenseChecker;
    }

    @Override
    protected void doExecute(Task task, SqlQueryRequest request, ActionListener<SqlQueryResponse> listener) {
        sqlLicenseChecker.checkIfSqlAllowed(request.mode());
        operation(planExecutor, request, listener);
    }

    /**
     * Actual implementation of the action. Statically available to support embedded mode.
     */
    public static void operation(PlanExecutor planExecutor, SqlQueryRequest request, ActionListener<SqlQueryResponse> listener) {
        // The configuration is always created however when dealing with the next page, only the timeouts are relevant
        // the rest having default values (since the query is already created)
        Configuration cfg = new Configuration(request.timeZone(), request.fetchSize(), request.requestTimeout(), request.pageTimeout(),
<<<<<<< HEAD
                request.filter(), request.mode());
=======
                request.filter());
        
        // mode() shouldn't be null
        QueryMetric metric = QueryMetric.from(request.mode(), request.clientId());
        planExecutor.metrics().total(metric);
>>>>>>> cd822b7c

        if (Strings.hasText(request.cursor()) == false) {
            planExecutor.sql(cfg, request.query(), request.params(),
                    ActionListener.wrap(rowSet -> listener.onResponse(createResponse(request, rowSet)),
                            e -> {
                                planExecutor.metrics().failed(metric);
                                listener.onFailure(e);
                            }));
        } else {
            planExecutor.metrics().paging(metric);
            planExecutor.nextPage(cfg, Cursors.decodeFromString(request.cursor()),
                    ActionListener.wrap(rowSet -> listener.onResponse(createResponse(rowSet, null)),
                            e -> {
                                planExecutor.metrics().failed(metric);
                                listener.onFailure(e);
                            }));
        }
    }

    static SqlQueryResponse createResponse(SqlQueryRequest request, SchemaRowSet rowSet) {
        List<ColumnInfo> columns = new ArrayList<>(rowSet.columnCount());
        for (Schema.Entry entry : rowSet.schema()) {
            if (Mode.isDriver(request.mode())) {
                columns.add(new ColumnInfo("", entry.name(), entry.type().esType, entry.type().sqlType.getVendorTypeNumber(),
                        entry.type().displaySize));
            } else {
                columns.add(new ColumnInfo("", entry.name(), entry.type().esType));
            }
        }
        columns = unmodifiableList(columns);
        return createResponse(rowSet, columns);
    }

    static SqlQueryResponse createResponse(RowSet rowSet, List<ColumnInfo> columns) {
        List<List<Object>> rows = new ArrayList<>();
        rowSet.forEachRow(rowView -> {
            List<Object> row = new ArrayList<>(rowView.columnCount());
            rowView.forEachColumn(row::add);
            rows.add(unmodifiableList(row));
        });

        return new SqlQueryResponse(
                Cursors.encodeToString(Version.CURRENT, rowSet.nextPageCursor()),
                columns,
                rows);
    }
}<|MERGE_RESOLUTION|>--- conflicted
+++ resolved
@@ -58,15 +58,11 @@
         // The configuration is always created however when dealing with the next page, only the timeouts are relevant
         // the rest having default values (since the query is already created)
         Configuration cfg = new Configuration(request.timeZone(), request.fetchSize(), request.requestTimeout(), request.pageTimeout(),
-<<<<<<< HEAD
                 request.filter(), request.mode());
-=======
-                request.filter());
-        
+
         // mode() shouldn't be null
         QueryMetric metric = QueryMetric.from(request.mode(), request.clientId());
         planExecutor.metrics().total(metric);
->>>>>>> cd822b7c
 
         if (Strings.hasText(request.cursor()) == false) {
             planExecutor.sql(cfg, request.query(), request.params(),

/*
 * Copyright Elasticsearch B.V. and/or licensed to Elasticsearch B.V. under one
 * or more contributor license agreements. Licensed under the Elastic License
 * 2.0; you may not use this file except in compliance with the Elastic License
 * 2.0.
 */
package org.elasticsearch.xpack.sql.querydsl.container;

import org.elasticsearch.common.Nullable;
import org.elasticsearch.common.Strings;
import org.elasticsearch.common.collect.Tuple;
import org.elasticsearch.common.xcontent.ToXContent;
import org.elasticsearch.common.xcontent.XContentBuilder;
import org.elasticsearch.common.xcontent.json.JsonXContent;
import org.elasticsearch.xpack.ql.execution.search.FieldExtraction;
import org.elasticsearch.xpack.ql.expression.Attribute;
import org.elasticsearch.xpack.ql.expression.AttributeMap;
import org.elasticsearch.xpack.ql.expression.Expression;
import org.elasticsearch.xpack.ql.expression.Expressions;
import org.elasticsearch.xpack.ql.expression.FieldAttribute;
import org.elasticsearch.xpack.ql.expression.function.scalar.ScalarFunction;
import org.elasticsearch.xpack.ql.expression.gen.pipeline.ConstantInput;
import org.elasticsearch.xpack.ql.expression.gen.pipeline.Pipe;
import org.elasticsearch.xpack.ql.querydsl.container.Sort;
import org.elasticsearch.xpack.ql.querydsl.query.BoolQuery;
import org.elasticsearch.xpack.ql.querydsl.query.MatchAll;
import org.elasticsearch.xpack.ql.querydsl.query.NestedQuery;
import org.elasticsearch.xpack.ql.querydsl.query.Query;
import org.elasticsearch.xpack.ql.tree.Source;
import org.elasticsearch.xpack.sql.SqlIllegalArgumentException;
import org.elasticsearch.xpack.sql.execution.search.SourceGenerator;
import org.elasticsearch.xpack.sql.expression.function.Array;
import org.elasticsearch.xpack.sql.expression.function.Score;
import org.elasticsearch.xpack.sql.expression.gen.pipeline.ScorePipe;
import org.elasticsearch.xpack.sql.querydsl.agg.Aggs;
import org.elasticsearch.xpack.sql.querydsl.agg.GroupByKey;
import org.elasticsearch.xpack.sql.querydsl.agg.LeafAgg;
import org.elasticsearch.xpack.sql.type.SqlDataTypes;

import java.io.IOException;
import java.util.AbstractMap;
import java.util.ArrayList;
import java.util.BitSet;
import java.util.Collection;
import java.util.Comparator;
import java.util.LinkedHashMap;
import java.util.List;
import java.util.Map;
import java.util.Objects;

import static java.util.Collections.emptyList;
import static java.util.Collections.emptyMap;
import static java.util.Collections.singletonMap;
import static org.elasticsearch.xpack.ql.util.CollectionUtils.combine;

/**
 * Container for various references of the built ES query.
 * Useful to understanding how to interpret and navigate the
 * returned result.
 */
public class QueryContainer {

    private final Aggs aggs;
    private final Query query;

    // fields extracted from the response - not necessarily what the client sees
    // for example in case of grouping or custom sorting, the response has extra columns
    // that is filtered before getting to the client

    // the list contains both the field extraction and its id (for custom sorting)
    private final List<Tuple<FieldExtraction, String>> fields;

    // aliases found in the tree
    private final AttributeMap<Expression> aliases;

    // pseudo functions (like count) - that are 'extracted' from other aggs
    private final Map<String, GroupByKey> pseudoFunctions;

    // scalar function processors - recorded as functions get folded;
    // at scrolling, their inputs (leaves) get updated
    private AttributeMap<Pipe> scalarFunctions;

    private final Map<String, Sort> sort;
    private final int limit;
    private final boolean trackHits;
    private final boolean includeFrozen;
    // used when pivoting for retrieving at least one pivot row
    private final int minPageSize;

    // computed
    private Boolean aggsOnly;
    private Boolean customSort;
    // associate Attributes with aliased FieldAttributes (since they map directly to ES fields)
    private Map<Attribute, FieldAttribute> fieldAlias;


    public QueryContainer() {
        this(null, null, null, null, null, null, null, -1, false, false, -1);
    }

    public QueryContainer(Query query,
            Aggs aggs,
            List<Tuple<FieldExtraction, String>> fields,
            AttributeMap<Expression> aliases,
            Map<String, GroupByKey> pseudoFunctions,
            AttributeMap<Pipe> scalarFunctions,
            Map<String, Sort> sort,
            int limit,
            boolean trackHits,
            boolean includeFrozen,
            int minPageSize) {
        this.query = query;
        this.aggs = aggs == null ? Aggs.EMPTY : aggs;
        this.fields = fields == null || fields.isEmpty() ? emptyList() : fields;
        this.aliases = aliases == null || aliases.isEmpty() ? AttributeMap.emptyAttributeMap() : aliases;
        this.pseudoFunctions = pseudoFunctions == null || pseudoFunctions.isEmpty() ? emptyMap() : pseudoFunctions;
        this.scalarFunctions = scalarFunctions == null || scalarFunctions.isEmpty() ? AttributeMap.emptyAttributeMap() : scalarFunctions;
        this.sort = sort == null || sort.isEmpty() ? emptyMap() : sort;
        this.limit = limit;
        this.trackHits = trackHits;
        this.includeFrozen = includeFrozen;
        this.minPageSize = minPageSize;
    }

    /**
     * If needed, create a comparator for each indicated column (which is indicated by an index pointing to the column number from the
     * result set).
     */
    @SuppressWarnings({ "rawtypes", "unchecked" })
    public List<Tuple<Integer, Comparator>> sortingColumns() {
        if (customSort == Boolean.FALSE) {
            return emptyList();
        }

        for (Sort s : sort.values()) {
            if (s instanceof AggregateSort) {
                customSort = Boolean.TRUE;
                break;
            }
        }

        // If no custom sort is used break early
        if (customSort == null) {
            customSort = Boolean.FALSE;
            return emptyList();
        }

        List<Tuple<Integer, Comparator>> sortingColumns = new ArrayList<>(sort.size());
        for (Map.Entry<String, Sort> entry : sort.entrySet()) {
            String expressionId = entry.getKey();
            Sort s = entry.getValue();

            int atIndex = -1;
            for (int i = 0; i < fields.size(); i++) {
                Tuple<FieldExtraction, String> field = fields.get(i);
                if (field.v2().equals(expressionId)) {
                    atIndex = i;
                    break;
                }
            }
            if (atIndex == -1) {
                throw new SqlIllegalArgumentException("Cannot find backing column for ordering aggregation [{}]", s);
            }

            // assemble a comparator for it, if it's not an AggregateSort
            // then it's pre-sorted by ES so use null
            Comparator comp = null;
            if (s instanceof AggregateSort) {
                comp = s.direction() == Sort.Direction.ASC ? Comparator.naturalOrder() : Comparator.reverseOrder();
                comp = s.missing() == Sort.Missing.FIRST ? Comparator.nullsFirst(comp) : Comparator.nullsLast(comp);
            }

            sortingColumns.add(new Tuple<>(Integer.valueOf(atIndex), comp));
        }

        return sortingColumns;
    }

    /**
     * Since the container contains both the field extractors and the visible columns,
     * compact the information in the listener through a bitset that acts as a mask
     * on what extractors are used for the visible columns.
     */
    public BitSet columnMask(List<Attribute> columns) {
        BitSet mask = new BitSet(fields.size());
        aliasName(columns.get(0));

        for (Attribute column : columns) {
            Expression expression = aliases.resolve(column, column);

            // find the column index
            String id = Expressions.id(expression);
            int index = -1;

            for (int i = 0; i < fields.size(); i++) {
                Tuple<FieldExtraction, String> tuple = fields.get(i);
                // if the index is already set there is a collision,
                // so continue searching for the other tuple with the same id
                if (mask.get(i) == false && tuple.v2().equals(id)) {
                    index = i;
                    break;
                }
            }

            if (index > -1) {
                mask.set(index);
            } else {
                throw new SqlIllegalArgumentException("Cannot resolve field extractor index for column [{}]", column);
            }
        }
        return mask;
    }

    public Query query() {
        return query;
    }

    public Aggs aggs() {
        return aggs;
    }

    public List<Tuple<FieldExtraction, String>> fields() {
        return fields;
    }

    public AttributeMap<Expression> aliases() {
        return aliases;
    }

    public Map<String, GroupByKey> pseudoFunctions() {
        return pseudoFunctions;
    }

    public Map<String, Sort> sort() {
        return sort;
    }

    public int limit() {
        return limit;
    }

    public boolean isAggsOnly() {
        if (aggsOnly == null) {
            aggsOnly = Boolean.valueOf(this.fields.stream().anyMatch(t -> t.v1().supportedByAggsOnlyQuery()));
        }

        return aggsOnly.booleanValue();
    }

    public boolean hasColumns() {
        return fields.size() > 0;
    }

    public boolean shouldTrackHits() {
        return trackHits;
    }

    public boolean shouldIncludeFrozen() {
        return includeFrozen;
    }

    public int minPageSize() {
        return minPageSize;
    }

    //
    // copy methods
    //

    public QueryContainer with(Query q) {
        return new QueryContainer(q, aggs, fields, aliases, pseudoFunctions, scalarFunctions, sort, limit, trackHits, includeFrozen,
                minPageSize);
    }

    public QueryContainer withAliases(AttributeMap<Expression> a) {
        return new QueryContainer(query, aggs, fields, a, pseudoFunctions, scalarFunctions, sort, limit, trackHits, includeFrozen,
                minPageSize);
    }

    public QueryContainer withPseudoFunctions(Map<String, GroupByKey> p) {
        return new QueryContainer(query, aggs, fields, aliases, p, scalarFunctions, sort, limit, trackHits, includeFrozen, minPageSize);
    }

    public QueryContainer with(Aggs a) {
        return new QueryContainer(query, a, fields, aliases, pseudoFunctions, scalarFunctions, sort, limit, trackHits, includeFrozen,
                minPageSize);
    }

    public QueryContainer withLimit(int l) {
        return l == limit ? this : new QueryContainer(query, aggs, fields, aliases, pseudoFunctions, scalarFunctions, sort, l, trackHits,
                includeFrozen, minPageSize);
    }

    public QueryContainer withTrackHits() {
        return trackHits ? this : new QueryContainer(query, aggs, fields, aliases, pseudoFunctions, scalarFunctions, sort, limit, true,
                includeFrozen, minPageSize);
    }

    public QueryContainer withFrozen() {
        return includeFrozen ? this : new QueryContainer(query, aggs, fields, aliases, pseudoFunctions, scalarFunctions, sort, limit,
                trackHits, true, minPageSize);
    }

    public QueryContainer withScalarProcessors(AttributeMap<Pipe> procs) {
        return new QueryContainer(query, aggs, fields, aliases, pseudoFunctions, procs, sort, limit, trackHits, includeFrozen, minPageSize);
    }

    public QueryContainer addSort(String expressionId, Sort sortable) {
        Map<String, Sort> newSort = new LinkedHashMap<>(this.sort);
        newSort.put(expressionId, sortable);
        return new QueryContainer(query, aggs, fields, aliases, pseudoFunctions, scalarFunctions, newSort, limit, trackHits, includeFrozen,
                minPageSize);
    }

    private String aliasName(Attribute attr) {
        if (fieldAlias == null) {
            fieldAlias = new LinkedHashMap<>();
            for (Map.Entry<Attribute, Expression> entry : aliases.entrySet()) {
                if (entry.getValue() instanceof FieldAttribute) {
                    fieldAlias.put(entry.getKey(), (FieldAttribute) entry.getValue());
                }
            }
        }
        FieldAttribute fa = fieldAlias.get(attr);
        return fa != null ? fa.name() : attr.name();
    }

    //
    // reference methods
    //
    private FieldExtraction topHitFieldRef(FieldAttribute fieldAttr, boolean asMultiValue) {
        return new SearchHitFieldRef(aliasName(fieldAttr), fieldAttr.field().getDataType(), asMultiValue);
    }

    private Tuple<QueryContainer, FieldExtraction> nestedHitFieldRef(FieldAttribute attr, boolean asMultiValue) {
        String name = aliasName(attr);
        Query q = rewriteToContainNestedField(query, attr.source(),
                attr.nestedParent().name(), name,
                SqlDataTypes.format(attr.field().getDataType()),
                SqlDataTypes.isFromDocValuesOnly(attr.field().getDataType()));

<<<<<<< HEAD
        SearchHitFieldRef nestedFieldRef = new SearchHitFieldRef(name, attr.field().getDataType(), attr.parent().name(), asMultiValue);
=======
        SearchHitFieldRef nestedFieldRef = new SearchHitFieldRef(name, attr.field().getDataType(), attr.nestedParent().name(),
                asMultiValue);
>>>>>>> 7ee3c0d3

        return new Tuple<>(
                new QueryContainer(q, aggs, fields, aliases, pseudoFunctions, scalarFunctions, sort, limit, trackHits, includeFrozen,
                        minPageSize),
                nestedFieldRef);
    }

    static Query rewriteToContainNestedField(@Nullable Query query, Source source, String path, String name, String format,
            boolean hasDocValues) {
        if (query == null) {
            /* There is no query so we must add the nested query
             * ourselves to fetch the field. */
            return new NestedQuery(source, path, singletonMap(name, new AbstractMap.SimpleImmutableEntry<>(hasDocValues, format)),
                    new MatchAll(source));
        }
        if (query.containsNestedField(path, name)) {
            // The query already has the nested field. Nothing to do.
            return query;
        }
        /* The query doesn't have the nested field so we have to ask
         * it to add it. */
        Query rewritten = query.addNestedField(path, name, format, hasDocValues);
        if (rewritten != query) {
            /* It successfully added it so we can use the rewritten
             * query. */
            return rewritten;
        }
        /* There is no nested query with a matching path so we must
         * add the nested query ourselves just to fetch the field. */
        NestedQuery nested = new NestedQuery(source, path,
                singletonMap(name, new AbstractMap.SimpleImmutableEntry<>(hasDocValues, format)), new MatchAll(source));
        return new BoolQuery(source, true, query, nested);
    }

    // replace function/operators's input with references
    private Tuple<QueryContainer, FieldExtraction> resolvedTreeComputingRef(ScalarFunction function, Attribute attr) {
        Pipe proc = null;
        if ((proc = scalarFunctions.resolve(attr)) == null) {
            proc = function.asPipe();
            scalarFunctions = AttributeMap.builder(scalarFunctions).put(attr, proc).build();
        }

        // find the processor inputs (Attributes) and convert them into references
        // no need to promote them to the top since the container doesn't have to be aware
        class QueryAttributeResolver implements Pipe.AttributeResolver {
            private QueryContainer container;

            private QueryAttributeResolver(QueryContainer container) {
                this.container = container;
            }

            @Override
            public FieldExtraction resolve(Attribute attribute) {
                Tuple<QueryContainer, FieldExtraction> ref = container.asFieldExtraction(attribute);
                container = ref.v1();
                return ref.v2();
            }
        }
        QueryAttributeResolver resolver = new QueryAttributeResolver(this);
        proc = proc.resolveAttributes(resolver);
        QueryContainer qContainer = resolver.container;

        // update proc (if needed)
        if (qContainer.scalarFunctions().size() != scalarFunctions.size()) {
            qContainer = qContainer.withScalarProcessors(
                AttributeMap.builder(qContainer.scalarFunctions).put(attr, proc).build());
        }

        return new Tuple<>(qContainer, new ComputedRef(proc));
    }

    private Tuple<QueryContainer, FieldExtraction> asFieldAttributeExtraction(FieldAttribute fa, boolean asMultiValue) {
        return fa.isNested() ? nestedHitFieldRef(fa, asMultiValue) : new Tuple<>(this, topHitFieldRef(fa, asMultiValue));
    }

    public QueryContainer addColumn(Attribute attr) {
        Expression expression = aliases.resolve(attr, attr);
        Tuple<QueryContainer, FieldExtraction> tuple = asFieldExtraction(attr);
        return tuple.v1().addColumn(tuple.v2(), Expressions.id(expression));
    }

    private Tuple<QueryContainer, FieldExtraction> asFieldExtraction(Attribute attr) {
        // resolve it Expression
        Expression expression = aliases.resolve(attr, attr);

        if (expression instanceof FieldAttribute) {
            return asFieldAttributeExtraction((FieldAttribute) expression, false);
        }

        if (expression == null) {
            throw new SqlIllegalArgumentException("Unknown output attribute {}", attr);
        }

        if (expression.foldable()) {
            return new Tuple<>(this, new ComputedRef(new ConstantInput(expression.source(), expression, expression.fold())));
        }

        if (expression instanceof Score) {
            return new Tuple<>(this, new ComputedRef(new ScorePipe(expression.source(), expression)));
        }

        if (expression instanceof Array) {
            return asFieldAttributeExtraction((FieldAttribute) ((Array) expression).field(), true);
        }

        if (expression instanceof ScalarFunction) {
            return resolvedTreeComputingRef((ScalarFunction) expression, attr);
        }

        throw new SqlIllegalArgumentException("Unknown output attribute {}", attr);
    }

    public QueryContainer addColumn(FieldExtraction ref, String id) {
        return new QueryContainer(query, aggs, combine(fields, new Tuple<>(ref, id)), aliases, pseudoFunctions,
                scalarFunctions,
                sort, limit, trackHits, includeFrozen, minPageSize);
    }

    public AttributeMap<Pipe> scalarFunctions() {
        return scalarFunctions;
    }

    //
    // agg methods
    //

    public QueryContainer addAgg(String groupId, LeafAgg agg) {
        return with(aggs.addAgg(agg));
    }

    public QueryContainer addGroups(Collection<GroupByKey> values) {
        return with(aggs.addGroups(values));
    }

    public GroupByKey findGroupForAgg(String aggId) {
        return aggs.findGroupForAgg(aggId);
    }

    public QueryContainer updateGroup(GroupByKey group) {
        return with(aggs.updateGroup(group));
    }

    //
    // boiler plate
    //

    @Override
    public int hashCode() {
        return Objects.hash(query, aggs, fields, aliases, sort, limit, trackHits, includeFrozen);
    }

    @Override
    public boolean equals(Object obj) {
        if (this == obj) {
            return true;
        }

        if (obj == null || getClass() != obj.getClass()) {
            return false;
        }

        QueryContainer other = (QueryContainer) obj;
        return Objects.equals(query, other.query)
                && Objects.equals(aggs, other.aggs)
                && Objects.equals(fields, other.fields)
                && Objects.equals(aliases, other.aliases)
                && Objects.equals(sort, other.sort)
                && Objects.equals(limit, other.limit)
                && Objects.equals(trackHits, other.trackHits)
                && Objects.equals(includeFrozen, other.includeFrozen);
    }

    @Override
    public String toString() {
        try (XContentBuilder builder = JsonXContent.contentBuilder()) {
            builder.humanReadable(true).prettyPrint();
            SourceGenerator.sourceBuilder(this, null, null).toXContent(builder, ToXContent.EMPTY_PARAMS);
            return Strings.toString(builder);
        } catch (IOException e) {
            throw new RuntimeException("error rendering", e);
        }
    }
}<|MERGE_RESOLUTION|>--- conflicted
+++ resolved
@@ -339,12 +339,8 @@
                 SqlDataTypes.format(attr.field().getDataType()),
                 SqlDataTypes.isFromDocValuesOnly(attr.field().getDataType()));
 
-<<<<<<< HEAD
-        SearchHitFieldRef nestedFieldRef = new SearchHitFieldRef(name, attr.field().getDataType(), attr.parent().name(), asMultiValue);
-=======
         SearchHitFieldRef nestedFieldRef = new SearchHitFieldRef(name, attr.field().getDataType(), attr.nestedParent().name(),
                 asMultiValue);
->>>>>>> 7ee3c0d3
 
         return new Tuple<>(
                 new QueryContainer(q, aggs, fields, aliases, pseudoFunctions, scalarFunctions, sort, limit, trackHits, includeFrozen,

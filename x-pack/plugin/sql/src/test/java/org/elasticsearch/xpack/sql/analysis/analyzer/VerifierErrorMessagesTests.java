/*
 * Copyright Elasticsearch B.V. and/or licensed to Elasticsearch B.V. under one
 * or more contributor license agreements. Licensed under the Elastic License
 * 2.0; you may not use this file except in compliance with the Elastic License
 * 2.0.
 */
package org.elasticsearch.xpack.sql.analysis.analyzer;

import org.elasticsearch.test.ESTestCase;
import org.elasticsearch.xpack.ql.index.EsIndex;
import org.elasticsearch.xpack.ql.index.IndexResolution;
import org.elasticsearch.xpack.ql.plan.logical.LogicalPlan;
import org.elasticsearch.xpack.ql.type.EsField;
import org.elasticsearch.xpack.sql.analysis.index.IndexResolverTests;
import org.elasticsearch.xpack.sql.expression.function.SqlFunctionRegistry;
import org.elasticsearch.xpack.sql.expression.function.aggregate.First;
import org.elasticsearch.xpack.sql.expression.function.aggregate.Last;
import org.elasticsearch.xpack.sql.expression.function.scalar.math.Round;
import org.elasticsearch.xpack.sql.expression.function.scalar.math.Truncate;
import org.elasticsearch.xpack.sql.expression.function.scalar.string.Char;
import org.elasticsearch.xpack.sql.expression.function.scalar.string.Space;
import org.elasticsearch.xpack.sql.expression.predicate.conditional.Coalesce;
import org.elasticsearch.xpack.sql.expression.predicate.conditional.Greatest;
import org.elasticsearch.xpack.sql.expression.predicate.conditional.IfNull;
import org.elasticsearch.xpack.sql.expression.predicate.conditional.Least;
import org.elasticsearch.xpack.sql.expression.predicate.conditional.NullIf;
import org.elasticsearch.xpack.sql.parser.SqlParser;
import org.elasticsearch.xpack.sql.stats.Metrics;
import java.util.Arrays;
import java.util.HashMap;
import java.util.LinkedHashMap;
import java.util.List;
import java.util.Locale;
import java.util.Map;

import static java.util.Collections.emptyMap;
import static java.util.Collections.singletonMap;
import static org.elasticsearch.xpack.ql.type.DataTypes.KEYWORD;
import static org.elasticsearch.xpack.ql.type.DataTypes.OBJECT;
import static org.elasticsearch.xpack.sql.SqlTestUtils.TEST_CFG;
import static org.elasticsearch.xpack.sql.types.SqlTypesTests.loadMapping;

public class VerifierErrorMessagesTests extends ESTestCase {

    private final SqlParser parser = new SqlParser();
    private final IndexResolution indexResolution = IndexResolution.valid(
        new EsIndex("test", loadMapping("mapping-multi-field-with-nested.json"))
    );

    private String error(String sql) {
        return error(indexResolution, sql);
    }

    private String error(IndexResolution getIndexResult, String sql) {
<<<<<<< HEAD
        Analyzer analyzer = new Analyzer(SqlTestUtils.TEST_CFG, new SqlFunctionRegistry(), getIndexResult, new Verifier(new Metrics(),
            SqlTestUtils.TEST_CFG.version()));
=======
        Analyzer analyzer = new Analyzer(TEST_CFG, new SqlFunctionRegistry(), getIndexResult, new Verifier(new Metrics()));
>>>>>>> ddc3744b
        VerificationException e = expectThrows(VerificationException.class, () -> analyzer.analyze(parser.createStatement(sql), true));
        String message = e.getMessage();
        assertTrue(message.startsWith("Found "));
        String pattern = "\nline ";
        int index = message.indexOf(pattern);
        return message.substring(index + pattern.length());
    }

    private LogicalPlan accept(String sql) {
        EsIndex test = getTestEsIndex();
        return accept(IndexResolution.valid(test), sql);
    }

    private EsIndex getTestEsIndex() {
        Map<String, EsField> mapping = loadMapping("mapping-multi-field-with-nested.json");
        return new EsIndex("test", mapping);
    }

    private LogicalPlan accept(IndexResolution resolution, String sql) {
<<<<<<< HEAD
        Analyzer analyzer = new Analyzer(SqlTestUtils.TEST_CFG, new SqlFunctionRegistry(), resolution,
            new Verifier(new Metrics(), SqlTestUtils.TEST_CFG.version()));
=======
        Analyzer analyzer = new Analyzer(TEST_CFG, new SqlFunctionRegistry(), resolution, new Verifier(new Metrics()));
>>>>>>> ddc3744b
        return analyzer.analyze(parser.createStatement(sql), true);
    }

    private IndexResolution incompatible() {
        Map<String, EsField> basicMapping = loadMapping("mapping-basic.json", true);
        Map<String, EsField> incompatible = loadMapping("mapping-basic-incompatible.json");

        assertNotEquals(basicMapping, incompatible);
        IndexResolution resolution = IndexResolverTests.merge(new EsIndex("basic", basicMapping),
                new EsIndex("incompatible", incompatible));
        assertTrue(resolution.isValid());
        return resolution;
    }

    private String incompatibleError(String sql) {
        return error(incompatible(), sql);
    }

    private LogicalPlan incompatibleAccept(String sql) {
        return accept(incompatible(), sql);
    }

    public void testMissingIndex() {
        assertEquals("1:17: Unknown index [missing]", error(IndexResolution.notFound("missing"), "SELECT foo FROM missing"));
    }

    public void testNonBooleanFilter() {
        Map<String, List<String>> testData = new HashMap<>();
        testData.put("INTEGER", List.of("int", "int + 1", "ABS(int)", "ASCII(keyword)"));
        testData.put("KEYWORD", List.of("keyword", "RTRIM(keyword)", "IIF(true, 'true', 'false')"));
        testData.put("DATETIME", List.of("date", "date + INTERVAL 1 DAY", "NOW()"));
        for (String typeName : testData.keySet()) {
            for (String exp : testData.get(typeName)) {
                assertEquals("1:26: Condition expression needs to be boolean, found [" + typeName + "]",
                    error("SELECT * FROM test WHERE " + exp));
            }
        }
    }

    public void testMissingColumn() {
        assertEquals("1:8: Unknown column [xxx]", error("SELECT xxx FROM test"));
    }

    public void testMissingColumnFilter() {
        assertEquals("1:26: Unknown column [xxx]", error("SELECT * FROM test WHERE xxx > 1"));
    }

    public void testMissingColumnWithWildcard() {
        assertEquals("1:8: Unknown column [xxx]", error("SELECT xxx.* FROM test"));
    }

    public void testMisspelledColumnWithWildcard() {
        assertEquals("1:8: Unknown column [tex], did you mean [text]?", error("SELECT tex.* FROM test"));
    }

    public void testColumnWithNoSubFields() {
        assertEquals("1:8: Cannot determine columns for [text.*]", error("SELECT text.* FROM test"));
    }

    public void testFieldAliasTypeWithoutHierarchy() {
        Map<String, EsField> mapping = new LinkedHashMap<>();

        mapping.put("field", new EsField("field", OBJECT, singletonMap("alias", new EsField("alias", KEYWORD, emptyMap(), true)), false));

        IndexResolution resolution = IndexResolution.valid(new EsIndex("test", mapping));

        // check the nested alias is seen
        accept(resolution, "SELECT field.alias FROM test");
        // or its hierarhcy
        accept(resolution, "SELECT field.* FROM test");

        // check typos
        assertEquals("1:8: Unknown column [field.alas], did you mean [field.alias]?", error(resolution, "SELECT field.alas FROM test"));

        // non-existing parents for aliases are not seen by the user
        assertEquals("1:8: Cannot use field [field] type [object] only its subfields", error(resolution, "SELECT field FROM test"));
    }

    public void testMultipleColumnsWithWildcard1() {
        assertEquals("1:14: Unknown column [a]\n" +
                "line 1:17: Unknown column [b]\n" +
                "line 1:22: Unknown column [c]\n" +
                "line 1:25: Unknown column [tex], did you mean [text]?", error("SELECT bool, a, b.*, c, tex.* FROM test"));
    }

    public void testMultipleColumnsWithWildcard2() {
        assertEquals("1:8: Unknown column [tex], did you mean [text]?\n" +
                "line 1:21: Unknown column [a]\n" +
                "line 1:24: Unknown column [dat], did you mean [date]?\n" +
                "line 1:31: Unknown column [c]", error("SELECT tex.*, bool, a, dat.*, c FROM test"));
    }

    public void testMultipleColumnsWithWildcard3() {
        assertEquals("1:8: Unknown column [ate], did you mean [date]?\n" +
                "line 1:21: Unknown column [keyw], did you mean [keyword]?\n" +
                "line 1:29: Unknown column [da], did you mean [date]?" , error("SELECT ate.*, bool, keyw.*, da FROM test"));
    }

    public void testMisspelledColumn() {
        assertEquals("1:8: Unknown column [txt], did you mean [text]?", error("SELECT txt FROM test"));
    }

    public void testFunctionOverMissingField() {
        assertEquals("1:12: Unknown column [xxx]", error("SELECT ABS(xxx) FROM test"));
    }

    public void testFunctionOverMissingFieldInFilter() {
        assertEquals("1:30: Unknown column [xxx]", error("SELECT * FROM test WHERE ABS(xxx) > 1"));
    }

    public void testMissingFunction() {
        assertEquals("1:8: Unknown function [ZAZ]", error("SELECT ZAZ(bool) FROM test"));
    }

    public void testMisspelledFunction() {
        assertEquals("1:8: Unknown function [COONT], did you mean any of [COUNT, COT, CONCAT]?", error("SELECT COONT(bool) FROM test"));
    }

    public void testMissingColumnInGroupBy() {
        assertEquals("1:41: Unknown column [xxx]", error("SELECT * FROM test GROUP BY DAY_OF_YEAR(xxx)"));
    }

    public void testInvalidOrdinalInOrderBy() {
        assertEquals("1:56: Invalid ordinal [3] specified in [ORDER BY 2, 3] (valid range is [1, 2])",
                error("SELECT bool, MIN(int) FROM test GROUP BY 1 ORDER BY 2, 3"));
    }

    public void testFilterOnUnknownColumn() {
        assertEquals("1:26: Unknown column [xxx]", error("SELECT * FROM test WHERE xxx = 1"));
    }

    public void testMissingColumnInOrderBy() {
        assertEquals("1:29: Unknown column [xxx]", error("SELECT * FROM test ORDER BY xxx"));
    }

    public void testMissingColumnFunctionInOrderBy() {
        assertEquals("1:41: Unknown column [xxx]", error("SELECT * FROM test ORDER BY DAY_oF_YEAR(xxx)"));
    }

    public void testMissingExtract() {
        assertEquals("1:8: Unknown datetime field [ZAZ]", error("SELECT EXTRACT(ZAZ FROM date) FROM test"));
    }

    public void testMissingExtractSimilar() {
        assertEquals("1:8: Unknown datetime field [DAP], did you mean [DAY]?", error("SELECT EXTRACT(DAP FROM date) FROM test"));
    }

    public void testMissingExtractSimilarMany() {
        assertEquals("1:8: Unknown datetime field [DOP], did you mean any of [DOM, DOW, DOY, IDOW]?",
            error("SELECT EXTRACT(DOP FROM date) FROM test"));
    }

    public void testExtractNonDateTime() {
        assertEquals("1:8: Invalid datetime field [ABS]. Use any datetime function.", error("SELECT EXTRACT(ABS FROM date) FROM test"));
    }

    public void testDateTruncValidArgs() {
        accept("SELECT DATE_TRUNC('decade', date) FROM test");
        accept("SELECT DATE_TRUNC('decades', date) FROM test");
        accept("SELECT DATETRUNC('day', date) FROM test");
        accept("SELECT DATETRUNC('days', date) FROM test");
        accept("SELECT DATE_TRUNC('dd', date) FROM test");
        accept("SELECT DATE_TRUNC('d', date) FROM test");
    }

    public void testDateTruncInvalidArgs() {
        assertEquals("1:8: first argument of [DATE_TRUNC(int, date)] must be [string], found value [int] type [integer]",
            error("SELECT DATE_TRUNC(int, date) FROM test"));
        assertEquals("1:8: second argument of [DATE_TRUNC(keyword, keyword)] must be [date, datetime or an interval data type]," +
            " found value [keyword] type [keyword]", error("SELECT DATE_TRUNC(keyword, keyword) FROM test"));
        assertEquals("1:8: first argument of [DATE_TRUNC('invalid', keyword)] must be one of [MILLENNIUM, CENTURY, DECADE, " + "" +
                "YEAR, QUARTER, MONTH, WEEK, DAY, HOUR, MINUTE, SECOND, MILLISECOND, MICROSECOND, NANOSECOND] " +
                "or their aliases; found value ['invalid']",
            error("SELECT DATE_TRUNC('invalid', keyword) FROM test"));
        assertEquals("1:8: Unknown value ['millenioum'] for first argument of [DATE_TRUNC('millenioum', keyword)]; " +
                "did you mean [millennium, millennia]?",
            error("SELECT DATE_TRUNC('millenioum', keyword) FROM test"));
        assertEquals("1:8: Unknown value ['yyyz'] for first argument of [DATE_TRUNC('yyyz', keyword)]; " +
                "did you mean [yyyy, yy]?",
            error("SELECT DATE_TRUNC('yyyz', keyword) FROM test"));
    }

    public void testDateAddValidArgs() {
        accept("SELECT DATE_ADD('weekday', 0, date) FROM test");
        accept("SELECT DATEADD('dw', 20, date) FROM test");
        accept("SELECT TIMESTAMP_ADD('years', -10, date) FROM test");
        accept("SELECT TIMESTAMPADD('dayofyear', 123, date) FROM test");
        accept("SELECT DATE_ADD('dy', 30, date) FROM test");
        accept("SELECT DATE_ADD('ms', 1, date::date) FROM test");
    }

    public void testDateAddInvalidArgs() {
        assertEquals("1:8: first argument of [DATE_ADD(int, int, date)] must be [string], found value [int] type [integer]",
            error("SELECT DATE_ADD(int, int, date) FROM test"));
        assertEquals("1:8: second argument of [DATE_ADD(keyword, 1.2, date)] must be [integer], found value [1.2] " +
            "type [double]", error("SELECT DATE_ADD(keyword, 1.2, date) FROM test"));
        assertEquals("1:8: third argument of [DATE_ADD(keyword, int, keyword)] must be [date or datetime], found value [keyword] " +
            "type [keyword]", error("SELECT DATE_ADD(keyword, int, keyword) FROM test"));
        assertEquals("1:8: first argument of [DATE_ADD('invalid', int, date)] must be one of [YEAR, QUARTER, MONTH, DAYOFYEAR, " +
                "DAY, WEEK, WEEKDAY, HOUR, MINUTE, SECOND, MILLISECOND, MICROSECOND, NANOSECOND] " +
                "or their aliases; found value ['invalid']",
            error("SELECT DATE_ADD('invalid', int, date) FROM test"));
        assertEquals("1:8: Unknown value ['sacinds'] for first argument of [DATE_ADD('sacinds', int, date)]; " +
                "did you mean [seconds, second]?",
            error("SELECT DATE_ADD('sacinds', int, date) FROM test"));
        assertEquals("1:8: Unknown value ['dz'] for first argument of [DATE_ADD('dz', int, date)]; " +
                "did you mean [dd, dw, dy, d]?",
            error("SELECT DATE_ADD('dz', int, date) FROM test"));
    }

    public void testDateDiffValidArgs() {
        accept("SELECT DATE_DIFF('weekday', date, date) FROM test");
        accept("SELECT DATEDIFF('dw', date::date, date) FROM test");
        accept("SELECT TIMESTAMP_DIFF('years', date, date) FROM test");
        accept("SELECT TIMESTAMPDIFF('dayofyear', date, date::date) FROM test");
        accept("SELECT DATE_DIFF('dy', date, date) FROM test");
        accept("SELECT DATE_DIFF('ms', date::date, date::date) FROM test");
    }

    public void testDateDiffInvalidArgs() {
        assertEquals("1:8: first argument of [DATE_DIFF(int, date, date)] must be [string], found value [int] type [integer]",
            error("SELECT DATE_DIFF(int, date, date) FROM test"));
        assertEquals("1:8: second argument of [DATE_DIFF(keyword, keyword, date)] must be [date or datetime], found value [keyword] " +
            "type [keyword]", error("SELECT DATE_DIFF(keyword, keyword, date) FROM test"));
        assertEquals("1:8: third argument of [DATE_DIFF(keyword, date, keyword)] must be [date or datetime], found value [keyword] " +
            "type [keyword]", error("SELECT DATE_DIFF(keyword, date, keyword) FROM test"));
        assertEquals("1:8: first argument of [DATE_DIFF('invalid', int, date)] must be one of [YEAR, QUARTER, MONTH, DAYOFYEAR, " +
                "DAY, WEEK, WEEKDAY, HOUR, MINUTE, SECOND, MILLISECOND, MICROSECOND, NANOSECOND] " +
                "or their aliases; found value ['invalid']",
            error("SELECT DATE_DIFF('invalid', int, date) FROM test"));
        assertEquals("1:8: Unknown value ['sacinds'] for first argument of [DATE_DIFF('sacinds', int, date)]; " +
                "did you mean [seconds, second]?",
            error("SELECT DATE_DIFF('sacinds', int, date) FROM test"));
        assertEquals("1:8: Unknown value ['dz'] for first argument of [DATE_DIFF('dz', int, date)]; " +
                "did you mean [dd, dw, dy, d]?",
            error("SELECT DATE_DIFF('dz', int, date) FROM test"));
    }

    public void testDatePartInvalidArgs() {
        assertEquals("1:8: first argument of [DATE_PART(int, date)] must be [string], found value [int] type [integer]",
            error("SELECT DATE_PART(int, date) FROM test"));
        assertEquals("1:8: second argument of [DATE_PART(keyword, keyword)] must be [date or datetime], found value [keyword] " +
            "type [keyword]", error("SELECT DATE_PART(keyword, keyword) FROM test"));
        assertEquals("1:8: first argument of [DATE_PART('invalid', keyword)] must be one of [YEAR, QUARTER, MONTH, DAYOFYEAR, " +
            "DAY, WEEK, WEEKDAY, HOUR, MINUTE, SECOND, MILLISECOND, MICROSECOND, NANOSECOND, TZOFFSET] " +
                "or their aliases; found value ['invalid']",
            error("SELECT DATE_PART('invalid', keyword) FROM test"));
        assertEquals("1:8: Unknown value ['tzofset'] for first argument of [DATE_PART('tzofset', keyword)]; " +
                "did you mean [tzoffset]?",
            error("SELECT DATE_PART('tzofset', keyword) FROM test"));
        assertEquals("1:8: Unknown value ['dz'] for first argument of [DATE_PART('dz', keyword)]; " +
                "did you mean [dd, tz, dw, dy, d]?",
            error("SELECT DATE_PART('dz', keyword) FROM test"));
    }

    public void testDatePartValidArgs() {
        accept("SELECT DATE_PART('weekday', date) FROM test");
        accept("SELECT DATEPART('dw', date) FROM test");
        accept("SELECT DATEPART('tz', date) FROM test");
        accept("SELECT DATE_PART('dayofyear', date) FROM test");
        accept("SELECT DATE_PART('dy', date) FROM test");
        accept("SELECT DATE_PART('ms', date) FROM test");
    }

    public void testDateTimeFormatValidArgs() {
        accept("SELECT DATETIME_FORMAT(date, 'HH:mm:ss.SSS VV') FROM test");
        accept("SELECT DATETIME_FORMAT(date::date, 'MM/dd/YYYY') FROM test");
        accept("SELECT DATETIME_FORMAT(date::time, 'HH:mm:ss Z') FROM test");
    }

    public void testDateTimeFormatInvalidArgs() {
        assertEquals(
            "1:8: first argument of [DATETIME_FORMAT(int, keyword)] must be [date, time or datetime], found value [int] type [integer]",
            error("SELECT DATETIME_FORMAT(int, keyword) FROM test")
        );
        assertEquals(
            "1:8: second argument of [DATETIME_FORMAT(date, int)] must be [string], found value [int] type [integer]",
            error("SELECT DATETIME_FORMAT(date, int) FROM test")
        );
    }

    public void testDateTimeParseValidArgs() {
        accept("SELECT DATETIME_PARSE(keyword, 'MM/dd/uuuu HH:mm:ss') FROM test");
        accept("SELECT DATETIME_PARSE('04/07/2020 10:20:30 Europe/Berlin', 'MM/dd/uuuu HH:mm:ss VV') FROM test");
    }

    public void testDateTimeParseInvalidArgs() {
        assertEquals(
            "1:8: first argument of [DATETIME_PARSE(int, keyword)] must be [string], found value [int] type [integer]",
            error("SELECT DATETIME_PARSE(int, keyword) FROM test")
        );
        assertEquals(
            "1:8: second argument of [DATETIME_PARSE(keyword, int)] must be [string], found value [int] type [integer]",
            error("SELECT DATETIME_PARSE(keyword, int) FROM test")
        );
    }

    public void testFormatValidArgs() {
        accept("SELECT FORMAT(date, 'HH:mm:ss.fff KK') FROM test");
        accept("SELECT FORMAT(date::date, 'MM/dd/YYYY') FROM test");
        accept("SELECT FORMAT(date::time, 'HH:mm:ss Z') FROM test");
    }

    public void testFormatInvalidArgs() {
        assertEquals(
            "1:8: first argument of [FORMAT(int, keyword)] must be [date, time or datetime], found value [int] type [integer]",
            error("SELECT FORMAT(int, keyword) FROM test")
        );
        assertEquals(
            "1:8: second argument of [FORMAT(date, int)] must be [string], found value [int] type [integer]",
            error("SELECT FORMAT(date, int) FROM test")
        );
    }

    public void testValidDateTimeFunctionsOnTime() {
        accept("SELECT HOUR_OF_DAY(CAST(date AS TIME)) FROM test");
        accept("SELECT MINUTE_OF_HOUR(CAST(date AS TIME)) FROM test");
        accept("SELECT MINUTE_OF_DAY(CAST(date AS TIME)) FROM test");
        accept("SELECT SECOND_OF_MINUTE(CAST(date AS TIME)) FROM test");
    }

    public void testInvalidDateTimeFunctionsOnTime() {
        assertEquals("1:8: argument of [DAY_OF_YEAR(CAST(date AS TIME))] must be [date or datetime], " +
                "found value [CAST(date AS TIME)] type [time]",
            error("SELECT DAY_OF_YEAR(CAST(date AS TIME)) FROM test"));
    }

    public void testGroupByOnTimeNotAllowed() {
        assertEquals("1:36: Function [CAST(date AS TIME)] with data type [time] cannot be used for grouping",
            error("SELECT count(*) FROM test GROUP BY CAST(date AS TIME)"));
    }

    public void testGroupByOnTimeWrappedWithScalar() {
        accept("SELECT count(*) FROM test GROUP BY MINUTE(CAST(date AS TIME))");
    }

    public void testHistogramOnTimeNotAllowed() {
        assertEquals("1:8: first argument of [HISTOGRAM] must be [date, datetime or numeric], " +
                "found value [CAST(date AS TIME)] type [time]",
            error("SELECT HISTOGRAM(CAST(date AS TIME), INTERVAL 1 MONTH), COUNT(*) FROM test GROUP BY 1"));
    }

    public void testSubtractFromInterval() {
        assertEquals("1:8: Cannot subtract a datetime[CAST('2000-01-01' AS DATETIME)] " +
                "from an interval[INTERVAL 1 MONTH]; do you mean the reverse?",
            error("SELECT INTERVAL 1 MONTH - CAST('2000-01-01' AS DATETIME)"));

        assertEquals("1:8: Cannot subtract a time[CAST('12:23:56.789' AS TIME)] " +
                "from an interval[INTERVAL 1 MONTH]; do you mean the reverse?",
            error("SELECT INTERVAL 1 MONTH - CAST('12:23:56.789' AS TIME)"));
    }

    public void testAddIntervalAndNumberNotAllowed() {
        assertEquals("1:8: [+] has arguments with incompatible types [INTERVAL_DAY] and [INTEGER]",
            error("SELECT INTERVAL 1 DAY + 100"));
        assertEquals("1:8: [+] has arguments with incompatible types [INTEGER] and [INTERVAL_DAY]",
            error("SELECT 100 + INTERVAL 1 DAY"));
    }

    public void testSubtractIntervalAndNumberNotAllowed() {
        assertEquals("1:8: [-] has arguments with incompatible types [INTERVAL_MINUTE] and [DOUBLE]",
            error("SELECT INTERVAL 10 MINUTE - 100.0"));
        assertEquals("1:8: [-] has arguments with incompatible types [DOUBLE] and [INTERVAL_MINUTE]",
            error("SELECT 100.0 - INTERVAL 10 MINUTE"));
    }

    public void testMultiplyIntervalWithDecimalNotAllowed() {
        assertEquals("1:8: [*] has arguments with incompatible types [INTERVAL_MONTH] and [DOUBLE]",
            error("SELECT INTERVAL 1 MONTH * 1.234"));
        assertEquals("1:8: [*] has arguments with incompatible types [DOUBLE] and [INTERVAL_MONTH]",
            error("SELECT 1.234 * INTERVAL 1 MONTH"));
    }

    public void testMultipleColumns() {
        // We get only one message back because the messages are grouped by the node that caused the issue
        assertEquals("1:43: Unknown column [xxx]",
                error("SELECT xxx FROM test GROUP BY DAY_oF_YEAR(xxx)"));
    }

    // GROUP BY
    public void testGroupBySelectWithAlias() {
        assertNotNull(accept("SELECT int AS i FROM test GROUP BY i"));
    }

    public void testGroupBySelectWithAliasOrderOnActualField() {
        assertNotNull(accept("SELECT int AS i FROM test GROUP BY i ORDER BY int"));
    }

    public void testGroupBySelectNonGrouped() {
        assertEquals("1:8: Cannot use non-grouped column [text], expected [int]",
                error("SELECT text, int FROM test GROUP BY int"));
    }

    public void testGroupByFunctionSelectFieldFromGroupByFunction() {
        assertEquals("1:8: Cannot use non-grouped column [int], expected [ABS(int)]",
                error("SELECT int FROM test GROUP BY ABS(int)"));
    }

    public void testGroupByOrderByNonGrouped() {
        assertEquals("1:50: Cannot order by non-grouped column [bool], expected [text]",
                error("SELECT MAX(int) FROM test GROUP BY text ORDER BY bool"));
    }

    public void testGroupByOrderByNonGrouped_WithHaving() {
        assertEquals("1:71: Cannot order by non-grouped column [bool], expected [text]",
            error("SELECT MAX(int) FROM test GROUP BY text HAVING MAX(int) > 10 ORDER BY bool"));
    }

    public void testGroupByOrdinalPointingToAggregate() {
        assertEquals("1:42: Ordinal [2] in [GROUP BY 2] refers to an invalid argument, aggregate function [MIN(int)]",
                error("SELECT bool, MIN(int) FROM test GROUP BY 2"));
    }

    public void testGroupByInvalidOrdinal() {
        assertEquals("1:42: Invalid ordinal [3] specified in [GROUP BY 3] (valid range is [1, 2])",
                error("SELECT bool, MIN(int) FROM test GROUP BY 3"));
    }

    public void testGroupByNegativeOrdinal() {
        assertEquals("1:42: Invalid ordinal [-1] specified in [GROUP BY -1] (valid range is [1, 2])",
                error("SELECT bool, MIN(int) FROM test GROUP BY -1"));
    }

    public void testGroupByOrderByAliasedInSelectAllowed() {
        LogicalPlan lp = accept("SELECT int i FROM test GROUP BY int ORDER BY i");
        assertNotNull(lp);
    }

    public void testGroupByOrderByScalarOverNonGrouped() {
        assertEquals("1:50: Cannot order by non-grouped column [YEAR(date)], expected [text] or an aggregate function",
                error("SELECT MAX(int) FROM test GROUP BY text ORDER BY YEAR(date)"));
    }

    public void testGroupByOrderByFieldFromGroupByFunction() {
        assertEquals("1:54: Cannot order by non-grouped column [int], expected [ABS(int)]",
                error("SELECT ABS(int) FROM test GROUP BY ABS(int) ORDER BY int"));
        assertEquals("1:91: Cannot order by non-grouped column [c], expected [b] or an aggregate function",
            error("SELECT b, abs, 2 as c FROM (SELECT bool as b, ABS(int) abs FROM test) GROUP BY b ORDER BY c"));
    }

    public void testGroupByOrderByScalarOverNonGrouped_WithHaving() {
        assertEquals("1:71: Cannot order by non-grouped column [YEAR(date)], expected [text] or an aggregate function",
            error("SELECT MAX(int) FROM test GROUP BY text HAVING MAX(int) > 10 ORDER BY YEAR(date)"));
    }

    public void testGroupByHavingNonGrouped() {
        assertEquals("1:48: Cannot use HAVING filter on non-aggregate [int]; use WHERE instead",
            error("SELECT AVG(int) FROM test GROUP BY bool HAVING int > 10"));
        accept("SELECT AVG(int) FROM test GROUP BY bool HAVING AVG(int) > 2");
    }

    public void testGroupByAggregate() {
        assertEquals("1:36: Cannot use an aggregate [AVG] for grouping",
                error("SELECT AVG(int) FROM test GROUP BY AVG(int)"));
        assertEquals("1:65: Cannot use an aggregate [AVG] for grouping",
                error("SELECT ROUND(AVG(int),2), AVG(int), COUNT(*) FROM test GROUP BY AVG(int) ORDER BY AVG(int)"));
    }

    public void testStarOnNested() {
        assertNotNull(accept("SELECT dep.* FROM test"));
    }

    public void testGroupByOnInexact() {
        assertEquals("1:36: Field [text] of data type [text] cannot be used for grouping; " +
                "No keyword/multi-field defined exact matches for [text]; define one or use MATCH/QUERY instead",
            error("SELECT COUNT(*) FROM test GROUP BY text"));
    }

    public void testGroupByOnNested() {
        assertEquals("1:38: Grouping isn't (yet) compatible with nested fields [dep.dep_id]",
                error("SELECT dep.dep_id FROM test GROUP BY dep.dep_id"));
        assertEquals("1:8: Grouping isn't (yet) compatible with nested fields [dep.dep_id]",
                error("SELECT dep.dep_id AS a FROM test GROUP BY a"));
        assertEquals("1:8: Grouping isn't (yet) compatible with nested fields [dep.dep_id]",
                error("SELECT dep.dep_id AS a FROM test GROUP BY 1"));
        assertEquals("1:8: Grouping isn't (yet) compatible with nested fields [dep.dep_id, dep.start_date]",
                error("SELECT dep.dep_id AS a, dep.start_date AS b FROM test GROUP BY 1, 2"));
        assertEquals("1:8: Grouping isn't (yet) compatible with nested fields [dep.dep_id, dep.start_date]",
                error("SELECT dep.dep_id AS a, dep.start_date AS b FROM test GROUP BY a, b"));
    }

    public void testHavingOnNested() {
        assertEquals("1:51: HAVING isn't (yet) compatible with nested fields [dep.start_date]",
                error("SELECT int FROM test GROUP BY int HAVING AVG(YEAR(dep.start_date)) > 1980"));
        assertEquals("1:22: HAVING isn't (yet) compatible with nested fields [dep.start_date]",
                error("SELECT int, AVG(YEAR(dep.start_date)) AS average FROM test GROUP BY int HAVING average > 1980"));
        assertEquals("1:22: HAVING isn't (yet) compatible with nested fields [dep.start_date, dep.end_date]",
                error("SELECT int, AVG(YEAR(dep.start_date)) AS a, MAX(MONTH(dep.end_date)) AS b " +
                      "FROM test GROUP BY int " +
                      "HAVING a > 1980 AND b < 10"));
    }

    public void testWhereOnNested() {
        assertEquals("1:33: WHERE isn't (yet) compatible with scalar functions on nested fields [dep.start_date]",
                error("SELECT int FROM test WHERE YEAR(dep.start_date) + 10 > 0"));
        assertEquals("1:13: WHERE isn't (yet) compatible with scalar functions on nested fields [dep.start_date]",
                error("SELECT YEAR(dep.start_date) + 10 AS a FROM test WHERE int > 10 AND (int < 3 OR NOT (a > 5))"));
        accept("SELECT int FROM test WHERE dep.start_date > '2020-01-30'::date AND (int > 10 OR dep.end_date IS NULL)");
        accept("SELECT int FROM test WHERE dep.start_date > '2020-01-30'::date AND (int > 10 OR dep.end_date IS NULL) " +
               "OR NOT(dep.start_date >= '2020-01-01')");
        String operator = randomFrom("<", "<=");
        assertEquals("1:46: WHERE isn't (yet) compatible with scalar functions on nested fields [dep.location]",
            error("SELECT geo_shape FROM test " +
                "WHERE ST_Distance(dep.location, ST_WKTToSQL('point (10 20)')) " + operator + " 25"));
    }

    public void testOrderByOnNested() {
        assertEquals("1:36: ORDER BY isn't (yet) compatible with scalar functions on nested fields [dep.start_date]",
                error("SELECT int FROM test ORDER BY YEAR(dep.start_date) + 10"));
        assertEquals("1:13: ORDER BY isn't (yet) compatible with scalar functions on nested fields [dep.start_date]",
                error("SELECT YEAR(dep.start_date) + 10  FROM test ORDER BY 1"));
        assertEquals("1:13: ORDER BY isn't (yet) compatible with scalar functions on nested fields " +
                        "[dep.start_date, dep.end_date]",
                error("SELECT YEAR(dep.start_date) + 10 AS a, MONTH(dep.end_date) - 10 as b FROM test ORDER BY 1, 2"));
        accept("SELECT int FROM test ORDER BY dep.start_date, dep.end_date");
    }

    public void testGroupByScalarFunctionWithAggOnTarget() {
        assertEquals("1:31: Cannot use an aggregate [AVG] for grouping",
                error("SELECT int FROM test GROUP BY AVG(int) + 2"));
    }

    public void testUnsupportedType() {
        assertEquals("1:8: Cannot use field [unsupported] with unsupported type [ip_range]",
                error("SELECT unsupported FROM test"));
    }

    public void testUnsupportedStarExpansion() {
        assertEquals("1:8: Cannot use field [unsupported] with unsupported type [ip_range]",
                error("SELECT unsupported.* FROM test"));
    }

    public void testUnsupportedTypeInFilter() {
        assertEquals("1:26: Cannot use field [unsupported] with unsupported type [ip_range]",
                error("SELECT * FROM test WHERE unsupported > 1"));
    }

    public void testValidRootFieldWithUnsupportedChildren() {
        accept("SELECT x FROM test");
    }

    public void testUnsupportedTypeInHierarchy() {
        assertEquals("1:8: Cannot use field [x.y.z.w] with unsupported type [foobar] in hierarchy (field [y])",
                error("SELECT x.y.z.w FROM test"));
        assertEquals("1:8: Cannot use field [x.y.z.v] with unsupported type [foobar] in hierarchy (field [y])",
                error("SELECT x.y.z.v FROM test"));
        assertEquals("1:8: Cannot use field [x.y.z] with unsupported type [foobar] in hierarchy (field [y])",
                error("SELECT x.y.z.* FROM test"));
        assertEquals("1:8: Cannot use field [x.y] with unsupported type [foobar]", error("SELECT x.y FROM test"));
    }

    public void testTermEqualityOnInexact() {
        assertEquals("1:26: [text = 'value'] cannot operate on first argument field of data type [text]: " +
                "No keyword/multi-field defined exact matches for [text]; define one or use MATCH/QUERY instead",
            error("SELECT * FROM test WHERE text = 'value'"));
    }

    public void testTermEqualityOnAmbiguous() {
        assertEquals("1:26: [some.ambiguous = 'value'] cannot operate on first argument field of data type [text]: " +
                "Multiple exact keyword candidates available for [ambiguous]; specify which one to use",
            error("SELECT * FROM test WHERE some.ambiguous = 'value'"));
    }

    public void testUnsupportedTypeInFunction() {
        assertEquals("1:12: Cannot use field [unsupported] with unsupported type [ip_range]",
                error("SELECT ABS(unsupported) FROM test"));
    }

    public void testUnsupportedTypeInOrder() {
        assertEquals("1:29: Cannot use field [unsupported] with unsupported type [ip_range]",
                error("SELECT * FROM test ORDER BY unsupported"));
    }

    public void testInexactFieldInOrder() {
        assertEquals("1:29: ORDER BY cannot be applied to field of data type [text]: " +
                "No keyword/multi-field defined exact matches for [text]; define one or use MATCH/QUERY instead",
            error("SELECT * FROM test ORDER BY text"));
    }

    public void testGroupByOrderByAggregate() {
        accept("SELECT AVG(int) a FROM test GROUP BY bool ORDER BY a");
    }

    public void testGroupByOrderByAggs() {
        accept("SELECT int FROM test GROUP BY int ORDER BY COUNT(*)");
    }

    public void testGroupByOrderByAggAndGroupedColumn() {
        accept("SELECT int FROM test GROUP BY int ORDER BY int, MAX(int)");
    }

    public void testGroupByOrderByNonAggAndNonGroupedColumn() {
        assertEquals("1:44: Cannot order by non-grouped column [bool], expected [int]",
                error("SELECT int FROM test GROUP BY int ORDER BY bool"));
    }

    public void testGroupByOrderByScore() {
        assertEquals("1:44: Cannot order by non-grouped column [SCORE()], expected [int] or an aggregate function",
                error("SELECT int FROM test GROUP BY int ORDER BY SCORE()"));
    }

    public void testGroupByWithRepeatedAliases() {
        accept("SELECT int as x, keyword as x, max(date) as a FROM test GROUP BY 1, 2");
        accept("SELECT int as x, keyword as x, max(date) as a FROM test GROUP BY int, keyword");
    }

    public void testHavingOnColumn() {
        assertEquals("1:42: Cannot use HAVING filter on non-aggregate [int]; use WHERE instead",
                error("SELECT int FROM test GROUP BY int HAVING int > 2"));
    }

    public void testHavingOnScalar() {
        assertEquals("1:42: Cannot use HAVING filter on non-aggregate [int]; use WHERE instead",
                error("SELECT int FROM test GROUP BY int HAVING 2 < ABS(int)"));
    }

    public void testInWithIncompatibleDataTypes() {
        assertEquals("1:8: 1st argument of ['2000-02-02T00:00:00Z'::date IN ('02:02:02Z'::time)] must be [date], " +
                "found value ['02:02:02Z'::time] type [time]",
            error("SELECT '2000-02-02T00:00:00Z'::date IN ('02:02:02Z'::time)"));
    }

    public void testInWithFieldInListOfValues() {
        assertEquals("1:26: Comparisons against fields are not (currently) supported; offender [int] in [int IN (1, int)]",
            error("SELECT * FROM test WHERE int IN (1, int)"));
    }

    public void testInOnFieldTextWithNoKeyword() {
        assertEquals("1:26: [IN] cannot operate on field of data type [text]: " +
            "No keyword/multi-field defined exact matches for [text]; define one or use MATCH/QUERY instead",
            error("SELECT * FROM test WHERE text IN ('foo', 'bar')"));
    }

    public void testNotSupportedAggregateOnDate() {
        assertEquals("1:8: argument of [AVG(date)] must be [numeric], found value [date] type [datetime]",
            error("SELECT AVG(date) FROM test"));
    }

    public void testInvalidTypeForStringFunction_WithOneArgString() {
        assertEquals("1:8: argument of [LENGTH(1)] must be [string], found value [1] type [integer]",
            error("SELECT LENGTH(1)"));
    }

    public void testInvalidTypeForStringFunction_WithOneArgNumeric() {
        String functionName = randomFrom(Arrays.asList(Char.class, Space.class)).getSimpleName().toUpperCase(Locale.ROOT);
        assertEquals("1:8: argument of [" + functionName + "('foo')] must be [integer], found value ['foo'] type [keyword]",
            error("SELECT " + functionName + "('foo')"));
        assertEquals("1:8: argument of [" + functionName + "(1.2)] must be [integer], found value [1.2] type [double]",
            error("SELECT " + functionName + "(1.2)"));
    }

    public void testInvalidTypeForNestedStringFunctions_WithOneArg() {
        assertEquals("1:15: argument of [SPACE('foo')] must be [integer], found value ['foo'] type [keyword]",
            error("SELECT LENGTH(SPACE('foo'))"));
        assertEquals("1:15: argument of [SPACE(1.2)] must be [integer], found value [1.2] type [double]",
            error("SELECT LENGTH(SPACE(1.2))"));
    }

    public void testInvalidTypeForNumericFunction_WithOneArg() {
        assertEquals("1:8: argument of [COS('foo')] must be [numeric], found value ['foo'] type [keyword]",
            error("SELECT COS('foo')"));
    }

    public void testInvalidTypeForBooleanFunction_WithOneArg() {
        assertEquals("1:8: argument of [NOT 'foo'] must be [boolean], found value ['foo'] type [keyword]",
            error("SELECT NOT 'foo'"));
    }

    public void testInvalidTypeForStringFunction_WithTwoArgs() {
        assertEquals("1:8: first argument of [CONCAT(1, 'bar')] must be [string], found value [1] type [integer]",
            error("SELECT CONCAT(1, 'bar')"));
        assertEquals("1:8: second argument of [CONCAT('foo', 2)] must be [string], found value [2] type [integer]",
            error("SELECT CONCAT('foo', 2)"));
    }

    public void testInvalidTypeForNumericFunction_WithTwoArgs() {
        String functionName = randomFrom(Arrays.asList(Round.class, Truncate.class)).getSimpleName().toUpperCase(Locale.ROOT);
        assertEquals("1:8: first argument of [" + functionName + "('foo', 2)] must be [numeric], found value ['foo'] type [keyword]",
            error("SELECT " + functionName + "('foo', 2)"));
        assertEquals("1:8: second argument of [" + functionName + "(1.2, 'bar')] must be [integer], found value ['bar'] type [keyword]",
            error("SELECT " + functionName + "(1.2, 'bar')"));
        assertEquals("1:8: second argument of [" + functionName + "(1.2, 3.4)] must be [integer], found value [3.4] type [double]",
            error("SELECT " + functionName + "(1.2, 3.4)"));
    }

    public void testInvalidTypeForBooleanFuntion_WithTwoArgs() {
        assertEquals("1:8: first argument of [1 OR true] must be [boolean], found value [1] type [integer]",
            error("SELECT 1 OR true"));
        assertEquals("1:8: second argument of [true OR 2] must be [boolean], found value [2] type [integer]",
            error("SELECT true OR 2"));
    }

    public void testInvalidTypeForReplace() {
        assertEquals("1:8: first argument of [REPLACE(1, 'foo', 'bar')] must be [string], found value [1] type [integer]",
            error("SELECT REPLACE(1, 'foo', 'bar')"));
        assertEquals("1:8: [REPLACE(text, 'foo', 'bar')] cannot operate on first argument field of data type [text]: " +
                "No keyword/multi-field defined exact matches for [text]; define one or use MATCH/QUERY instead",
            error("SELECT REPLACE(text, 'foo', 'bar') FROM test"));

        assertEquals("1:8: second argument of [REPLACE('foo', 2, 'bar')] must be [string], found value [2] type [integer]",
            error("SELECT REPLACE('foo', 2, 'bar')"));
        assertEquals("1:8: [REPLACE('foo', text, 'bar')] cannot operate on second argument field of data type [text]: " +
                "No keyword/multi-field defined exact matches for [text]; define one or use MATCH/QUERY instead",
            error("SELECT REPLACE('foo', text, 'bar') FROM test"));

        assertEquals("1:8: third argument of [REPLACE('foo', 'bar', 3)] must be [string], found value [3] type [integer]",
            error("SELECT REPLACE('foo', 'bar', 3)"));
        assertEquals("1:8: [REPLACE('foo', 'bar', text)] cannot operate on third argument field of data type [text]: " +
                "No keyword/multi-field defined exact matches for [text]; define one or use MATCH/QUERY instead",
            error("SELECT REPLACE('foo', 'bar', text) FROM test"));
    }

    public void testInvalidTypeForSubString() {
        assertEquals("1:8: first argument of [SUBSTRING(1, 2, 3)] must be [string], found value [1] type [integer]",
            error("SELECT SUBSTRING(1, 2, 3)"));
        assertEquals("1:8: [SUBSTRING(text, 2, 3)] cannot operate on first argument field of data type [text]: " +
                "No keyword/multi-field defined exact matches for [text]; define one or use MATCH/QUERY instead",
            error("SELECT SUBSTRING(text, 2, 3) FROM test"));

        assertEquals("1:8: second argument of [SUBSTRING('foo', 'bar', 3)] must be [integer], found value ['bar'] type [keyword]",
            error("SELECT SUBSTRING('foo', 'bar', 3)"));
        assertEquals("1:8: second argument of [SUBSTRING('foo', 1.2, 3)] must be [integer], found value [1.2] type [double]",
            error("SELECT SUBSTRING('foo', 1.2, 3)"));

        assertEquals("1:8: third argument of [SUBSTRING('foo', 2, 'bar')] must be [integer], found value ['bar'] type [keyword]",
            error("SELECT SUBSTRING('foo', 2, 'bar')"));
        assertEquals("1:8: third argument of [SUBSTRING('foo', 2, 3.4)] must be [integer], found value [3.4] type [double]",
            error("SELECT SUBSTRING('foo', 2, 3.4)"));
    }

    public void testInvalidTypeForFunction_WithFourArgs() {
        assertEquals("1:8: first argument of [INSERT(1, 1, 2, 'new')] must be [string], found value [1] type [integer]",
            error("SELECT INSERT(1, 1, 2, 'new')"));
        assertEquals("1:8: second argument of [INSERT('text', 'foo', 2, 'new')] must be [numeric], found value ['foo'] type [keyword]",
            error("SELECT INSERT('text', 'foo', 2, 'new')"));
        assertEquals("1:8: third argument of [INSERT('text', 1, 'bar', 'new')] must be [numeric], found value ['bar'] type [keyword]",
            error("SELECT INSERT('text', 1, 'bar', 'new')"));
        assertEquals("1:8: fourth argument of [INSERT('text', 1, 2, 3)] must be [string], found value [3] type [integer]",
            error("SELECT INSERT('text', 1, 2, 3)"));
    }

    public void testInvalidTypeForLikeMatch() {
        assertEquals("1:26: [text LIKE 'foo'] cannot operate on field of data type [text]: " +
                "No keyword/multi-field defined exact matches for [text]; define one or use MATCH/QUERY instead",
            error("SELECT * FROM test WHERE text LIKE 'foo'"));
    }

    public void testInvalidTypeForRLikeMatch() {
        assertEquals("1:26: [text RLIKE 'foo'] cannot operate on field of data type [text]: " +
                "No keyword/multi-field defined exact matches for [text]; define one or use MATCH/QUERY instead",
            error("SELECT * FROM test WHERE text RLIKE 'foo'"));
    }

    public void testMatchAndQueryFunctionsNotAllowedInSelect() {
        assertEquals("1:8: Cannot use MATCH() or QUERY() full-text search functions in the SELECT clause",
                error("SELECT MATCH(text, 'foo') FROM test"));
        assertEquals("1:8: Cannot use MATCH() or QUERY() full-text search functions in the SELECT clause",
                error("SELECT MATCH(text, 'foo') AS fullTextSearch FROM test"));
        assertEquals("1:38: Cannot use MATCH() or QUERY() full-text search functions in the SELECT clause",
                error("SELECT int > 10 AND (bool = false OR QUERY('foo*')) AS fullTextSearch FROM test"));
        assertEquals("1:8: Cannot use MATCH() or QUERY() full-text search functions in the SELECT clause\n" +
                "line 1:28: Cannot use MATCH() or QUERY() full-text search functions in the SELECT clause",
                error("SELECT MATCH(text, 'foo'), MATCH(text, 'bar') FROM test"));
        accept("SELECT * FROM test WHERE MATCH(text, 'foo')");
    }

    public void testAllowCorrectFieldsInIncompatibleMappings() {
        assertNotNull(incompatibleAccept("SELECT languages FROM \"*\""));
    }

    public void testWildcardInIncompatibleMappings() {
        assertNotNull(incompatibleAccept("SELECT * FROM \"*\""));
    }

    public void testMismatchedFieldInIncompatibleMappings() {
        assertEquals(
                "1:8: Cannot use field [emp_no] due to ambiguities being mapped as [2] incompatible types: "
                        + "[integer] in [basic], [long] in [incompatible]",
                incompatibleError("SELECT emp_no FROM \"*\""));
    }

    public void testMismatchedFieldStarInIncompatibleMappings() {
        assertEquals(
                "1:8: Cannot use field [emp_no] due to ambiguities being mapped as [2] incompatible types: "
                        + "[integer] in [basic], [long] in [incompatible]",
                incompatibleError("SELECT emp_no.* FROM \"*\""));
    }

    public void testMismatchedFieldFilterInIncompatibleMappings() {
        assertEquals(
                "1:33: Cannot use field [emp_no] due to ambiguities being mapped as [2] incompatible types: "
                        + "[integer] in [basic], [long] in [incompatible]",
                incompatibleError("SELECT languages FROM \"*\" WHERE emp_no > 1"));
    }

    public void testMismatchedFieldScalarInIncompatibleMappings() {
        assertEquals(
                "1:45: Cannot use field [emp_no] due to ambiguities being mapped as [2] incompatible types: "
                        + "[integer] in [basic], [long] in [incompatible]",
                incompatibleError("SELECT languages FROM \"*\" ORDER BY SIGN(ABS(emp_no))"));
    }

    public void testConditionalWithDifferentDataTypes() {
        @SuppressWarnings("unchecked")
        String function = randomFrom(IfNull.class, NullIf.class).getSimpleName();
        assertEquals("1:17: 2nd argument of [" + function + "(3, '4')] must be [integer], found value ['4'] type [keyword]",
            error("SELECT 1 = 1 OR " + function + "(3, '4') > 1"));

        @SuppressWarnings("unchecked")
        String arbirtraryArgsFunction = randomFrom(Coalesce.class, Greatest.class, Least.class).getSimpleName();
        assertEquals("1:17: 3rd argument of [" + arbirtraryArgsFunction + "(null, 3, '4')] must be [integer], " +
                "found value ['4'] type [keyword]",
            error("SELECT 1 = 1 OR " + arbirtraryArgsFunction + "(null, 3, '4') > 1"));
    }

    public void testCaseWithNonBooleanConditionExpression() {
        assertEquals("1:8: condition of [WHEN abs(int) THEN 'foo'] must be [boolean], found value [abs(int)] type [integer]",
            error("SELECT CASE WHEN int = 1 THEN 'one' WHEN abs(int) THEN 'foo' END FROM test"));
    }

    public void testCaseWithDifferentResultDataTypes() {
        assertEquals("1:8: result of [WHEN int > 10 THEN 10] must be [keyword], found value [10] type [integer]",
            error("SELECT CASE WHEN int > 20 THEN 'foo' WHEN int > 10 THEN 10 ELSE 'bar' END FROM test"));
    }

    public void testCaseWithDifferentResultAndDefaultValueDataTypes() {
        assertEquals("1:8: ELSE clause of [date] must be [keyword], found value [date] type [datetime]",
            error("SELECT CASE WHEN int > 20 THEN 'foo' ELSE date END FROM test"));
    }

    public void testCaseWithDifferentResultAndDefaultValueDataTypesAndNullTypesSkipped() {
        assertEquals("1:8: ELSE clause of [date] must be [keyword], found value [date] type [datetime]",
            error("SELECT CASE WHEN int > 20 THEN null WHEN int > 10 THEN null WHEN int > 5 THEN 'foo' ELSE date END FROM test"));
    }

    public void testIifWithNonBooleanConditionExpression() {
        assertEquals("1:8: first argument of [IIF(int, 'one', 'zero')] must be [boolean], found value [int] type [integer]",
            error("SELECT IIF(int, 'one', 'zero') FROM test"));
    }

    public void testIifWithDifferentResultAndDefaultValueDataTypes() {
        assertEquals("1:8: third argument of [IIF(int > 20, 'foo', date)] must be [keyword], found value [date] type [datetime]",
            error("SELECT IIF(int > 20, 'foo', date) FROM test"));
    }

    public void testAggsInWhere() {
        assertEquals("1:33: Cannot use WHERE filtering on aggregate function [MAX(int)], use HAVING instead",
            error("SELECT MAX(int) FROM test WHERE MAX(int) > 10 GROUP BY bool"));
    }

    public void testHavingInAggs() {
        assertEquals("1:29: [int] field must appear in the GROUP BY clause or in an aggregate function",
            error("SELECT int FROM test HAVING MAX(int) = 0"));

        assertEquals("1:35: [int] field must appear in the GROUP BY clause or in an aggregate function",
                error("SELECT int FROM test HAVING int = count(1)"));
    }

    public void testHavingAsWhere() {
        // TODO: this query works, though it normally shouldn't; a check about it could only be enforced if the Filter would be qualified
        // (WHERE vs HAVING). Otoh, this "extra flexibility" shouldn't be harmful atp.
        accept("SELECT int FROM test HAVING int = 1");
        accept("SELECT int FROM test HAVING SIN(int) + 5 > 5.5");
        // HAVING's expression being AND'ed to WHERE's
        accept("SELECT int FROM test WHERE int > 3 HAVING POWER(int, 2) < 100");
    }

    public void testHistogramInFilter() {
        assertEquals("1:63: Cannot filter on grouping function [HISTOGRAM(date, INTERVAL 1 MONTH)], use its argument instead",
                error("SELECT HISTOGRAM(date, INTERVAL 1 MONTH) AS h FROM test WHERE "
                        + "HISTOGRAM(date, INTERVAL 1 MONTH) > CAST('2000-01-01' AS DATETIME) GROUP BY h"));
    }

    // related https://github.com/elastic/elasticsearch/issues/36853
    public void testHistogramInHaving() {
        assertEquals("1:75: Cannot filter on grouping function [h], use its argument instead",
                error("SELECT HISTOGRAM(date, INTERVAL 1 MONTH) AS h FROM test GROUP BY h HAVING "
                        + "h > CAST('2000-01-01' AS DATETIME)"));
    }

    public void testGroupByScalarOnTopOfGrouping() {
        assertEquals(
                "1:14: Cannot combine [HISTOGRAM(date, INTERVAL 1 MONTH)] grouping function inside "
                        + "GROUP BY, found [MONTH(HISTOGRAM(date, INTERVAL 1 MONTH))]; consider moving the expression inside the histogram",
                error("SELECT MONTH(HISTOGRAM(date, INTERVAL 1 MONTH)) AS h FROM test GROUP BY h"));
    }

    public void testAggsInHistogram() {
        assertEquals("1:37: Cannot use an aggregate [MAX] for grouping",
                error("SELECT MAX(date) FROM test GROUP BY MAX(int)"));
    }

    public void testGroupingsInHistogram() {
        assertEquals(
                "1:47: Cannot embed grouping functions within each other, found [HISTOGRAM(int, 1)] in [HISTOGRAM(HISTOGRAM(int, 1), 1)]",
                error("SELECT MAX(date) FROM test GROUP BY HISTOGRAM(HISTOGRAM(int, 1), 1)"));
    }

    public void testCastInHistogram() {
        accept("SELECT MAX(date) FROM test GROUP BY HISTOGRAM(CAST(int AS LONG), 1)");
    }

    public void testHistogramNotInGrouping() {
        assertEquals("1:8: [HISTOGRAM(date, INTERVAL 1 MONTH)] needs to be part of the grouping",
                error("SELECT HISTOGRAM(date, INTERVAL 1 MONTH) AS h FROM test"));
    }

    public void testHistogramNotInGroupingWithCount() {
        assertEquals("1:8: [HISTOGRAM(date, INTERVAL 1 MONTH)] needs to be part of the grouping",
                error("SELECT HISTOGRAM(date, INTERVAL 1 MONTH) AS h, COUNT(*) FROM test"));
    }

    public void testHistogramNotInGroupingWithMaxFirst() {
        assertEquals("1:19: [HISTOGRAM(date, INTERVAL 1 MONTH)] needs to be part of the grouping",
                error("SELECT MAX(date), HISTOGRAM(date, INTERVAL 1 MONTH) AS h FROM test"));
    }

    public void testHistogramWithoutAliasNotInGrouping() {
        assertEquals("1:8: [HISTOGRAM(date, INTERVAL 1 MONTH)] needs to be part of the grouping",
                error("SELECT HISTOGRAM(date, INTERVAL 1 MONTH) FROM test"));
    }

    public void testTwoHistogramsNotInGrouping() {
        assertEquals("1:48: [HISTOGRAM(date, INTERVAL 1 DAY)] needs to be part of the grouping",
                error("SELECT HISTOGRAM(date, INTERVAL 1 MONTH) AS h, HISTOGRAM(date, INTERVAL 1 DAY) FROM test GROUP BY h"));
    }

    public void testHistogramNotInGrouping_WithGroupByField() {
        assertEquals("1:8: [HISTOGRAM(date, INTERVAL 1 MONTH)] needs to be part of the grouping",
                error("SELECT HISTOGRAM(date, INTERVAL 1 MONTH) FROM test GROUP BY date"));
    }

    public void testScalarOfHistogramNotInGrouping() {
        assertEquals("1:14: [HISTOGRAM(date, INTERVAL 1 MONTH)] needs to be part of the grouping",
                error("SELECT MONTH(HISTOGRAM(date, INTERVAL 1 MONTH)) FROM test"));
    }

    public void testErrorMessageForPercentileWithSecondArgBasedOnAField() {
        assertEquals("1:8: second argument of [PERCENTILE(int, ABS(int))] must be a constant, received [ABS(int)]",
            error("SELECT PERCENTILE(int, ABS(int)) FROM test"));
    }

    public void testErrorMessageForPercentileWithWrongMethodType() {
        assertEquals("1:8: third argument of [PERCENTILE(int, 50, 2)] must be [string], found value [2] type [integer]",
            error("SELECT PERCENTILE(int, 50, 2) FROM test"));
    }

    public void testErrorMessageForPercentileWithNullMethodType() {
        assertEquals("1:8: third argument of [PERCENTILE(int, 50, null)] must be one of [tdigest, hdr], received [null]",
            error("SELECT PERCENTILE(int, 50, null) FROM test"));
    }

    public void testErrorMessageForPercentileWithHDRRequiresInt() {
        assertEquals("1:8: fourth argument of [PERCENTILE(int, 50, 'hdr', 2.2)] must be [integer], found value [2.2] type [double]",
            error("SELECT PERCENTILE(int, 50, 'hdr', 2.2) FROM test"));
    }

    public void testErrorMessageForPercentileWithWrongMethod() {
        assertEquals("1:8: third argument of [PERCENTILE(int, 50, 'notExistingMethod', 5)] must be " +
                "one of [tdigest, hdr], received [notExistingMethod]",
            error("SELECT PERCENTILE(int, 50, 'notExistingMethod', 5) FROM test"));
    }

    public void testErrorMessageForPercentileWithWrongMethodParameterType() {
        assertEquals("1:8: fourth argument of [PERCENTILE(int, 50, 'tdigest', '5')] must be [numeric], found value ['5'] type [keyword]",
            error("SELECT PERCENTILE(int, 50, 'tdigest', '5') FROM test"));
    }

    public void testErrorMessageForPercentileRankWithSecondArgBasedOnAField() {
        assertEquals("1:8: second argument of [PERCENTILE_RANK(int, ABS(int))] must be a constant, received [ABS(int)]",
            error("SELECT PERCENTILE_RANK(int, ABS(int)) FROM test"));
    }

    public void testErrorMessageForPercentileRankWithWrongMethodType() {
        assertEquals("1:8: third argument of [PERCENTILE_RANK(int, 50, 2)] must be [string], found value [2] type [integer]",
            error("SELECT PERCENTILE_RANK(int, 50, 2) FROM test"));
    }

    public void testErrorMessageForPercentileRankWithNullMethodType() {
        assertEquals("1:8: third argument of [PERCENTILE_RANK(int, 50, null)] must be one of [tdigest, hdr], received [null]",
            error("SELECT PERCENTILE_RANK(int, 50, null) FROM test"));
    }

    public void testErrorMessageForPercentileRankWithHDRRequiresInt() {
        assertEquals("1:8: fourth argument of [PERCENTILE_RANK(int, 50, 'hdr', 2.2)] must be [integer], found value [2.2] type [double]",
            error("SELECT PERCENTILE_RANK(int, 50, 'hdr', 2.2) FROM test"));
    }

    public void testErrorMessageForPercentileRankWithWrongMethod() {
        assertEquals("1:8: third argument of [PERCENTILE_RANK(int, 50, 'notExistingMethod', 5)] must be " +
                "one of [tdigest, hdr], received [notExistingMethod]",
            error("SELECT PERCENTILE_RANK(int, 50, 'notExistingMethod', 5) FROM test"));
    }

    public void testErrorMessageForPercentileRankWithWrongMethodParameterType() {
        assertEquals("1:8: fourth argument of [PERCENTILE_RANK(int, 50, 'tdigest', '5')] must be [numeric], " +
                "found value ['5'] type [keyword]",
            error("SELECT PERCENTILE_RANK(int, 50, 'tdigest', '5') FROM test"));
    }

    public void testTopHitsFirstArgConstant() {
        String topHitsFunction = randomTopHitsFunction();
        assertEquals("1:8: first argument of [" + topHitsFunction + "('foo', int)] must be a table column, found constant ['foo']",
            error("SELECT " + topHitsFunction + "('foo', int) FROM test"));
    }

    public void testTopHitsSecondArgConstant() {
        String topHitsFunction = randomTopHitsFunction();
        assertEquals("1:8: second argument of [" + topHitsFunction + "(int, 10)] must be a table column, found constant [10]",
            error("SELECT " + topHitsFunction + "(int, 10) FROM test"));
    }

    public void testTopHitsFirstArgTextWithNoKeyword() {
        String topHitsFunction = randomTopHitsFunction();
        assertEquals("1:8: [" + topHitsFunction + "(text)] cannot operate on first argument field of data type [text]: " +
                "No keyword/multi-field defined exact matches for [text]; define one or use MATCH/QUERY instead",
            error("SELECT " + topHitsFunction + "(text) FROM test"));
    }

    public void testTopHitsSecondArgTextWithNoKeyword() {
        String topHitsFunction = randomTopHitsFunction();
        assertEquals("1:8: [" + topHitsFunction + "(keyword, text)] cannot operate on second argument field of data type [text]: " +
                "No keyword/multi-field defined exact matches for [text]; define one or use MATCH/QUERY instead",
            error("SELECT " + topHitsFunction + "(keyword, text) FROM test"));
    }

    public void testTopHitsByHavingUnsupported() {
        String topHitsFunction = randomTopHitsFunction();
        int column = 31 + topHitsFunction.length();
        assertEquals("1:" + column + ": filtering is unsupported for function [" + topHitsFunction + "(int)]",
                error("SELECT " + topHitsFunction + "(int) FROM test HAVING " + topHitsFunction + "(int) > 10"));
    }

    public void testTopHitsGroupByHavingUnsupported() {
        String topHitsFunction = randomTopHitsFunction();
        int column = 45 + topHitsFunction.length();
        assertEquals("1:" + column + ": filtering is unsupported for function [" + topHitsFunction + "(int)]",
            error("SELECT " + topHitsFunction + "(int) FROM test GROUP BY text HAVING " + topHitsFunction + "(int) > 10"));
    }

    public void testTopHitsHavingWithSubqueryUnsupported() {
        String filter = randomFrom("WHERE", "HAVING");
        int column = 99 + filter.length();
        assertEquals("1:" + column + ": filtering is unsupported for functions [FIRST(int), LAST(int)]",
                error("SELECT * FROM (SELECT * FROM (SELECT * FROM (SELECT FIRST(int) AS f, LAST(int) AS l FROM test))) " +
                        filter + " f > 10 or l < 10"));
    }

    public void testTopHitsGroupByHavingWithSubqueryUnsupported() {
        String filter = randomFrom("WHERE", "HAVING");
        int column = 113 + filter.length();
        assertEquals("1:" + column + ": filtering is unsupported for functions [FIRST(int), LAST(int)]",
                error("SELECT * FROM (SELECT * FROM (SELECT * FROM (SELECT FIRST(int) AS f, LAST(int) AS l FROM test GROUP BY bool))) " +
                        filter + " f > 10 or l < 10"));
    }

    public void testMinOnInexactUnsupported() {
        assertEquals("1:8: [MIN(text)] cannot operate on field of data type [text]: " +
                "No keyword/multi-field defined exact matches for [text]; define one or use MATCH/QUERY instead",
            error("SELECT MIN(text) FROM test"));
    }

    public void testMaxOnInexactUnsupported() {
        assertEquals("1:8: [MAX(text)] cannot operate on field of data type [text]: " +
                "No keyword/multi-field defined exact matches for [text]; define one or use MATCH/QUERY instead",
            error("SELECT MAX(text) FROM test"));
    }

    public void testMinOnKeywordGroupByHavingUnsupported() {
        assertEquals("1:52: HAVING filter is unsupported for function [MIN(keyword)]",
            error("SELECT MIN(keyword) FROM test GROUP BY text HAVING MIN(keyword) > 10"));
    }

    public void testMaxOnKeywordGroupByHavingUnsupported() {
        assertEquals("1:52: HAVING filter is unsupported for function [MAX(keyword)]",
            error("SELECT MAX(keyword) FROM test GROUP BY text HAVING MAX(keyword) > 10"));
    }

    public void testProjectAliasInFilter() {
        accept("SELECT int AS i FROM test WHERE i > 10");
    }

    public void testAggregateAliasInFilter() {
        accept("SELECT int AS i FROM test WHERE i > 10 GROUP BY i HAVING MAX(i) > 10");
    }

    public void testProjectUnresolvedAliasInFilter() {
        assertEquals("1:8: Unknown column [tni]", error("SELECT tni AS i FROM test WHERE i > 10 GROUP BY i"));
    }

    public void testProjectUnresolvedAliasWithSameNameInFilter() {
        assertEquals("1:8: Unknown column [i]", error("SELECT i AS i FROM test WHERE i > 10 GROUP BY i"));
    }

    public void testProjectUnresolvedAliasWithSameNameInOrderBy() {
        assertEquals("1:8: Unknown column [i]", error("SELECT i AS i FROM test ORDER BY i"));
    }

    public void testGeoShapeInWhereClause() {
        assertEquals("1:53: geo shapes cannot be used for filtering",
            error("SELECT ST_AsWKT(geo_shape) FROM test WHERE ST_AsWKT(geo_shape) = 'point (10 20)'"));

        // We get only one message back because the messages are grouped by the node that caused the issue
        assertEquals("1:50: geo shapes cannot be used for filtering",
            error("SELECT MAX(ST_X(geo_shape)) FROM test WHERE ST_Y(geo_shape) > 10 " +
                "GROUP BY ST_GEOMETRYTYPE(geo_shape) ORDER BY ST_ASWKT(geo_shape)"));
    }

    public void testGeoShapeInGroupBy() {
        assertEquals("1:48: geo shapes cannot be used in grouping",
            error("SELECT ST_X(geo_shape) FROM test GROUP BY ST_X(geo_shape)"));
    }

    public void testGeoShapeInOrderBy() {
        assertEquals("1:48: geo shapes cannot be used for sorting",
            error("SELECT ST_X(geo_shape) FROM test ORDER BY ST_Z(geo_shape)"));
    }

    public void testGeoShapeInSelect() {
        accept("SELECT ST_X(geo_shape) FROM test");
    }

    //
    // Pivot verifications
    //
    public void testPivotNonExactColumn() {
        assertEquals("1:72: Field [text] of data type [text] cannot be used for grouping;"
                + " No keyword/multi-field defined exact matches for [text]; define one or use MATCH/QUERY instead",
                error("SELECT * FROM (SELECT int, text, keyword FROM test) " + "PIVOT(AVG(int) FOR text IN ('bla'))"));
    }

    public void testPivotColumnUsedInsteadOfAgg() {
        assertEquals("1:59: No aggregate function found in PIVOT at [int]",
                error("SELECT * FROM (SELECT int, keyword, bool FROM test) " + "PIVOT(int FOR keyword IN ('bla'))"));
    }

    public void testPivotScalarUsedInsteadOfAgg() {
        assertEquals("1:59: No aggregate function found in PIVOT at [ROUND(int)]",
                error("SELECT * FROM (SELECT int, keyword, bool FROM test) " + "PIVOT(ROUND(int) FOR keyword IN ('bla'))"));
    }

    public void testPivotScalarUsedAlongSideAgg() {
        assertEquals("1:59: Non-aggregate function found in PIVOT at [AVG(int) + ROUND(int)]",
                error("SELECT * FROM (SELECT int, keyword, bool FROM test) " + "PIVOT(AVG(int) + ROUND(int) FOR keyword IN ('bla'))"));
    }

    public void testPivotValueNotFoldable() {
        assertEquals("1:91: Non-literal [bool] found inside PIVOT values",
                error("SELECT * FROM (SELECT int, keyword, bool FROM test) " + "PIVOT(AVG(int) FOR keyword IN ('bla', bool))"));
    }

    public void testPivotWithFunctionInput() {
        assertEquals("1:37: No functions allowed (yet); encountered [YEAR(date)]",
                error("SELECT * FROM (SELECT int, keyword, YEAR(date) FROM test) " + "PIVOT(AVG(int) FOR keyword IN ('bla'))"));
    }

    public void testPivotWithFoldableFunctionInValues() {
        assertEquals("1:85: Non-literal [UCASE('bla')] found inside PIVOT values",
                error("SELECT * FROM (SELECT int, keyword, bool FROM test) " + "PIVOT(AVG(int) FOR keyword IN ( UCASE('bla') ))"));
    }

    public void testPivotWithNull() {
        assertEquals("1:85: Null not allowed as a PIVOT value",
                error("SELECT * FROM (SELECT int, keyword, bool FROM test) " + "PIVOT(AVG(int) FOR keyword IN ( null ))"));
    }

    public void testPivotValuesHaveDifferentTypeThanColumn() {
        assertEquals("1:81: Literal ['bla'] of type [keyword] does not match type [boolean] of PIVOT column [bool]",
                error("SELECT * FROM (SELECT int, keyword, bool FROM test) " + "PIVOT(AVG(int) FOR bool IN ('bla'))"));
    }

    public void testPivotValuesWithMultipleDifferencesThanColumn() {
        assertEquals("1:81: Literal ['bla'] of type [keyword] does not match type [boolean] of PIVOT column [bool]",
                error("SELECT * FROM (SELECT int, keyword, bool FROM test) " + "PIVOT(AVG(int) FOR bool IN ('bla', true))"));
    }

    public void testErrorMessageForMatrixStatsWithScalars() {
        assertEquals("1:17: [KURTOSIS()] cannot be used on top of operators or scalars",
                error("SELECT KURTOSIS(ABS(int * 10.123)) FROM test"));
        assertEquals("1:17: [SKEWNESS()] cannot be used on top of operators or scalars",
                error("SELECT SKEWNESS(ABS(int * 10.123)) FROM test"));
    }

    public void testCastOnInexact() {
        // inexact with underlying keyword
        assertEquals("1:36: [some.string] of data type [text] cannot be used for [CAST()] inside the WHERE clause",
                error("SELECT * FROM test WHERE NOT (CAST(some.string AS string) = 'foo') OR true"));
        // inexact without underlying keyword (text only)
        assertEquals("1:36: [text] of data type [text] cannot be used for [CAST()] inside the WHERE clause",
                error("SELECT * FROM test WHERE NOT (CAST(text AS string) = 'foo') OR true"));
    }

    public void testBinaryFieldWithDocValues() {
        accept("SELECT binary_stored FROM test WHERE binary_stored IS NOT NULL");
        accept("SELECT binary_stored FROM test GROUP BY binary_stored HAVING count(binary_stored) > 1");
        accept("SELECT count(binary_stored) FROM test HAVING count(binary_stored) > 1");
        accept("SELECT binary_stored FROM test ORDER BY binary_stored");
    }

    public void testBinaryFieldWithNoDocValues() {
        assertEquals("1:31: Binary field [binary] cannot be used for filtering unless it has the doc_values setting enabled",
            error("SELECT binary FROM test WHERE binary IS NOT NULL"));
        assertEquals("1:34: Binary field [binary] cannot be used in aggregations unless it has the doc_values setting enabled",
            error("SELECT binary FROM test GROUP BY binary"));
        assertEquals("1:45: Binary field [binary] cannot be used for filtering unless it has the doc_values setting enabled",
            error("SELECT count(binary) FROM test HAVING count(binary) > 1"));
        assertEquals("1:34: Binary field [binary] cannot be used for ordering unless it has the doc_values setting enabled",
            error("SELECT binary FROM test ORDER BY binary"));
    }

    public void testDistinctIsNotSupported() {
        assertEquals("1:8: SELECT DISTINCT is not yet supported", error("SELECT DISTINCT int FROM test"));
    }

    public void testExistsIsNotSupported() {
        assertEquals("1:33: EXISTS is not yet supported", error("SELECT test.int FROM test WHERE EXISTS (SELECT 1)"));
    }

    public void testScoreCannotBeUsedInExpressions() {
        assertEquals("1:12: [SCORE()] cannot be used in expressions, does not support further processing",
            error("SELECT SIN(SCORE()) FROM test"));
    }

    public void testScoreIsNotInHaving() {
        assertEquals("1:54: HAVING filter is unsupported for function [SCORE()]\n" +
                "line 1:54: [SCORE()] cannot be used in expressions, does not support further processing",
            error("SELECT bool, AVG(int) FROM test GROUP BY bool HAVING SCORE() > 0.5"));
    }

    public void testScoreCannotBeUsedForGrouping() {
        assertEquals("1:42: Cannot use [SCORE()] for grouping",
            error("SELECT bool, AVG(int) FROM test GROUP BY SCORE()"));
    }

    public void testScoreCannotBeAnAggregateFunction() {
        assertEquals("1:14: Cannot use non-grouped column [SCORE()], expected [bool]",
            error("SELECT bool, SCORE() FROM test GROUP BY bool"));
    }

    public void testScalarFunctionInAggregateAndGrouping() {
        accept("SELECT bool, SQRT(int) FROM test GROUP BY bool, SQRT(int)");
        accept("SELECT bool, SQRT(int) FROM test GROUP BY bool, int");
    }

    public void testFunctionInAggregateAndGroupingAsReference() {
        accept("SELECT b, s FROM (SELECT bool b, int, SQRT(int) s FROM test) GROUP BY b, SQRT(int)");
    }

    public void testLiteralAsAggregate() {
        accept("SELECT bool, AVG(int), 2 as lit FROM test GROUP BY bool");
    }

    public void testShapeInWhereClause() {
        assertEquals("1:49: shapes cannot be used for filtering",
            error("SELECT ST_AsWKT(shape) FROM test WHERE ST_AsWKT(shape) = 'point (10 20)'"));
        assertEquals("1:46: shapes cannot be used for filtering",
            error("SELECT MAX(ST_X(shape)) FROM test WHERE ST_Y(shape) > 10 GROUP BY ST_GEOMETRYTYPE(shape) ORDER BY ST_ASWKT(shape)"));
    }

    public void testShapeInGroupBy() {
        assertEquals("1:44: shapes cannot be used in grouping",
            error("SELECT ST_X(shape) FROM test GROUP BY ST_X(shape)"));
    }

    public void testShapeInOrderBy() {
        assertEquals("1:44: shapes cannot be used for sorting",
            error("SELECT ST_X(shape) FROM test ORDER BY ST_Z(shape)"));
    }

    public void testShapeInSelect() {
        accept("SELECT ST_X(shape) FROM test");
    }

    public void testSubselectWhereOnGroupBy() {
        accept("SELECT b, a FROM (SELECT bool as b, AVG(int) as a FROM test GROUP BY bool) WHERE b = false");
        accept("SELECT b, a FROM (SELECT bool as b, AVG(int) as a FROM test GROUP BY bool HAVING AVG(int) > 2) WHERE b = false");
    }

    public void testSubselectWhereOnAggregate() {
        accept("SELECT b, a FROM (SELECT bool as b, AVG(int) as a FROM test GROUP BY bool) WHERE a > 10");
        accept("SELECT b, a FROM (SELECT bool as b, AVG(int) as a FROM test GROUP BY bool) WHERE a > 10 AND b = FALSE");
    }

    public void testSubselectWithOrderWhereOnAggregate() {
        accept("SELECT * FROM (SELECT bool as b, AVG(int) as a FROM test GROUP BY bool ORDER BY bool) WHERE a > 10");
    }

    private String randomTopHitsFunction() {
        return randomFrom(Arrays.asList(First.class, Last.class)).getSimpleName().toUpperCase(Locale.ROOT);
    }
}<|MERGE_RESOLUTION|>--- conflicted
+++ resolved
@@ -52,12 +52,8 @@
     }
 
     private String error(IndexResolution getIndexResult, String sql) {
-<<<<<<< HEAD
-        Analyzer analyzer = new Analyzer(SqlTestUtils.TEST_CFG, new SqlFunctionRegistry(), getIndexResult, new Verifier(new Metrics(),
-            SqlTestUtils.TEST_CFG.version()));
-=======
-        Analyzer analyzer = new Analyzer(TEST_CFG, new SqlFunctionRegistry(), getIndexResult, new Verifier(new Metrics()));
->>>>>>> ddc3744b
+        Analyzer analyzer = new Analyzer(TEST_CFG, new SqlFunctionRegistry(), getIndexResult,
+            new Verifier(new Metrics(), TEST_CFG.version()));
         VerificationException e = expectThrows(VerificationException.class, () -> analyzer.analyze(parser.createStatement(sql), true));
         String message = e.getMessage();
         assertTrue(message.startsWith("Found "));
@@ -77,12 +73,7 @@
     }
 
     private LogicalPlan accept(IndexResolution resolution, String sql) {
-<<<<<<< HEAD
-        Analyzer analyzer = new Analyzer(SqlTestUtils.TEST_CFG, new SqlFunctionRegistry(), resolution,
-            new Verifier(new Metrics(), SqlTestUtils.TEST_CFG.version()));
-=======
-        Analyzer analyzer = new Analyzer(TEST_CFG, new SqlFunctionRegistry(), resolution, new Verifier(new Metrics()));
->>>>>>> ddc3744b
+        Analyzer analyzer = new Analyzer(TEST_CFG, new SqlFunctionRegistry(), resolution, new Verifier(new Metrics(), TEST_CFG.version()));
         return analyzer.analyze(parser.createStatement(sql), true);
     }
 

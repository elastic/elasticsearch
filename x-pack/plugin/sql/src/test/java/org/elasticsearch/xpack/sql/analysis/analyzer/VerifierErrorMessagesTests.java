/*
 * Copyright Elasticsearch B.V. and/or licensed to Elasticsearch B.V. under one
 * or more contributor license agreements. Licensed under the Elastic License;
 * you may not use this file except in compliance with the Elastic License.
 */
package org.elasticsearch.xpack.sql.analysis.analyzer;

import org.elasticsearch.test.ESTestCase;
import org.elasticsearch.xpack.sql.TestUtils;
import org.elasticsearch.xpack.sql.analysis.AnalysisException;
import org.elasticsearch.xpack.sql.analysis.index.EsIndex;
import org.elasticsearch.xpack.sql.analysis.index.IndexResolution;
import org.elasticsearch.xpack.sql.analysis.index.IndexResolverTests;
import org.elasticsearch.xpack.sql.expression.function.FunctionRegistry;
import org.elasticsearch.xpack.sql.expression.predicate.conditional.Coalesce;
import org.elasticsearch.xpack.sql.expression.predicate.conditional.Greatest;
import org.elasticsearch.xpack.sql.expression.predicate.conditional.IfNull;
import org.elasticsearch.xpack.sql.expression.predicate.conditional.Least;
import org.elasticsearch.xpack.sql.expression.predicate.conditional.NullIf;
import org.elasticsearch.xpack.sql.parser.SqlParser;
import org.elasticsearch.xpack.sql.plan.logical.LogicalPlan;
import org.elasticsearch.xpack.sql.stats.Metrics;
import org.elasticsearch.xpack.sql.type.DataType;
import org.elasticsearch.xpack.sql.type.EsField;
import org.elasticsearch.xpack.sql.type.TypesTests;

import java.util.LinkedHashMap;
import java.util.Map;

import static java.util.Collections.emptyMap;
import static java.util.Collections.singletonMap;

public class VerifierErrorMessagesTests extends ESTestCase {

    private SqlParser parser = new SqlParser();
    private IndexResolution indexResolution = IndexResolution.valid(new EsIndex("test",
        TypesTests.loadMapping("mapping-multi-field-with-nested.json")));

    private String error(String sql) {
        return error(indexResolution, sql);
    }

    private String error(IndexResolution getIndexResult, String sql) {
        Analyzer analyzer = new Analyzer(TestUtils.TEST_CFG, new FunctionRegistry(), getIndexResult, new Verifier(new Metrics()));
        AnalysisException e = expectThrows(AnalysisException.class, () -> analyzer.analyze(parser.createStatement(sql), true));
        assertTrue(e.getMessage().startsWith("Found "));
        String header = "Found 1 problem(s)\nline ";
        return e.getMessage().substring(header.length());
    }

    private LogicalPlan accept(String sql) {
        EsIndex test = getTestEsIndex();
        return accept(IndexResolution.valid(test), sql);
    }

    private EsIndex getTestEsIndex() {
        Map<String, EsField> mapping = TypesTests.loadMapping("mapping-multi-field-with-nested.json");
        return new EsIndex("test", mapping);
    }

    private LogicalPlan accept(IndexResolution resolution, String sql) {
        Analyzer analyzer = new Analyzer(TestUtils.TEST_CFG, new FunctionRegistry(), resolution, new Verifier(new Metrics()));
        return analyzer.analyze(parser.createStatement(sql), true);
    }

    private IndexResolution incompatible() {
        Map<String, EsField> basicMapping = TypesTests.loadMapping("mapping-basic.json", true);
        Map<String, EsField> incompatible = TypesTests.loadMapping("mapping-basic-incompatible.json");

        assertNotEquals(basicMapping, incompatible);
        IndexResolution resolution = IndexResolverTests.merge(new EsIndex("basic", basicMapping),
                new EsIndex("incompatible", incompatible));
        assertTrue(resolution.isValid());
        return resolution;
    }

    private String incompatibleError(String sql) {
        return error(incompatible(), sql);
    }

    private LogicalPlan incompatibleAccept(String sql) {
        return accept(incompatible(), sql);
    }
    
    public void testMissingIndex() {
        assertEquals("1:17: Unknown index [missing]", error(IndexResolution.notFound("missing"), "SELECT foo FROM missing"));
    }

    public void testMissingColumn() {
        assertEquals("1:8: Unknown column [xxx]", error("SELECT xxx FROM test"));
    }

    public void testMissingColumnFilter() {
        assertEquals("1:26: Unknown column [xxx]", error("SELECT * FROM test WHERE xxx > 1"));
    }

    public void testMissingColumnWithWildcard() {
        assertEquals("1:8: Unknown column [xxx]", error("SELECT xxx.* FROM test"));
    }
    
    public void testMisspelledColumnWithWildcard() {
        assertEquals("1:8: Unknown column [tex], did you mean [text]?", error("SELECT tex.* FROM test"));
    }
    
    public void testColumnWithNoSubFields() {
        assertEquals("1:8: Cannot determine columns for [text.*]", error("SELECT text.* FROM test"));
    }

    public void testFieldAliasTypeWithoutHierarchy() {
        Map<String, EsField> mapping = new LinkedHashMap<>();

        mapping.put("field", new EsField("field", DataType.OBJECT,
                singletonMap("alias", new EsField("alias", DataType.KEYWORD, emptyMap(), true)), false));

        IndexResolution resolution = IndexResolution.valid(new EsIndex("test", mapping));

        // check the nested alias is seen
        accept(resolution, "SELECT field.alias FROM test");
        // or its hierarhcy
        accept(resolution, "SELECT field.* FROM test");

        // check typos
        assertEquals("1:8: Unknown column [field.alas], did you mean [field.alias]?", error(resolution, "SELECT field.alas FROM test"));

        // non-existing parents for aliases are not seen by the user
        assertEquals("1:8: Cannot use field [field] type [object] only its subfields", error(resolution, "SELECT field FROM test"));
    }

    public void testMultipleColumnsWithWildcard1() {
        assertEquals("1:14: Unknown column [a]\n" +
                "line 1:17: Unknown column [b]\n" +
                "line 1:22: Unknown column [c]\n" +
                "line 1:25: Unknown column [tex], did you mean [text]?", error("SELECT bool, a, b.*, c, tex.* FROM test"));
    }
    
    public void testMultipleColumnsWithWildcard2() {
        assertEquals("1:8: Unknown column [tex], did you mean [text]?\n" +
                "line 1:21: Unknown column [a]\n" +
                "line 1:24: Unknown column [dat], did you mean [date]?\n" +
                "line 1:31: Unknown column [c]", error("SELECT tex.*, bool, a, dat.*, c FROM test"));
    }
    
    public void testMultipleColumnsWithWildcard3() {
        assertEquals("1:8: Unknown column [ate], did you mean [date]?\n" +
                "line 1:21: Unknown column [keyw], did you mean [keyword]?\n" +
                "line 1:29: Unknown column [da], did you mean [date]?" , error("SELECT ate.*, bool, keyw.*, da FROM test"));
    }

    public void testMisspelledColumn() {
        assertEquals("1:8: Unknown column [txt], did you mean [text]?", error("SELECT txt FROM test"));
    }

    public void testFunctionOverMissingField() {
        assertEquals("1:12: Unknown column [xxx]", error("SELECT ABS(xxx) FROM test"));
    }

    public void testFunctionOverMissingFieldInFilter() {
        assertEquals("1:30: Unknown column [xxx]", error("SELECT * FROM test WHERE ABS(xxx) > 1"));
    }

    public void testMissingFunction() {
        assertEquals("1:8: Unknown function [ZAZ]", error("SELECT ZAZ(bool) FROM test"));
    }

    public void testMisspelledFunction() {
        assertEquals("1:8: Unknown function [COONT], did you mean any of [COUNT, COT, CONCAT]?", error("SELECT COONT(bool) FROM test"));
    }

    public void testMissingColumnInGroupBy() {
        assertEquals("1:41: Unknown column [xxx]", error("SELECT * FROM test GROUP BY DAY_OF_YEAR(xxx)"));
    }

    public void testFilterOnUnknownColumn() {
        assertEquals("1:26: Unknown column [xxx]", error("SELECT * FROM test WHERE xxx = 1"));
    }

    public void testMissingColumnInOrderBy() {
        // xxx offset is that of the order by field
        assertEquals("1:29: Unknown column [xxx]", error("SELECT * FROM test ORDER BY xxx"));
    }

    public void testMissingColumnFunctionInOrderBy() {
        // xxx offset is that of the order by field
        assertEquals("1:41: Unknown column [xxx]", error("SELECT * FROM test ORDER BY DAY_oF_YEAR(xxx)"));
    }

    public void testMissingExtract() {
        assertEquals("1:8: Unknown datetime field [ZAZ]", error("SELECT EXTRACT(ZAZ FROM date) FROM test"));
    }

    public void testMissingExtractSimilar() {
        assertEquals("1:8: Unknown datetime field [DAP], did you mean [DAY]?", error("SELECT EXTRACT(DAP FROM date) FROM test"));
    }

    public void testMissingExtractSimilarMany() {
        assertEquals("1:8: Unknown datetime field [DOP], did you mean any of [DOM, DOW, DOY, IDOW]?",
            error("SELECT EXTRACT(DOP FROM date) FROM test"));
    }

    public void testExtractNonDateTime() {
        assertEquals("1:8: Invalid datetime field [ABS]. Use any datetime function.", error("SELECT EXTRACT(ABS FROM date) FROM test"));
    }

    public void testSubtractFromInterval() {
        assertEquals("1:8: Cannot subtract a datetime[CAST('2000-01-01' AS DATETIME)] " +
                "from an interval[INTERVAL 1 MONTH]; do you mean the reverse?",
            error("SELECT INTERVAL 1 MONTH - CAST('2000-01-01' AS DATETIME)"));
    }

    public void testMultipleColumns() {
        // xxx offset is that of the order by field
        assertEquals("1:43: Unknown column [xxx]\nline 1:8: Unknown column [xxx]",
                error("SELECT xxx FROM test GROUP BY DAY_oF_YEAR(xxx)"));
    }

    // GROUP BY
    public void testGroupBySelectWithAlias() {
        assertNotNull(accept("SELECT int AS i FROM test GROUP BY i"));
    }

    public void testGroupBySelectWithAliasOrderOnActualField() {
        assertNotNull(accept("SELECT int AS i FROM test GROUP BY i ORDER BY int"));
    }

    public void testGroupBySelectNonGrouped() {
        assertEquals("1:8: Cannot use non-grouped column [text], expected [int]",
                error("SELECT text, int FROM test GROUP BY int"));
    }

    public void testGroupByFunctionSelectFieldFromGroupByFunction() {
        assertEquals("1:8: Cannot use non-grouped column [int], expected [ABS(int)]",
                error("SELECT int FROM test GROUP BY ABS(int)"));
    }

    public void testGroupByOrderByNonGrouped() {
        assertEquals("1:50: Cannot order by non-grouped column [bool], expected [text]",
                error("SELECT MAX(int) FROM test GROUP BY text ORDER BY bool"));
    }

    public void testGroupByOrderByNonGrouped_WithHaving() {
        assertEquals("1:71: Cannot order by non-grouped column [bool], expected [text]",
            error("SELECT MAX(int) FROM test GROUP BY text HAVING MAX(int) > 10 ORDER BY bool"));
    }

    public void testGroupByOrderByAliasedInSelectAllowed() {
        LogicalPlan lp = accept("SELECT text t FROM test GROUP BY text ORDER BY t");
        assertNotNull(lp);
    }

    public void testGroupByOrderByScalarOverNonGrouped() {
        assertEquals("1:50: Cannot order by non-grouped column [YEAR(date)], expected [text]",
                error("SELECT MAX(int) FROM test GROUP BY text ORDER BY YEAR(date)"));
    }

    public void testGroupByOrderByFieldFromGroupByFunction() {
        assertEquals("1:54: Cannot use non-grouped column [int], expected [ABS(int)]",
                error("SELECT ABS(int) FROM test GROUP BY ABS(int) ORDER BY int"));
    }

    public void testGroupByOrderByScalarOverNonGrouped_WithHaving() {
        assertEquals("1:71: Cannot order by non-grouped column [YEAR(date)], expected [text]",
            error("SELECT MAX(int) FROM test GROUP BY text HAVING MAX(int) > 10 ORDER BY YEAR(date)"));
    }

    public void testGroupByHavingNonGrouped() {
        assertEquals("1:48: Cannot use HAVING filter on non-aggregate [int]; use WHERE instead",
                error("SELECT AVG(int) FROM test GROUP BY text HAVING int > 10"));
    }

    public void testGroupByAggregate() {
        assertEquals("1:36: Cannot use an aggregate [AVG] for grouping",
                error("SELECT AVG(int) FROM test GROUP BY AVG(int)"));
    }

    public void testStarOnNested() {
        assertNotNull(accept("SELECT dep.* FROM test"));
    }

    public void testGroupByOnNested() {
        assertEquals("1:38: Grouping isn't (yet) compatible with nested fields [dep.dep_id]",
                error("SELECT dep.dep_id FROM test GROUP BY dep.dep_id"));
    }

    public void testHavingOnNested() {
        assertEquals("1:51: HAVING isn't (yet) compatible with nested fields [dep.start_date]",
                error("SELECT int FROM test GROUP BY int HAVING AVG(YEAR(dep.start_date)) > 1980"));
    }

    public void testGroupByScalarFunctionWithAggOnTarget() {
        assertEquals("1:31: Cannot use an aggregate [AVG] for grouping",
                error("SELECT int FROM test GROUP BY AVG(int) + 2"));
    }

    public void testUnsupportedType() {
        assertEquals("1:8: Cannot use field [unsupported] type [ip_range] as is unsupported",
                error("SELECT unsupported FROM test"));
    }

    public void testUnsupportedStarExpansion() {
        assertEquals("1:8: Cannot use field [unsupported] type [ip_range] as is unsupported",
                error("SELECT unsupported.* FROM test"));
    }

    public void testUnsupportedTypeInFilter() {
        assertEquals("1:26: Cannot use field [unsupported] type [ip_range] as is unsupported",
                error("SELECT * FROM test WHERE unsupported > 1"));
    }

    public void testUnsupportedTypeInFunction() {
        assertEquals("1:12: Cannot use field [unsupported] type [ip_range] as is unsupported",
                error("SELECT ABS(unsupported) FROM test"));
    }

    public void testUnsupportedTypeInOrder() {
        assertEquals("1:29: Cannot use field [unsupported] type [ip_range] as is unsupported",
                error("SELECT * FROM test ORDER BY unsupported"));
    }

    public void testGroupByOrderByNonKey() {
        assertEquals("1:52: Cannot order by non-grouped column [a], expected [bool]",
                error("SELECT AVG(int) a FROM test GROUP BY bool ORDER BY a"));
    }

    public void testGroupByOrderByFunctionOverKey() {
        assertEquals("1:44: Cannot order by non-grouped column [MAX(int)], expected [int]",
                error("SELECT int FROM test GROUP BY int ORDER BY MAX(int)"));
    }

    public void testGroupByOrderByScore() {
        assertEquals("1:44: Cannot order by non-grouped column [SCORE()], expected [int]",
                error("SELECT int FROM test GROUP BY int ORDER BY SCORE()"));
    }

    public void testHavingOnColumn() {
        assertEquals("1:42: Cannot use HAVING filter on non-aggregate [int]; use WHERE instead",
                error("SELECT int FROM test GROUP BY int HAVING int > 2"));
    }

    public void testHavingOnScalar() {
        assertEquals("1:42: Cannot use HAVING filter on non-aggregate [int]; use WHERE instead",
                error("SELECT int FROM test GROUP BY int HAVING 2 < ABS(int)"));
    }

    public void testInWithDifferentDataTypes_SelectClause() {
        assertEquals("1:17: expected data type [integer], value provided is of type [keyword]",
            error("SELECT 1 IN (2, '3', 4)"));
    }

    public void testInNestedWithDifferentDataTypes_SelectClause() {
        assertEquals("1:27: expected data type [integer], value provided is of type [keyword]",
            error("SELECT 1 = 1  OR 1 IN (2, '3', 4)"));
    }

    public void testInWithDifferentDataTypesFromLeftValue_SelectClause() {
        assertEquals("1:14: expected data type [integer], value provided is of type [keyword]",
            error("SELECT 1 IN ('foo', 'bar')"));
    }

    public void testInNestedWithDifferentDataTypesFromLeftValue_SelectClause() {
        assertEquals("1:29: expected data type [keyword], value provided is of type [integer]",
            error("SELECT 1 = 1  OR  'foo' IN (2, 3)"));
    }

    public void testInWithDifferentDataTypes_WhereClause() {
        assertEquals("1:49: expected data type [text], value provided is of type [integer]",
            error("SELECT * FROM test WHERE text IN ('foo', 'bar', 4)"));
    }

    public void testInNestedWithDifferentDataTypes_WhereClause() {
        assertEquals("1:60: expected data type [text], value provided is of type [integer]",
            error("SELECT * FROM test WHERE int = 1 OR text IN ('foo', 'bar', 2)"));
    }

    public void testInWithDifferentDataTypesFromLeftValue_WhereClause() {
        assertEquals("1:35: expected data type [text], value provided is of type [integer]",
            error("SELECT * FROM test WHERE text IN (1, 2)"));
    }

    public void testInNestedWithDifferentDataTypesFromLeftValue_WhereClause() {
        assertEquals("1:46: expected data type [text], value provided is of type [integer]",
            error("SELECT * FROM test WHERE int = 1 OR text IN (1, 2)"));
    }

    public void testNotSupportedAggregateOnDate() {
        assertEquals("1:8: [AVG(date)] argument must be [numeric], found value [date] type [datetime]",
            error("SELECT AVG(date) FROM test"));
    }

    public void testInvalidTypeForStringFunction_WithOneArg() {
        assertEquals("1:8: [LENGTH] argument must be [string], found value [1] type [integer]",
            error("SELECT LENGTH(1)"));
    }

    public void testInvalidTypeForNumericFunction_WithOneArg() {
        assertEquals("1:8: [COS] argument must be [numeric], found value ['foo'] type [keyword]",
            error("SELECT COS('foo')"));
    }

    public void testInvalidTypeForBooleanFunction_WithOneArg() {
        assertEquals("1:8: [NOT 'foo'] argument must be [boolean], found value ['foo'] type [keyword]",
            error("SELECT NOT 'foo'"));
    }

    public void testInvalidTypeForStringFunction_WithTwoArgs() {
        assertEquals("1:8: [CONCAT(1, 'bar')] first argument must be [string], found value [1] type [integer]",
            error("SELECT CONCAT(1, 'bar')"));
        assertEquals("1:8: [CONCAT('foo', 2)] second argument must be [string], found value [2] type [integer]",
            error("SELECT CONCAT('foo', 2)"));
    }

    public void testInvalidTypeForNumericFunction_WithTwoArgs() {
        assertEquals("1:8: [TRUNCATE('foo', 2)] first argument must be [numeric], found value ['foo'] type [keyword]",
            error("SELECT TRUNCATE('foo', 2)"));
        assertEquals("1:8: [TRUNCATE(1.2, 'bar')] second argument must be [numeric], found value ['bar'] type [keyword]",
            error("SELECT TRUNCATE(1.2, 'bar')"));
    }

    public void testInvalidTypeForBooleanFuntion_WithTwoArgs() {
        assertEquals("1:8: [1 OR true] first argument must be [boolean], found value [1] type [integer]",
            error("SELECT 1 OR true"));
        assertEquals("1:8: [true OR 2] second argument must be [boolean], found value [2] type [integer]",
            error("SELECT true OR 2"));
    }

    public void testInvalidTypeForFunction_WithThreeArgs() {
        assertEquals("1:8: [REPLACE(1, 'foo', 'bar')] first argument must be [string], found value [1] type [integer]",
            error("SELECT REPLACE(1, 'foo', 'bar')"));
        assertEquals("1:8: [REPLACE('text', 2, 'bar')] second argument must be [string], found value [2] type [integer]",
            error("SELECT REPLACE('text', 2, 'bar')"));
        assertEquals("1:8: [REPLACE('text', 'foo', 3)] third argument must be [string], found value [3] type [integer]",
            error("SELECT REPLACE('text', 'foo', 3)"));
    }

    public void testInvalidTypeForFunction_WithFourArgs() {
        assertEquals("1:8: [INSERT(1, 1, 2, 'new')] first argument must be [string], found value [1] type [integer]",
            error("SELECT INSERT(1, 1, 2, 'new')"));
        assertEquals("1:8: [INSERT('text', 'foo', 2, 'new')] second argument must be [numeric], found value ['foo'] type [keyword]",
            error("SELECT INSERT('text', 'foo', 2, 'new')"));
        assertEquals("1:8: [INSERT('text', 1, 'bar', 'new')] third argument must be [numeric], found value ['bar'] type [keyword]",
            error("SELECT INSERT('text', 1, 'bar', 'new')"));
        assertEquals("1:8: [INSERT('text', 1, 2, 3)] fourth argument must be [string], found value [3] type [integer]",
            error("SELECT INSERT('text', 1, 2, 3)"));
    }
    
    public void testAllowCorrectFieldsInIncompatibleMappings() {
        assertNotNull(incompatibleAccept("SELECT languages FROM \"*\""));
    }

    public void testWildcardInIncompatibleMappings() {
        assertNotNull(incompatibleAccept("SELECT * FROM \"*\""));
    }

    public void testMismatchedFieldInIncompatibleMappings() {
        assertEquals(
                "1:8: Cannot use field [emp_no] due to ambiguities being mapped as [2] incompatible types: "
                        + "[integer] in [basic], [long] in [incompatible]",
                incompatibleError("SELECT emp_no FROM \"*\""));
    }

    public void testMismatchedFieldStarInIncompatibleMappings() {
        assertEquals(
                "1:8: Cannot use field [emp_no] due to ambiguities being mapped as [2] incompatible types: "
                        + "[integer] in [basic], [long] in [incompatible]",
                incompatibleError("SELECT emp_no.* FROM \"*\""));
    }

    public void testMismatchedFieldFilterInIncompatibleMappings() {
        assertEquals(
                "1:33: Cannot use field [emp_no] due to ambiguities being mapped as [2] incompatible types: "
                        + "[integer] in [basic], [long] in [incompatible]",
                incompatibleError("SELECT languages FROM \"*\" WHERE emp_no > 1"));
    }

    public void testMismatchedFieldScalarInIncompatibleMappings() {
        assertEquals(
                "1:45: Cannot use field [emp_no] due to ambiguities being mapped as [2] incompatible types: "
                        + "[integer] in [basic], [long] in [incompatible]",
                incompatibleError("SELECT languages FROM \"*\" ORDER BY SIGN(ABS(emp_no))"));
    }

    public void testConditionalWithDifferentDataTypes_SelectClause() {
        @SuppressWarnings("unchecked")
        String function = randomFrom(IfNull.class, NullIf.class).getSimpleName();
        assertEquals("1:" + (22 + function.length()) +
                ": expected data type [integer], value provided is of type [keyword]",
            error("SELECT 1 = 1  OR " + function + "(3, '4') > 1"));

        @SuppressWarnings("unchecked")
        String arbirtraryArgsfunction = randomFrom(Coalesce.class, Greatest.class, Least.class).getSimpleName();
        assertEquals("1:" + (34 + arbirtraryArgsfunction.length()) +
                ": expected data type [integer], value provided is of type [keyword]",
            error("SELECT 1 = 1  OR " + arbirtraryArgsfunction + "(null, null, 3, '4') > 1"));
    }

    public void testConditionalWithDifferentDataTypes_WhereClause() {
        @SuppressWarnings("unchecked")
        String function = randomFrom(IfNull.class, NullIf.class).getSimpleName();
        assertEquals("1:" + (34 + function.length()) +
                ": expected data type [keyword], value provided is of type [integer]",
            error("SELECT * FROM test WHERE " + function + "('foo', 4) > 1"));

        @SuppressWarnings("unchecked")
        String arbirtraryArgsfunction = randomFrom(Coalesce.class, Greatest.class, Least.class).getSimpleName();
        assertEquals("1:" + (46 + arbirtraryArgsfunction.length()) +
                ": expected data type [keyword], value provided is of type [integer]",
            error("SELECT * FROM test WHERE " + arbirtraryArgsfunction + "(null, null, 'foo', 4) > 1"));
    }

    public void testAggsInWhere() {
        assertEquals("1:33: Cannot use WHERE filtering on aggregate function [MAX(int)], use HAVING instead",
                error("SELECT MAX(int) FROM test WHERE MAX(int) > 10 GROUP BY bool"));
    }

    public void testHistogramInFilter() {
        assertEquals("1:63: Cannot filter on grouping function [HISTOGRAM(date, INTERVAL 1 MONTH)], use its argument instead",
                error("SELECT HISTOGRAM(date, INTERVAL 1 MONTH) AS h FROM test WHERE "
                        + "HISTOGRAM(date, INTERVAL 1 MONTH) > CAST('2000-01-01' AS DATETIME) GROUP BY h"));
    }

    // related https://github.com/elastic/elasticsearch/issues/36853
    public void testHistogramInHaving() {
        assertEquals("1:75: Cannot filter on grouping function [h], use its argument instead",
                error("SELECT HISTOGRAM(date, INTERVAL 1 MONTH) AS h FROM test GROUP BY h HAVING "
                        + "h > CAST('2000-01-01' AS DATETIME)"));
    }

    public void testGroupByScalarOnTopOfGrouping() {
        assertEquals(
                "1:14: Cannot combine [HISTOGRAM(date, INTERVAL 1 MONTH)] grouping function inside "
                        + "GROUP BY, found [MONTH(HISTOGRAM(date, INTERVAL 1 MONTH))]; consider moving the expression inside the histogram",
                error("SELECT MONTH(HISTOGRAM(date, INTERVAL 1 MONTH)) AS h FROM test GROUP BY h"));
    }

    public void testAggsInHistogram() {
        assertEquals("1:47: Cannot use an aggregate [MAX] for grouping",
                error("SELECT MAX(date) FROM test GROUP BY HISTOGRAM(MAX(int), 1)"));
    }

<<<<<<< HEAD
    public void testPercentileWithSecondArgBasedOnAField() {
        assertEquals("1:8: 2nd argument of PERCENTILE must be a constant, received [ABS(int)]",
            error("SELECT PERCENTILE(int, ABS(int)) FROM test"));
    }

    public void testPercentileRankWithSecondArgBasedOnAField() {
        assertEquals("1:8: 2nd argument of PERCENTILE_RANK must be a constant, received [ABS(int)]",
=======
    public void testErrorMessageForPercentileWithSecondArgBasedOnAField() {
        assertEquals("1:8: Second argument of PERCENTILE must be a constant, received [ABS(int)]",
            error("SELECT PERCENTILE(int, ABS(int)) FROM test"));
    }

    public void testErrorMessageForPercentileRankWithSecondArgBasedOnAField() {
        assertEquals("1:8: Second argument of PERCENTILE_RANK must be a constant, received [ABS(int)]",
>>>>>>> 5433af28
            error("SELECT PERCENTILE_RANK(int, ABS(int)) FROM test"));
    }

    public void testTopHitsFirstArgConstant() {
        assertEquals("1:8: First argument of [FIRST] must be a table column, found constant ['foo']",
            error("SELECT FIRST('foo', int) FROM test"));
    }

    public void testTopHitsSecondArgConstant() {
        assertEquals("1:8: Second argument of [LAST] must be a table column, found constant [10]",
            error("SELECT LAST(int, 10) FROM test"));
    }

    public void testTopHitsFirstArgTextWithNoKeyword() {
        assertEquals("1:8: [FIRST] cannot operate on first argument field of data type [text]",
            error("SELECT FIRST(text) FROM test"));
    }

    public void testTopHitsSecondArgTextWithNoKeyword() {
        assertEquals("1:8: [LAST] cannot operate on second argument field of data type [text]",
            error("SELECT LAST(keyword, text) FROM test"));
    }

    public void testTopHitsGroupByHavingUnsupported() {
        assertEquals("1:50: HAVING filter is unsupported for function [FIRST(int)]",
            error("SELECT FIRST(int) FROM test GROUP BY text HAVING FIRST(int) > 10"));
    }

    public void testMaxOnKeywordGroupByHavingUnsupported() {
        assertEquals("1:52: HAVING filter is unsupported for function [MAX(keyword)]",
            error("SELECT MAX(keyword) FROM test GROUP BY text HAVING MAX(keyword) > 10"));
    }
}
<|MERGE_RESOLUTION|>--- conflicted
+++ resolved
@@ -536,15 +536,6 @@
                 error("SELECT MAX(date) FROM test GROUP BY HISTOGRAM(MAX(int), 1)"));
     }
 
-<<<<<<< HEAD
-    public void testPercentileWithSecondArgBasedOnAField() {
-        assertEquals("1:8: 2nd argument of PERCENTILE must be a constant, received [ABS(int)]",
-            error("SELECT PERCENTILE(int, ABS(int)) FROM test"));
-    }
-
-    public void testPercentileRankWithSecondArgBasedOnAField() {
-        assertEquals("1:8: 2nd argument of PERCENTILE_RANK must be a constant, received [ABS(int)]",
-=======
     public void testErrorMessageForPercentileWithSecondArgBasedOnAField() {
         assertEquals("1:8: Second argument of PERCENTILE must be a constant, received [ABS(int)]",
             error("SELECT PERCENTILE(int, ABS(int)) FROM test"));
@@ -552,7 +543,6 @@
 
     public void testErrorMessageForPercentileRankWithSecondArgBasedOnAField() {
         assertEquals("1:8: Second argument of PERCENTILE_RANK must be a constant, received [ABS(int)]",
->>>>>>> 5433af28
             error("SELECT PERCENTILE_RANK(int, ABS(int)) FROM test"));
     }
 

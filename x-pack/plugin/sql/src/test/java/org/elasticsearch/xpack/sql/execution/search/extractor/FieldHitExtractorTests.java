--- conflicted
+++ resolved
@@ -26,30 +26,20 @@
 import java.time.ZonedDateTime;
 import java.util.ArrayList;
 import java.util.Collections;
-import java.util.Comparator;
 import java.util.HashMap;
 import java.util.List;
 import java.util.Map;
 import java.util.function.Supplier;
 
-import static java.lang.String.join;
 import static java.util.Arrays.asList;
-import static java.util.Collections.emptyList;
 import static java.util.Collections.singletonList;
 import static java.util.Collections.singletonMap;
 import static org.elasticsearch.common.time.DateUtils.toMilliSeconds;
 import static org.elasticsearch.xpack.ql.execution.search.extractor.AbstractFieldHitExtractor.MultiValueHandling.EXTRACT_ARRAY;
+import static org.elasticsearch.xpack.ql.execution.search.extractor.AbstractFieldHitExtractor.MultiValueHandling.EXTRACT_ONE;
 import static org.elasticsearch.xpack.ql.execution.search.extractor.AbstractFieldHitExtractor.MultiValueHandling.FAIL_IF_MULTIVALUE;
-import static org.elasticsearch.xpack.ql.execution.search.extractor.AbstractFieldHitExtractor.MultiValueHandling.EXTRACT_ONE;
 import static org.elasticsearch.xpack.ql.type.DataTypes.DATETIME;
 import static org.elasticsearch.xpack.ql.type.DataTypes.DATETIME_NANOS;
-<<<<<<< HEAD
-import static org.elasticsearch.xpack.ql.type.DataTypes.DOUBLE;
-import static org.elasticsearch.xpack.ql.type.DataTypes.INTEGER;
-import static org.elasticsearch.xpack.ql.type.DataTypes.LONG;
-import static org.elasticsearch.xpack.sql.type.SqlDataTypes.GEO_POINT;
-=======
->>>>>>> 71d43b59
 import static org.elasticsearch.xpack.sql.type.SqlDataTypes.GEO_SHAPE;
 import static org.elasticsearch.xpack.sql.type.SqlDataTypes.SHAPE;
 import static org.elasticsearch.xpack.sql.util.DateUtils.UTC;
@@ -60,11 +50,7 @@
     public static FieldHitExtractor randomFieldHitExtractor() {
         String hitName = randomAlphaOfLength(5);
         String name = randomAlphaOfLength(5) + "." + hitName;
-<<<<<<< HEAD
-        return new FieldHitExtractor(name, null, null, randomZone(), randomBoolean(), hitName, FAIL_IF_MULTIVALUE);
-=======
-        return new FieldHitExtractor(name, null, randomZone(), hitName, false);
->>>>>>> 71d43b59
+        return new FieldHitExtractor(name, null, randomZone(), hitName, FAIL_IF_MULTIVALUE);
     }
 
     @Override
@@ -89,12 +75,8 @@
             randomValueOtherThan(instance.dataType(), () -> randomFrom(SqlDataTypes.types())),
             randomValueOtherThan(instance.zoneId(), ESTestCase::randomZone),
             instance.hitName() + "mutated",
-<<<<<<< HEAD
-            randomFrom(MultiValueHandling.values()));
-=======
-            randomBoolean()
+            randomFrom(MultiValueHandling.values())
         );
->>>>>>> 71d43b59
     }
 
     public void testGetDottedValueWithDocValues() {
@@ -143,7 +125,7 @@
         List<Object> documentFieldValues = Collections.singletonList(Long.toString(millis));
         DocumentField field = new DocumentField("my_date_field", documentFieldValues);
         SearchHit hit = new SearchHit(1, null, singletonMap("my_date_field", field), null);
-        FieldHitExtractor extractor = new FieldHitExtractor("my_date_field", DATETIME, zoneId, true);
+        FieldHitExtractor extractor = new FieldHitExtractor("my_date_field", DATETIME, zoneId, EXTRACT_ONE);
         assertEquals(DateUtils.asDateTimeWithMillis(millis, zoneId), extractor.extract(hit));
     }
 
@@ -156,21 +138,15 @@
         List<Object> documentFieldValues = Collections.singletonList(StringUtils.toString(zdt));
         DocumentField field = new DocumentField("my_date_nanos_field", documentFieldValues);
         SearchHit hit = new SearchHit(1, null, singletonMap("my_date_nanos_field", field), null);
-        FieldHitExtractor extractor = new FieldHitExtractor("my_date_nanos_field", DATETIME_NANOS, zoneId, true);
+        FieldHitExtractor extractor = new FieldHitExtractor("my_date_nanos_field", DATETIME_NANOS, zoneId, EXTRACT_ONE);
         assertEquals(zdt, extractor.extract(hit));
     }
 
     public void testToString() {
-<<<<<<< HEAD
-        assertEquals("hit.field@hit@Europe/Berlin",
-                new FieldHitExtractor("hit.field", null, null, ZoneId.of("Europe/Berlin"), true, "hit", FAIL_IF_MULTIVALUE)
-                    .toString());
-=======
         assertEquals(
             "hit.field@hit@Europe/Berlin",
-            new FieldHitExtractor("hit.field", null, ZoneId.of("Europe/Berlin"), "hit", false).toString()
+            new FieldHitExtractor("hit.field", null, ZoneId.of("Europe/Berlin"), "hit", FAIL_IF_MULTIVALUE).toString()
         );
->>>>>>> 71d43b59
     }
 
     public void testMultiValuedDocValue() {
@@ -179,520 +155,38 @@
         DocumentField field = new DocumentField(fieldName, asList("a", "b"));
         SearchHit hit = new SearchHit(1, null, singletonMap(fieldName, field), null);
         QlIllegalArgumentException ex = expectThrows(QlIllegalArgumentException.class, () -> fe.extract(hit));
-        assertThat(ex.getMessage(), is("Cannot return multiple values for field [" + fieldName + "]; " +
-            "use ARRAY(" + fieldName + ") instead"));
-    }
-
-<<<<<<< HEAD
-    public void testMultiValuedSourceValue() throws IOException {
-        String fieldName = randomAlphaOfLength(5);
-        FieldHitExtractor fe = getFieldHitExtractor(fieldName, false);
-        SearchHit hit = new SearchHit(1);
-        XContentBuilder source = JsonXContent.contentBuilder();
-        source.startObject(); {
-            source.field(fieldName, asList("a", "b"));
-        }
-        source.endObject();
-        BytesReference sourceRef = BytesReference.bytes(source);
-        hit.sourceRef(sourceRef);
-        QlIllegalArgumentException ex = expectThrows(QlIllegalArgumentException.class, () -> fe.extract(hit));
-        assertThat(ex.getMessage(), is("Cannot return multiple values for field [" + fieldName + "]; " +
-            "use ARRAY(" + fieldName + ") instead"));
-    }
-
-    public void testSingleValueArrayInSource() throws IOException {
-        String fieldName = randomAlphaOfLength(5);
-        FieldHitExtractor fe = getFieldHitExtractor(fieldName, false);
-        SearchHit hit = new SearchHit(1);
-        XContentBuilder source = JsonXContent.contentBuilder();
-        Object value = randomValue();
-        source.startObject(); {
-            source.field(fieldName, Collections.singletonList(value));
-        }
-        source.endObject();
-        BytesReference sourceRef = BytesReference.bytes(source);
-        hit.sourceRef(sourceRef);
-        assertFieldHitEquals(value, fe.extract(hit));
-    }
-
-    public void testExtractSourcePath() {
-        FieldHitExtractor fe = getFieldHitExtractor("a.b.c", false);
-=======
+        assertThat(ex.getMessage(), is("Arrays (returned by [" + fieldName + "]) are not supported"));
+    }
+
     public void testExtractSourcePath() throws IOException {
         FieldHitExtractor fe = getFieldHitExtractor("a.b.c");
->>>>>>> 71d43b59
         Object value = randomValue();
         DocumentField field = new DocumentField("a.b.c", singletonList(value));
         SearchHit hit = new SearchHit(1, null, null, singletonMap("a.b.c", field), null);
         assertThat(fe.extract(hit), is(value));
     }
-    
+
     public void testMultiValuedSource() {
         FieldHitExtractor fe = getFieldHitExtractor("a");
         Object value = randomValue();
-<<<<<<< HEAD
-        Map<String, Object> map = singletonMap("a", asList(value, value));
-        QlIllegalArgumentException ex = expectThrows(QlIllegalArgumentException.class, () -> fe.extractFromSource(map));
-        assertThat(ex.getMessage(), is("Cannot return multiple values for field [a]; use ARRAY(a) instead"));
-=======
         DocumentField field = new DocumentField("a", asList(value, value));
         SearchHit hit = new SearchHit(1, null, null, singletonMap("a", field), null);
         QlIllegalArgumentException ex = expectThrows(QlIllegalArgumentException.class, () -> fe.extract(hit));
         assertThat(ex.getMessage(), is("Arrays (returned by [a]) are not supported"));
->>>>>>> 71d43b59
-    }
-    
+    }
+
     public void testMultiValuedSourceAllowed() {
-<<<<<<< HEAD
-        FieldHitExtractor fe = new FieldHitExtractor("a", null, UTC, false, EXTRACT_ONE);
-        Object valueA = randomValue();
-        Object valueB = randomValue();
-        Map<String, Object> map = singletonMap("a", asList(valueA, valueB));
-        assertEquals(valueA, fe.extractFromSource(map));
-    }
-
-    public void testFieldWithDots() {
-        FieldHitExtractor fe = getFieldHitExtractor("a.b", false);
-        Object value = randomValue();
-        Map<String, Object> map = singletonMap("a.b", value);
-        assertEquals(value, fe.extractFromSource(map));
-    }
-
-    public void testNestedFieldWithDots() {
-        FieldHitExtractor fe = getFieldHitExtractor("a.b.c", false);
-        Object value = randomValue();
-        Map<String, Object> map = singletonMap("a", singletonMap("b.c", value));
-        assertEquals(value, fe.extractFromSource(map));
-    }
-
-    public void testNestedFieldWithDotsWithNestedField() {
-        FieldHitExtractor fe = getFieldHitExtractor("a.b.c.d", false);
-        Object value = randomValue();
-        Map<String, Object> map = singletonMap("a", singletonMap("b.c", singletonMap("d", value)));
-        assertEquals(value, fe.extractFromSource(map));
-    }
-
-    public void testNestedFieldWithDotsWithNestedFieldWithDots() {
-        FieldHitExtractor fe = getFieldHitExtractor("a.b.c.d.e", false);
-        Object value = randomValue();
-        Map<String, Object> map = singletonMap("a", singletonMap("b.c", singletonMap("d.e", value)));
-        assertEquals(value, fe.extractFromSource(map));
-    }
-
-    @SuppressWarnings({ "rawtypes", "unchecked" })
-    public void testNestedFieldsWithDotsAndRandomHierarchy() {
-        String[] path = new String[100];
-        StringJoiner sj = new StringJoiner(".");
-        for (int i = 0; i < 100; i++) {
-            path[i] = randomAlphaOfLength(randomIntBetween(1, 10));
-            sj.add(path[i]);
-        }
-        MultiValueHandling extractionMode = randomFrom(FAIL_IF_MULTIVALUE, EXTRACT_ONE, EXTRACT_ARRAY);
-        FieldHitExtractor fe = new FieldHitExtractor(sj.toString(), null, UTC, false, extractionMode);
-
-        List<String> paths = new ArrayList<>(path.length);
-        int start = 0;
-        while (start < path.length) {
-            int end = randomIntBetween(start + 1, path.length);
-            sj = new StringJoiner(".");
-            for (int j = start; j < end; j++) {
-                sj.add(path[j]);
-            }
-            paths.add(sj.toString());
-            start = end;
-        }
-
-        /*
-         * Randomize how many values the field to look for will have (1 - 3). It's not really relevant how many values there are in the list
-         * but that the list has one element or more than one.
-         * If it has one value, then randomize the way it's indexed: as a single-value array or not e.g.: "a":"value" or "a":["value"].
-         * If it has more than one value, it will always be an array e.g.: "a":["v1","v2","v3"].
-         */
-        int valuesCount = randomIntBetween(1, 3);
-        Object value = randomValue();
-        if (valuesCount == 1) {
-            value = randomBoolean() ? singletonList(value) : value;
-        } else {
-            value = new ArrayList(valuesCount);
-            for(int i = 0; i < valuesCount; i++) {
-                ((List) value).add(randomValue());
-            }
-        }
-
-        // the path to the randomly generated fields path
-        StringBuilder expected = new StringBuilder(paths.get(paths.size() - 1));
-        // the actual value we will be looking for in the test at the end
-        Map<String, Object> map = singletonMap(paths.get(paths.size() - 1), value);
-        // build the rest of the path and the expected path to check against in the error message
-        for (int i = paths.size() - 2; i >= 0; i--) {
-            map = singletonMap(paths.get(i), randomBoolean() ? singletonList(map) : map);
-            expected.insert(0, paths.get(i) + ".");
-        }
-
-        List expectList = value instanceof List ? (List) value : (value == null ? emptyList() : singletonList(value));
-        Object expectSingleton = value instanceof List ? ((List) value).get(0) : value;
-        if (valuesCount == 1) {
-            // if the number of generated values is 1, just check we return the correct value
-            assertEquals(extractionMode == EXTRACT_ARRAY ? expectList : expectSingleton, fe.extractFromSource(map));
-        } else {
-            switch (extractionMode) {
-                case FAIL_IF_MULTIVALUE:
-                    // if we have an array with more than one value in it, check that we throw the correct exception and exception message
-                    final Map<String, Object> map2 = map;
-                    QlIllegalArgumentException ex = expectThrows(QlIllegalArgumentException.class, () -> fe.extractFromSource(map2));
-                    assertThat(ex.getMessage(), is("Cannot return multiple values for field [" + expected+ "]; " +
-                        "use ARRAY(" + expected + ") instead"));
-                    break;
-                case EXTRACT_ONE:
-                    assertEquals(expectSingleton, fe.extractFromSource(map));
-                    break;
-                case EXTRACT_ARRAY:
-                    assertEquals(expectList, fe.extractFromSource(map));
-                    break;
-                default:
-                    fail();
-            }
-        }
-    }
-
-    public void testExtractSourceIncorrectPathWithFieldWithDots() {
-        FieldHitExtractor fe = getFieldHitExtractor("a.b.c.d.e", false);
-        Object value = randomNonNullValue();
-        Map<String, Object> map = singletonMap("a", singletonMap("b.c", singletonMap("d", value)));
-        QlIllegalArgumentException ex = expectThrows(QlIllegalArgumentException.class, () -> fe.extractFromSource(map));
-        assertThat(ex.getMessage(), is("Cannot extract value [a.b.c.d.e] from source"));
-    }
-
-    public void testFieldWithDotsAndCommonPrefix() {
-        FieldHitExtractor fe1 = getFieldHitExtractor("a.d", false);
-        FieldHitExtractor fe2 = getFieldHitExtractor("a.b.c", false);
-        Object value = randomNonNullValue();
-        Map<String, Object> map = new HashMap<>();
-        map.put("a", singletonMap("d", value));
-        map.put("a.b", singletonMap("c", value));
-        assertEquals(value, fe1.extractFromSource(map));
-        assertEquals(value, fe2.extractFromSource(map));
-    }
-
-    public void testFieldWithDotsAndCommonPrefixes() {
-        FieldHitExtractor fe1 = getFieldHitExtractor("a1.b.c.d1.e.f.g1", false);
-        FieldHitExtractor fe2 = getFieldHitExtractor("a2.b.c.d2.e.f.g2", false);
-        Object value = randomNonNullValue();
-        Map<String, Object> map = new HashMap<>();
-        map.put("a1", singletonMap("b.c", singletonMap("d1", singletonMap("e.f", singletonMap("g1", value)))));
-        map.put("a2", singletonMap("b.c", singletonMap("d2", singletonMap("e.f", singletonMap("g2", value)))));
-        assertEquals(value, fe1.extractFromSource(map));
-        assertEquals(value, fe2.extractFromSource(map));
-    }
-
-    public void testFieldWithDotsAndSamePathButDifferentHierarchy() {
-        FieldHitExtractor fe = getFieldHitExtractor("a.b.c.d.e.f.g", false);
-        Object value = randomNonNullValue();
-        Map<String, Object> map = new HashMap<>();
-        map.put("a.b", singletonMap("c", singletonMap("d.e", singletonMap("f.g", value))));
-        map.put("a", singletonMap("b.c", singletonMap("d.e", singletonMap("f", singletonMap("g", value)))));
-        QlIllegalArgumentException ex = expectThrows(QlIllegalArgumentException.class, () -> fe.extractFromSource(map));
-        assertThat(ex.getMessage(), is("Cannot return multiple values for field [a.b.c.d.e.f.g]; use ARRAY(a.b.c.d.e.f.g) instead"));
-    }
-
-    public void testFieldsWithSingleValueArrayAsSubfield() {
-        FieldHitExtractor fe = getFieldHitExtractor("a.b", false);
-        Object value = randomNonNullValue();
-        Map<String, Object> map = new HashMap<>();
-        // "a" : [{"b" : "value"}]
-        map.put("a", singletonList(singletonMap("b", value)));
-        assertEquals(value, fe.extractFromSource(map));
-    }
-
-    public void testFieldsWithMultiValueArrayAsSubfield() {
-        FieldHitExtractor fe = getFieldHitExtractor("a.b", false);
-        Map<String, Object> map = new HashMap<>();
-        // "a" : [{"b" : "value1"}, {"b" : "value2"}]
-        map.put("a", asList(singletonMap("b", randomNonNullValue()), singletonMap("b", randomNonNullValue())));
-        QlIllegalArgumentException ex = expectThrows(QlIllegalArgumentException.class, () -> fe.extractFromSource(map));
-        assertThat(ex.getMessage(), is("Cannot return multiple values for field [a.b]; use ARRAY(a.b) instead"));
-    }
-
-    public void testFieldsWithSingleValueArrayAsSubfield_TwoNestedLists() {
-        FieldHitExtractor fe = getFieldHitExtractor("a.b.c", false);
-        Object value = randomNonNullValue();
-        Map<String, Object> map = new HashMap<>();
-        // "a" : [{"b" : [{"c" : "value"}]}]
-        map.put("a", singletonList(singletonMap("b", singletonList(singletonMap("c", value)))));
-        assertEquals(value, fe.extractFromSource(map));
-    }
-
-    public void testFieldsWithMultiValueArrayAsSubfield_ThreeNestedLists() {
-        FieldHitExtractor fe = getFieldHitExtractor("a.b.c", false);
-        Map<String, Object> map = new HashMap<>();
-        // "a" : [{"b" : [{"c" : ["value1", "value2"]}]}]
-        map.put("a", singletonList(singletonMap("b", singletonList(singletonMap("c", asList("value1", "value2"))))));
-        QlIllegalArgumentException ex = expectThrows(QlIllegalArgumentException.class, () -> fe.extractFromSource(map));
-        assertThat(ex.getMessage(), is("Cannot return multiple values for field [a.b.c]; use ARRAY(a.b.c) instead"));
-    }
-
-    public void testFieldsWithSingleValueArrayAsSubfield_TwoNestedLists2() {
-        FieldHitExtractor fe = getFieldHitExtractor("a.b.c", false);
-        Object value = randomNonNullValue();
-        Map<String, Object> map = new HashMap<>();
-        // "a" : [{"b" : {"c" : ["value"]}]}]
-        map.put("a", singletonList(singletonMap("b", singletonMap("c", singletonList(value)))));
-        assertEquals(value, fe.extractFromSource(map));
-    }
-
-    // "a": null
-    public void testMultiValueNull() {
-        Map<String, Object> map = new HashMap<>();
-        map.put("a", null);
-        FieldHitExtractor fea = getArrayFieldHitExtractor("a", INTEGER);
-        assertEquals(singletonList(null), fea.extractFromSource(map));
-    }
-
-    // "a": [] / missing
-    public void testMultiValueEmpty() {
-        Map<String, Object> map = new HashMap<>();
-        map.put("a", emptyList());
-        FieldHitExtractor fea = getArrayFieldHitExtractor("a", INTEGER);
-        assertEquals(emptyList(), fea.extractFromSource(map));
-
-        FieldHitExtractor feb = getArrayFieldHitExtractor("b", INTEGER);
-        assertEquals(emptyList(), feb.extractFromSource(map));
-    }
-
-    // "a": [i1, i2, ..] as Map
-    public void testMultiValueImmediateFromMap() {
-        String fieldName = randomAlphaOfLength(5);
-        Map<String, Object> map = new HashMap<>();
-        List<Integer> list = randomList(2, 10, ESTestCase::randomInt);
-        map.put(fieldName, list);
-        FieldHitExtractor fe = getArrayFieldHitExtractor(fieldName, INTEGER);
-        assertEquals(list, fe.extractFromSource(map));
-    }
-
-    // "a": [i1, i2, ..] XContentBuilder-serialized
-    public void testMultiValueImmediateFromHit() throws IOException {
-        String fieldName = randomAlphaOfLength(5);
-        List<Long> list = randomList(2, 10, ESTestCase::randomLong);
-
-        SearchHit hit = new SearchHit(1);
-        XContentBuilder source = JsonXContent.contentBuilder();
-        source.startObject(); {
-            source.startArray(fieldName); {
-                list.forEach(x -> {
-                    try {
-                        source.value(x);
-                    } catch (IOException ignored) {
-                        fail();
-                    }
-                });
-            }
-            source.endArray();
-        }
-        source.endObject();
-        BytesReference sourceRef = BytesReference.bytes(source);
-        hit.sourceRef(sourceRef);
-
-        FieldHitExtractor fe = getArrayFieldHitExtractor(fieldName, LONG);
-        assertEquals(list, fe.extract(hit));
-    }
-
-    // {"a": {"b": {"c": 1}}, "a": {"b.c": [2, 3]}, "a.b": [{"c": 4}, {"c": 5}], ...}
-    @SuppressWarnings("unchecked")
-    public void testMultiValueDifferentPathsWithArraysAndNulls() {
-        int depth = randomIntBetween(3, 10); // depth excluding the leaf
-        List<String> nodes = randomList(2, depth, () -> randomAlphaOfLength(randomIntBetween(1, 5)));
-        List<List<String>> paths = generatePaths(nodes);
-
-        List<Double> valuesList = new ArrayList<>(paths.size());
-        Map<String, Object> map = new HashMap<>();
-        for (List<String> path : paths) {
-            Object value;
-            Supplier<Double> supplier = () -> randomNonNegativeByte() < 30 ? null : randomDouble();
-            if (randomBoolean()) {
-                value = supplier.get();
-                valuesList.add((Double) value);
-            } else {
-                value = randomList(1, 5, supplier);
-                valuesList.addAll((List<Double>) value);
-            }
-            if (path.size() == 1) { // "a.b.c": 3
-                map.put(path.get(0), value);
-            } else {
-                Map<String, Object> crrMap = new HashMap<>();
-                crrMap.put(path.get(path.size() - 1), value);
-                for (int j = path.size() - 2; j > 0; j--) {
-                    Map<String, Object> newMap = new HashMap<>();
-                    newMap.put(path.get(j), crrMap);
-                    crrMap = newMap;
-                }
-                mergeMaps(map, path.get(0), crrMap);
-            }
-        }
-        randomlyMultiplicateSubmaps(map, valuesList);
-
-        String fieldName = join(".", paths.get(0));
-        FieldHitExtractor fe = getArrayFieldHitExtractor(fieldName, DOUBLE);
-
-        Object result = fe.extractFromSource(map);
-        assertTrue(result instanceof List);
-        List<Double> resultList = (List<Double>) result;
-
-        // order of array retrieval is stable, not trivial to predict and ultimately irrelevant / not guaranteed
-        valuesList.sort(Comparator.nullsLast(Double::compare));
-        resultList.sort(Comparator.nullsLast(Double::compare));
-        assertEquals(valuesList, resultList);
-    }
-
-    // "a": {"b": 2} => "a": [{"b": 2}, {"b": 2}]
-    private static void randomlyMultiplicateSubmaps(Map<String, Object> map, List<Double> valuesList) {
-        map.keySet().forEach(key -> {
-            Object val = map.get(key);
-            if (val instanceof Map) {
-                @SuppressWarnings("unchecked")
-                Map<String, Object> innerMap = (Map<String, Object>) val;
-                if (randomNonNegativeByte() < 60) {
-                    List<Map<String, Object>> replacementList = new ArrayList<>();
-                    int multiplicate = randomIntBetween(1, 5);
-                    for (int i = 0; i < multiplicate; i++) {
-                        Map<String, Object> copy = new HashMap<>(innerMap);
-                        replacementList.add(copy);
-                        if (i > 0) { // the initial copy is already part of valuesList
-                            collectLeaves(copy, valuesList);
-                        }
-                    }
-                    map.put(key, replacementList);
-                } else {
-                    randomlyMultiplicateSubmaps(innerMap, valuesList);
-                }
-            }
-        });
-    }
-
-    @SuppressWarnings("unchecked")
-    private static void collectLeaves(Map<String, Object> map, List<Double> valuesList) {
-        for (Object val : map.values()) {
-            if (val instanceof Map) {
-                collectLeaves((Map<String, Object>) val, valuesList);
-            } else if (val instanceof List) {
-                for (Object o : (List<Object>) val) {
-                    if (o instanceof Map) {
-                        collectLeaves((Map<String, Object>) o, valuesList);
-                    } else {
-                        valuesList.add((Double) o);
-                    }
-                }
-            } else {
-                valuesList.add((Double) val);
-            }
-        }
-    }
-
-    // {"a" : {"b": {"c": 3}}} + "a", {"b.c": 4}  => {"a": {"b": {"c": 3}, "b.c": 4}}
-    @SuppressWarnings("unchecked")
-    private static void mergeMaps(Map<String, Object> destination, String key, Map<String, Object> singleKeys) {
-        Object o = singleKeys;
-        while (destination.containsKey(key)) {
-            destination = (Map<String, Object>) destination.get(key);
-            key = singleKeys.keySet().toArray(new String[0])[0];
-            o = singleKeys.get(key);
-            if (o instanceof Map == false) {
-                break;
-            }
-            singleKeys = (Map<String, Object>) o;
-        }
-        destination.put(key, o);
-    }
-
-    // generate all possible path combinations with given node names: a, b, c => (a, b, c), (a, b.c), (a.b, c), (a.b.c)
-    private static List<List<String>> generatePaths(List<String> nodes) {
-        if (nodes.size() == 0) {
-            return emptyList();
-        }
-        List<List<String>> paths = new ArrayList<>(singletonList(singletonList(nodes.get(0))));
-        for (int i = 1; i < nodes.size(); i++) {
-            List<List<String>> newPaths = new ArrayList<>();
-            for (List<String> crrPath : paths) {
-                newPaths.addAll(extendPaths(crrPath, nodes.get(i)));
-            }
-            paths = newPaths;
-        }
-        return paths;
-    }
-
-    // (a, b) + c => (a, b, c), (a, bc)
-    private static List<List<String>> extendPaths(List<String> paths, String node) {
-        List<List<String>> extendedPaths = new ArrayList<>(paths.size() * 2);
-        List<String> listA = new ArrayList<>(paths);
-        listA.add(node);
-        extendedPaths.add(listA);
-        if (paths.isEmpty() == false) {
-            List<String> listB;
-            if (paths.size() > 1) {
-                listB = paths.subList(0, paths.size() - 1);
-                listB.add(paths.get(paths.size() - 1) + "." + node);
-            } else {
-                listB = singletonList(paths.get(0) + "." + node);
-            }
-            extendedPaths.add(listB);
-        }
-        return extendedPaths;
-    }
-
-    public void testObjectsForSourceValue() throws IOException {
-        String fieldName = randomAlphaOfLength(5);
-        FieldHitExtractor fe = getFieldHitExtractor(fieldName, false);
-        SearchHit hit = new SearchHit(1);
-        XContentBuilder source = JsonXContent.contentBuilder();
-        source.startObject(); {
-            source.startObject(fieldName); {
-                source.field("b", "c");
-            }
-            source.endObject();
-        }
-        source.endObject();
-        BytesReference sourceRef = BytesReference.bytes(source);
-        hit.sourceRef(sourceRef);
-        QlIllegalArgumentException ex = expectThrows(QlIllegalArgumentException.class, () -> fe.extract(hit));
-        assertThat(ex.getMessage(), is("Objects (returned by [" + fieldName + "]) are not supported"));
-=======
-        FieldHitExtractor fe = new FieldHitExtractor("a", null, UTC, true);
+        FieldHitExtractor fe = new FieldHitExtractor("a", null, UTC, EXTRACT_ONE);
         Object valueA = randomValue();
         Object valueB = randomValue();
         DocumentField field = new DocumentField("a", asList(valueA, valueB));
         SearchHit hit = new SearchHit(1, null, null, singletonMap("a", field), null);
         assertEquals(valueA, fe.extract(hit));
->>>>>>> 71d43b59
-    }
-
-    public void testMultipleObjectsForSourceValue() throws IOException {
-        String fieldName = randomAlphaOfLength(5);
-        FieldHitExtractor fe = randomBoolean()
-            ? getFieldHitExtractor(fieldName, false)
-            : getArrayFieldHitExtractor(fieldName, randomFrom(SqlDataTypes.types()));
-        SearchHit hit = new SearchHit(1);
-        int arraySize = randomIntBetween(1, 4);
-        XContentBuilder source = JsonXContent.contentBuilder();
-        source.startObject(); {
-            source.startArray(fieldName); {
-                for (int i = 0; i < arraySize; i++) {
-                    source.startObject(); {
-                        source.field("b" + i, "c");
-                    }
-                    source.endObject();
-                }
-            }
-            source.endArray();
-        }
-        source.endObject();
-        BytesReference sourceRef = BytesReference.bytes(source);
-        hit.sourceRef(sourceRef);
-        QlIllegalArgumentException ex = expectThrows(QlIllegalArgumentException.class, () -> fe.extract(hit));
-        assertThat(ex.getMessage(), is("Objects (returned by [" + fieldName + "]) are not supported"));
     }
 
     public void testGeoShapeExtraction() {
         String fieldName = randomAlphaOfLength(5);
-        FieldHitExtractor fe = new FieldHitExtractor(fieldName, randomBoolean() ? GEO_SHAPE : SHAPE, UTC, false);
+        FieldHitExtractor fe = new FieldHitExtractor(fieldName, randomBoolean() ? GEO_SHAPE : SHAPE, UTC, FAIL_IF_MULTIVALUE);
 
         Map<String, Object> map = new HashMap<>(2);
         map.put("coordinates", asList(1d, 2d));
@@ -702,107 +196,11 @@
 
         assertEquals(new GeoShape(1, 2), fe.extract(hit));
     }
-    
+
     public void testMultipleGeoShapeExtraction() {
         String fieldName = randomAlphaOfLength(5);
-        FieldHitExtractor fe = new FieldHitExtractor(fieldName, randomBoolean() ? GEO_SHAPE : SHAPE, UTC, false);
-<<<<<<< HEAD
-        Map<String, Object> map = new HashMap<>();
-        map.put(fieldName, "POINT (1 2)");
-        assertEquals(new GeoShape(1, 2), fe.extractFromSource(map));
-
-        map = new HashMap<>();
-        assertNull(fe.extractFromSource(map));
-
-        Map<String, Object> map2 = new HashMap<>();
-        map2.put(fieldName, asList("POINT (1 2)", "POINT (3 4)"));
-        QlIllegalArgumentException ex = expectThrows(QlIllegalArgumentException.class, () -> fe.extractFromSource(map2));
-        assertThat(ex.getMessage(), is("Cannot return multiple values for field [" + fieldName + "]; " +
-            "use ARRAY(" + fieldName + ") instead"));
-
-        FieldHitExtractor lenientFe = new FieldHitExtractor(fieldName,
-            randomBoolean() ? GEO_SHAPE : SHAPE, UTC, false, EXTRACT_ONE);
-        assertEquals(new GeoShape(1, 2), lenientFe.extractFromSource(map2));
-
-        FieldHitExtractor arrayFe = getArrayFieldHitExtractor(fieldName, randomBoolean() ? GEO_SHAPE : SHAPE);
-        assertEquals(asList(new GeoShape(1, 2), new GeoShape(3, 4)), arrayFe.extractFromSource(map2));
-    }
-
-    public void testGeoPointExtractionFromSource() throws IOException {
-        int layers = randomIntBetween(1, 3);
-        String pathCombined = "";
-        double lat = randomDoubleBetween(-90, 90, true);
-        double lon = randomDoubleBetween(-180, 180, true);
-        SearchHit hit = new SearchHit(1);
-        XContentBuilder source = JsonXContent.contentBuilder();
-        boolean[] arrayWrap = new boolean[layers - 1];
-        source.startObject(); {
-            for (int i = 0; i < layers - 1; i++) {
-                arrayWrap[i] = randomBoolean();
-                String name = randomAlphaOfLength(10);
-                source.field(name);
-                if (arrayWrap[i]) {
-                    source.startArray();
-                }
-                source.startObject();
-                pathCombined = pathCombined + name + ".";
-            }
-            String name = randomAlphaOfLength(10);
-            pathCombined = pathCombined + name;
-            source.field(name, randomSpecPoint(lat, lon));
-            for (int i = layers - 2; i >= 0; i--) {
-                source.endObject();
-                if (arrayWrap[i]) {
-                    source.endArray();
-                }
-            }
-        }
-        source.endObject();
-        BytesReference sourceRef = BytesReference.bytes(source);
-        hit.sourceRef(sourceRef);
-
-        FieldHitExtractor fe = new FieldHitExtractor(pathCombined, GEO_POINT, UTC, false);
-        assertEquals(new GeoShape(lon, lat), fe.extract(hit));
-    }
-
-    public void testMultipleGeoPointExtractionFromSource() throws IOException {
-        SearchHit hit = new SearchHit(1);
-        String fieldName = randomAlphaOfLength(5);
-        int arraySize = randomIntBetween(2, 4);
-        List<GeoShape> geoShapes = new ArrayList<>(arraySize);
-        XContentBuilder source = JsonXContent.contentBuilder();
-        source.startObject(); {
-            source.startArray(fieldName);
-            for (int i = 1; i <= arraySize; i++) {
-                double lat = randomDoubleBetween(-90, 90, true);
-                double lon = randomDoubleBetween(-180, 180, true);
-                source.value(randomSpecPoint(lat, lon));
-                geoShapes.add(new GeoShape(lon, lat));
-            }
-            source.endArray();
-        }
-        source.endObject();
-        BytesReference sourceRef = BytesReference.bytes(source);
-        hit.sourceRef(sourceRef);
-
-        FieldHitExtractor fe = new FieldHitExtractor(fieldName, GEO_POINT, UTC, false);
-        QlIllegalArgumentException ex = expectThrows(QlIllegalArgumentException.class, () -> fe.extract(hit));
-        assertThat(ex.getMessage(), is("Cannot return multiple values for field [" + fieldName + "]; " +
-            "use ARRAY(" + fieldName + ") instead"));
-
-        FieldHitExtractor lenientFe = new FieldHitExtractor(fieldName, GEO_POINT, UTC, false, EXTRACT_ONE);
-        assertEquals(geoShapes.get(0), lenientFe.extract(hit));
-
-        FieldHitExtractor arrayFe = getArrayFieldHitExtractor(fieldName, GEO_POINT);
-        assertEquals(geoShapes, arrayFe.extract(hit));
-    }
-
-    public void testGeoPointExtractionFromDocValues() {
-        String fieldName = randomAlphaOfLength(5);
-        FieldHitExtractor fe = new FieldHitExtractor(fieldName, GEO_POINT, UTC, true);
-        DocumentField field = new DocumentField(fieldName, singletonList("2, 1"));
-=======
-    
+        FieldHitExtractor fe = new FieldHitExtractor(fieldName, randomBoolean() ? GEO_SHAPE : SHAPE, UTC, FAIL_IF_MULTIVALUE);
+
         Map<String, Object> map1 = new HashMap<>(2);
         map1.put("coordinates", asList(1d, 2d));
         map1.put("type", "Point");
@@ -810,104 +208,33 @@
         map2.put("coordinates", asList(3d, 4d));
         map2.put("type", "Point");
         DocumentField field = new DocumentField(fieldName, asList(map1, map2));
->>>>>>> 71d43b59
         SearchHit hit = new SearchHit(1, null, singletonMap(fieldName, field), null);
 
-<<<<<<< HEAD
-    public void testGeoPointExtractionFromMultipleDocValues() {
-        String fieldName = randomAlphaOfLength(5);
-        SearchHit hit = new SearchHit(1, null, singletonMap(fieldName,
-            new DocumentField(fieldName, asList("2,1", "3,4"))), null);
-
-        FieldHitExtractor fe = new FieldHitExtractor(fieldName, GEO_POINT, UTC, true);
-        QlIllegalArgumentException ex = expectThrows(QlIllegalArgumentException.class, () -> fe.extract(hit));
-        assertThat(ex.getMessage(), is("Cannot return multiple values for field [" + fieldName + "]; " +
-            "use ARRAY(" + fieldName + ") instead"));
-
-        FieldHitExtractor lenientFe = new FieldHitExtractor(fieldName, GEO_POINT, UTC, true, EXTRACT_ONE);
-        assertEquals(new GeoShape(1, 2), lenientFe.extract(hit));
-
-        FieldHitExtractor arrayFe = new FieldHitExtractor(fieldName, GEO_POINT, UTC, true, EXTRACT_ARRAY);
-        assertEquals(asList(new GeoShape(1, 2), new GeoShape(4, 3)), arrayFe.extract(hit));
-    }
-
-
-
-    private FieldHitExtractor getFieldHitExtractor(String fieldName, boolean useDocValue) {
-        return new FieldHitExtractor(fieldName, null, UTC, useDocValue);
-=======
         QlIllegalArgumentException ex = expectThrows(QlIllegalArgumentException.class, () -> fe.extract(hit));
         assertThat(ex.getMessage(), is("Arrays (returned by [" + fieldName + "]) are not supported"));
-    
-        FieldHitExtractor lenientFe = new FieldHitExtractor(fieldName, randomBoolean() ? GEO_SHAPE : SHAPE, UTC, true);
+
+        FieldHitExtractor lenientFe = new FieldHitExtractor(fieldName, randomBoolean() ? GEO_SHAPE : SHAPE, UTC, EXTRACT_ONE);
         assertEquals(new GeoShape(3, 4), lenientFe.extract(new SearchHit(1, null, null, singletonMap(fieldName,
             new DocumentField(fieldName, singletonList(map2))), null)));
     }
 
     private FieldHitExtractor getFieldHitExtractor(String fieldName) {
         return new FieldHitExtractor(fieldName, null, UTC);
->>>>>>> 71d43b59
     }
 
     private static FieldHitExtractor getArrayFieldHitExtractor(String fieldName, DataType dataType) {
-        return new FieldHitExtractor(fieldName, dataType, UTC, false, EXTRACT_ARRAY);
+        return new FieldHitExtractor(fieldName, dataType, UTC, EXTRACT_ARRAY);
     }
 
     private Object randomValue() {
-<<<<<<< HEAD
         Supplier<Object> value = randomFrom(asList(
-=======
-        Supplier<Object> value = randomFrom(
-            Arrays.asList(
->>>>>>> 71d43b59
                 () -> randomAlphaOfLength(10),
                 ESTestCase::randomLong,
                 ESTestCase::randomDouble,
                 ESTestCase::randomInt,
                 () -> BigInteger.valueOf(Long.MAX_VALUE).add(BigInteger.ONE),
                 () -> new BigDecimal("20012312345621343256123456254.20012312345621343256123456254"),
-<<<<<<< HEAD
                 () -> null));
         return value.get();
     }
-
-    private Object randomNonNullValue() {
-        Supplier<Object> value = randomFrom(asList(
-                () -> randomAlphaOfLength(10),
-                ESTestCase::randomLong,
-                ESTestCase::randomDouble,
-                ESTestCase::randomInt,
-                () -> BigInteger.valueOf(Long.MAX_VALUE).add(BigInteger.ONE),
-                () -> new BigDecimal("20012312345621343256123456254.20012312345621343256123456254")));
-        return value.get();
-    }
-
-    private void assertFieldHitEquals(Object expected, Object actual) {
-        if (expected instanceof BigDecimal) {
-            // parsing will, by default, build a Double even if the initial value is BigDecimal
-            // Elasticsearch does this the same when returning the results
-            assertEquals(((BigDecimal) expected).doubleValue(), actual);
-        } else {
-            assertEquals(expected, actual);
-        }
-    }
-
-    private Object randomSpecPoint(double lat, double lon) {
-        Supplier<Object> value = randomFrom(asList(
-            () -> lat + "," + lon,
-            () -> asList(lon, lat),
-            () -> {
-                Map<String, Object> map1 = new HashMap<>();
-                map1.put("lat", lat);
-                map1.put("lon", lon);
-                return map1;
-            }
-        ));
-=======
-                () -> null
-            )
-        );
->>>>>>> 71d43b59
-        return value.get();
-    }
 }
/*
 * Copyright Elasticsearch B.V. and/or licensed to Elasticsearch B.V. under one
 * or more contributor license agreements. Licensed under the Elastic License
 * 2.0; you may not use this file except in compliance with the Elastic License
 * 2.0.
 */
package org.elasticsearch.xpack.sql.execution.search.extractor;

import org.elasticsearch.search.SearchHit;
import org.elasticsearch.test.ESTestCase;

public class ScoreExtractorTests extends ESTestCase {
    public void testGet() {
        int times = between(1, 1000);
        for (int i = 0; i < times; i++) {
            float score = randomFloat();
<<<<<<< HEAD
            SearchHit hit = new SearchHit(1);
            try {
                hit.score(score);
                assertEquals(score, ScoreExtractor.INSTANCE.extract(hit));
            } finally {
                hit.decRef();
            }
=======
            SearchHit hit = SearchHit.unpooled(1);
            hit.score(score);
            assertEquals(score, ScoreExtractor.INSTANCE.extract(hit));
>>>>>>> 42caa0ee
        }
    }

    public void testToString() {
        assertEquals("SCORE", ScoreExtractor.INSTANCE.toString());
    }
}<|MERGE_RESOLUTION|>--- conflicted
+++ resolved
@@ -14,19 +14,9 @@
         int times = between(1, 1000);
         for (int i = 0; i < times; i++) {
             float score = randomFloat();
-<<<<<<< HEAD
-            SearchHit hit = new SearchHit(1);
-            try {
-                hit.score(score);
-                assertEquals(score, ScoreExtractor.INSTANCE.extract(hit));
-            } finally {
-                hit.decRef();
-            }
-=======
             SearchHit hit = SearchHit.unpooled(1);
             hit.score(score);
             assertEquals(score, ScoreExtractor.INSTANCE.extract(hit));
->>>>>>> 42caa0ee
         }
     }
 

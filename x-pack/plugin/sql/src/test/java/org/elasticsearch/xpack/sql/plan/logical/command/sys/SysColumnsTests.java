--- conflicted
+++ resolved
@@ -541,18 +541,11 @@
         return rowCount[0];
     }
 
-<<<<<<< HEAD
-        doAnswer(invocation -> {
-            ((ActionListener<IndexResolution>) invocation.getArguments()[4]).onResponse(IndexResolution.valid(test));
-            return Void.TYPE;
-        }).when(resolver).resolveAsMergedMapping(any(), any(), anyBoolean(), any(), any());
-=======
     private void executeCommand(String sql, List<SqlTypedParamValue> params, Mode mode, Consumer<SchemaRowSet> consumer,
                                 Map<String, EsField> mapping) {
         final SqlConfiguration config = new SqlConfiguration(DateUtils.UTC, Protocol.FETCH_SIZE, Protocol.REQUEST_TIMEOUT,
             Protocol.PAGE_TIMEOUT, null, mode, null, null, null, false, false);
         Tuple<Command, SqlSession> tuple = sql(sql, params, config, mapping);
->>>>>>> 90062d5c
 
         tuple.v1().execute(tuple.v2(), wrap(p -> consumer.accept((SchemaRowSet) p.rowSet()), ex -> fail(ex.getMessage())));
     }

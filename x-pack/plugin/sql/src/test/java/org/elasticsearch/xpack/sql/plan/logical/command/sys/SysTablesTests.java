--- conflicted
+++ resolved
@@ -59,14 +59,9 @@
     private final IndexInfo alias = new IndexInfo(CLUSTER_NAME, "alias", IndexType.ALIAS);
     private final IndexInfo frozen = new IndexInfo(CLUSTER_NAME, "frozen", IndexType.FROZEN_INDEX);
 
-<<<<<<< HEAD
-    private final SqlConfiguration FROZEN_CFG = new SqlConfiguration(DateUtils.UTC, Protocol.FETCH_SIZE, Protocol.REQUEST_TIMEOUT,
+    private final SqlConfiguration FROZEN_CFG = new SqlConfiguration(DateUtils.UTC, null, Protocol.FETCH_SIZE, Protocol.REQUEST_TIMEOUT,
             Protocol.PAGE_TIMEOUT, null, null, Mode.PLAIN, null, null, null, null,
             false, true, null, null);
-=======
-    private final SqlConfiguration FROZEN_CFG = new SqlConfiguration(DateUtils.UTC, null, Protocol.FETCH_SIZE, Protocol.REQUEST_TIMEOUT,
-            Protocol.PAGE_TIMEOUT, null, null, Mode.PLAIN, null, null, null, null, false, true);
->>>>>>> 81f5632b
 
     //
     // catalog enumeration

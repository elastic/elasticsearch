/*
 * Copyright Elasticsearch B.V. and/or licensed to Elasticsearch B.V. under one
 * or more contributor license agreements. Licensed under the Elastic License;
 * you may not use this file except in compliance with the Elastic License.
 */
package org.elasticsearch.xpack.sql.planner;

import org.elasticsearch.test.ESTestCase;
import org.elasticsearch.xpack.sql.SqlIllegalArgumentException;
import org.elasticsearch.xpack.sql.TestUtils;
import org.elasticsearch.xpack.sql.analysis.analyzer.Analyzer;
import org.elasticsearch.xpack.sql.analysis.analyzer.Verifier;
import org.elasticsearch.xpack.sql.analysis.index.EsIndex;
import org.elasticsearch.xpack.sql.analysis.index.IndexResolution;
import org.elasticsearch.xpack.sql.analysis.index.MappingException;
import org.elasticsearch.xpack.sql.expression.Expression;
import org.elasticsearch.xpack.sql.expression.FieldAttribute;
import org.elasticsearch.xpack.sql.expression.function.FunctionRegistry;
import org.elasticsearch.xpack.sql.expression.function.grouping.Histogram;
import org.elasticsearch.xpack.sql.expression.function.scalar.math.MathProcessor.MathOperation;
import org.elasticsearch.xpack.sql.expression.gen.script.ScriptTemplate;
import org.elasticsearch.xpack.sql.parser.SqlParser;
import org.elasticsearch.xpack.sql.plan.logical.Aggregate;
import org.elasticsearch.xpack.sql.plan.logical.Filter;
import org.elasticsearch.xpack.sql.plan.logical.LogicalPlan;
import org.elasticsearch.xpack.sql.plan.logical.Project;
import org.elasticsearch.xpack.sql.planner.QueryTranslator.QueryTranslation;
import org.elasticsearch.xpack.sql.querydsl.agg.AggFilter;
import org.elasticsearch.xpack.sql.querydsl.agg.GroupByScriptKey;
import org.elasticsearch.xpack.sql.querydsl.query.ExistsQuery;
import org.elasticsearch.xpack.sql.querydsl.query.NotQuery;
import org.elasticsearch.xpack.sql.querydsl.query.Query;
import org.elasticsearch.xpack.sql.querydsl.query.RangeQuery;
import org.elasticsearch.xpack.sql.querydsl.query.ScriptQuery;
import org.elasticsearch.xpack.sql.querydsl.query.TermQuery;
import org.elasticsearch.xpack.sql.querydsl.query.TermsQuery;
import org.elasticsearch.xpack.sql.stats.Metrics;
import org.elasticsearch.xpack.sql.type.DataType;
import org.elasticsearch.xpack.sql.type.EsField;
import org.elasticsearch.xpack.sql.type.TypesTests;
import org.elasticsearch.xpack.sql.util.DateUtils;
import org.junit.AfterClass;
import org.junit.BeforeClass;

import java.util.List;
import java.util.Locale;
import java.util.Map;
import java.util.stream.Stream;

import static org.elasticsearch.xpack.sql.expression.function.scalar.math.MathProcessor.MathOperation.E;
import static org.elasticsearch.xpack.sql.expression.function.scalar.math.MathProcessor.MathOperation.PI;
import static org.hamcrest.Matchers.endsWith;
import static org.hamcrest.Matchers.startsWith;

public class QueryTranslatorTests extends ESTestCase {

    private static SqlParser parser;
    private static Analyzer analyzer;

    @BeforeClass
    public static void init() {
        parser = new SqlParser();

        Map<String, EsField> mapping = TypesTests.loadMapping("mapping-multi-field-variation.json");
        EsIndex test = new EsIndex("test", mapping);
        IndexResolution getIndexResult = IndexResolution.valid(test);
        analyzer = new Analyzer(TestUtils.TEST_CFG, new FunctionRegistry(), getIndexResult, new Verifier(new Metrics()));
    }

    @AfterClass
    public static void destroy() {
        parser = null;
        analyzer = null;
    }

    private LogicalPlan plan(String sql) {
        return analyzer.analyze(parser.createStatement(sql), true);
    }

    public void testTermEqualityAnalyzer() {
        LogicalPlan p = plan("SELECT some.string FROM test WHERE some.string = 'value'");
        assertTrue(p instanceof Project);
        p = ((Project) p).child();
        assertTrue(p instanceof Filter);
        Expression condition = ((Filter) p).condition();
        QueryTranslation translation = QueryTranslator.toQuery(condition, false);
        Query query = translation.query;
        assertTrue(query instanceof TermQuery);
        TermQuery tq = (TermQuery) query;
        assertEquals("some.string.typical", tq.term());
        assertEquals("value", tq.value());
    }

    public void testTermEqualityAnalyzerAmbiguous() {
        LogicalPlan p = plan("SELECT some.string FROM test WHERE some.ambiguous = 'value'");
        assertTrue(p instanceof Project);
        p = ((Project) p).child();
        assertTrue(p instanceof Filter);
        Expression condition = ((Filter) p).condition();
        // the message is checked elsewhere (in FieldAttributeTests)
        expectThrows(MappingException.class, () -> QueryTranslator.toQuery(condition, false));
    }

    public void testTermEqualityNotAnalyzed() {
        LogicalPlan p = plan("SELECT some.string FROM test WHERE int = 5");
        assertTrue(p instanceof Project);
        p = ((Project) p).child();
        assertTrue(p instanceof Filter);
        Expression condition = ((Filter) p).condition();
        QueryTranslation translation = QueryTranslator.toQuery(condition, false);
        Query query = translation.query;
        assertTrue(query instanceof TermQuery);
        TermQuery tq = (TermQuery) query;
        assertEquals("int", tq.term());
        assertEquals(5, tq.value());
    }

    public void testComparisonAgainstColumns() {
        LogicalPlan p = plan("SELECT some.string FROM test WHERE date > int");
        assertTrue(p instanceof Project);
        p = ((Project) p).child();
        assertTrue(p instanceof Filter);
        Expression condition = ((Filter) p).condition();
        SqlIllegalArgumentException ex = expectThrows(SqlIllegalArgumentException.class, () -> QueryTranslator.toQuery(condition, false));
        assertEquals("Line 1:43: Comparisons against variables are not (currently) supported; offender [int] in [>]", ex.getMessage());
    }

    public void testDateRange() {
        LogicalPlan p = plan("SELECT some.string FROM test WHERE date > 1969-05-13");
        assertTrue(p instanceof Project);
        p = ((Project) p).child();
        assertTrue(p instanceof Filter);
        Expression condition = ((Filter) p).condition();
        QueryTranslation translation = QueryTranslator.toQuery(condition, false);
        Query query = translation.query;
        assertTrue(query instanceof RangeQuery);
        RangeQuery rq = (RangeQuery) query;
        assertEquals("date", rq.field());
        assertEquals(1951, rq.lower());
    }

    public void testDateRangeLiteral() {
        LogicalPlan p = plan("SELECT some.string FROM test WHERE date > '1969-05-13'");
        assertTrue(p instanceof Project);
        p = ((Project) p).child();
        assertTrue(p instanceof Filter);
        Expression condition = ((Filter) p).condition();
        QueryTranslation translation = QueryTranslator.toQuery(condition, false);
        Query query = translation.query;
        assertTrue(query instanceof RangeQuery);
        RangeQuery rq = (RangeQuery) query;
        assertEquals("date", rq.field());
        assertEquals("1969-05-13", rq.lower());
    }

    public void testDateRangeCast() {
        LogicalPlan p = plan("SELECT some.string FROM test WHERE date > CAST('1969-05-13T12:34:56Z' AS DATE)");
        assertTrue(p instanceof Project);
        p = ((Project) p).child();
        assertTrue(p instanceof Filter);
        Expression condition = ((Filter) p).condition();
        QueryTranslation translation = QueryTranslator.toQuery(condition, false);
        Query query = translation.query;
        assertTrue(query instanceof RangeQuery);
        RangeQuery rq = (RangeQuery) query;
        assertEquals("date", rq.field());
        assertEquals(DateUtils.of("1969-05-13T12:34:56Z"), rq.lower());
    }
    
    public void testLikeConstructsNotSupported() {
        LogicalPlan p = plan("SELECT LTRIM(keyword) lt FROM test WHERE LTRIM(keyword) LIKE '%a%'");
        assertTrue(p instanceof Project);
        p = ((Project) p).child();
        assertTrue(p instanceof Filter);
        Expression condition = ((Filter) p).condition();
        SqlIllegalArgumentException ex = expectThrows(SqlIllegalArgumentException.class, () -> QueryTranslator.toQuery(condition, false));
        assertEquals("Scalar function (LTRIM(keyword)) not allowed (yet) as arguments for LIKE", ex.getMessage());
    }

    public void testTranslateNotExpression_WhereClause_Painless() {
        LogicalPlan p = plan("SELECT * FROM test WHERE NOT(POSITION('x', keyword) = 0)");
        assertTrue(p instanceof Project);
        assertTrue(p.children().get(0) instanceof Filter);
        Expression condition = ((Filter) p.children().get(0)).condition();
        assertFalse(condition.foldable());
        QueryTranslation translation = QueryTranslator.toQuery(condition, false);
        assertTrue(translation.query instanceof ScriptQuery);
        ScriptQuery sc = (ScriptQuery) translation.query;
        assertEquals("InternalSqlScriptUtils.nullSafeFilter(InternalSqlScriptUtils.not(" +
            "InternalSqlScriptUtils.eq(InternalSqlScriptUtils.position(" +
            "params.v0,InternalSqlScriptUtils.docValue(doc,params.v1)),params.v2)))",
            sc.script().toString());
        assertEquals("[{v=x}, {v=keyword}, {v=0}]", sc.script().params().toString());
    }

    public void testTranslateIsNullExpression_WhereClause() {
        LogicalPlan p = plan("SELECT * FROM test WHERE keyword IS NULL");
        assertTrue(p instanceof Project);
        assertTrue(p.children().get(0) instanceof Filter);
        Expression condition = ((Filter) p.children().get(0)).condition();
        assertFalse(condition.foldable());
        QueryTranslation translation = QueryTranslator.toQuery(condition, false);
        assertTrue(translation.query instanceof NotQuery);
        NotQuery tq = (NotQuery) translation.query;
        assertTrue(tq.child() instanceof ExistsQuery);
        ExistsQuery eq = (ExistsQuery) tq.child();
        assertEquals("{\"exists\":{\"field\":\"keyword\",\"boost\":1.0}}",
            eq.asBuilder().toString().replaceAll("\\s+", ""));
    }

    public void testTranslateIsNullExpression_WhereClause_Painless() {
        LogicalPlan p = plan("SELECT * FROM test WHERE POSITION('x', keyword) IS NULL");
        assertTrue(p instanceof Project);
        assertTrue(p.children().get(0) instanceof Filter);
        Expression condition = ((Filter) p.children().get(0)).condition();
        assertFalse(condition.foldable());
        QueryTranslation translation = QueryTranslator.toQuery(condition, false);
        assertTrue(translation.query instanceof ScriptQuery);
        ScriptQuery sc = (ScriptQuery) translation.query;
        assertEquals("InternalSqlScriptUtils.nullSafeFilter(InternalSqlScriptUtils.isNull(" +
            "InternalSqlScriptUtils.position(params.v0,InternalSqlScriptUtils.docValue(doc,params.v1))))",
            sc.script().toString());
        assertEquals("[{v=x}, {v=keyword}]", sc.script().params().toString());
    }

    public void testTranslateIsNotNullExpression_WhereClause() {
        LogicalPlan p = plan("SELECT * FROM test WHERE keyword IS NOT NULL");
        assertTrue(p instanceof Project);
        assertTrue(p.children().get(0) instanceof Filter);
        Expression condition = ((Filter) p.children().get(0)).condition();
        assertFalse(condition.foldable());
        QueryTranslation translation = QueryTranslator.toQuery(condition, false);
        assertTrue(translation.query instanceof ExistsQuery);
        ExistsQuery eq = (ExistsQuery) translation.query;
        assertEquals("{\"exists\":{\"field\":\"keyword\",\"boost\":1.0}}",
            eq.asBuilder().toString().replaceAll("\\s+", ""));
    }

    public void testTranslateIsNotNullExpression_WhereClause_Painless() {
        LogicalPlan p = plan("SELECT * FROM test WHERE POSITION('x', keyword) IS NOT NULL");
        assertTrue(p instanceof Project);
        assertTrue(p.children().get(0) instanceof Filter);
        Expression condition = ((Filter) p.children().get(0)).condition();
        assertFalse(condition.foldable());
        QueryTranslation translation = QueryTranslator.toQuery(condition, false);
        assertTrue(translation.query instanceof ScriptQuery);
        ScriptQuery sc = (ScriptQuery) translation.query;
        assertEquals("InternalSqlScriptUtils.nullSafeFilter(InternalSqlScriptUtils.isNotNull(" +
                "InternalSqlScriptUtils.position(params.v0,InternalSqlScriptUtils.docValue(doc,params.v1))))",
            sc.script().toString());
        assertEquals("[{v=x}, {v=keyword}]", sc.script().params().toString());
    }

    public void testTranslateIsNullExpression_HavingClause_Painless() {
        LogicalPlan p = plan("SELECT keyword, max(int) FROM test GROUP BY keyword HAVING max(int) IS NULL");
        assertTrue(p instanceof Project);
        assertTrue(p.children().get(0) instanceof Filter);
        Expression condition = ((Filter) p.children().get(0)).condition();
        assertFalse(condition.foldable());
        QueryTranslation translation = QueryTranslator.toQuery(condition, true);
        assertNull(translation.query);
        AggFilter aggFilter = translation.aggFilter;
        assertEquals("InternalSqlScriptUtils.nullSafeFilter(InternalSqlScriptUtils.isNull(params.a0))",
            aggFilter.scriptTemplate().toString());
        assertThat(aggFilter.scriptTemplate().params().toString(), startsWith("[{a=MAX(int){a->"));
    }

    public void testTranslateIsNotNullExpression_HavingClause_Painless() {
        LogicalPlan p = plan("SELECT keyword, max(int) FROM test GROUP BY keyword HAVING max(int) IS NOT NULL");
        assertTrue(p instanceof Project);
        assertTrue(p.children().get(0) instanceof Filter);
        Expression condition = ((Filter) p.children().get(0)).condition();
        assertFalse(condition.foldable());
        QueryTranslation translation = QueryTranslator.toQuery(condition, true);
        assertNull(translation.query);
        AggFilter aggFilter = translation.aggFilter;
        assertEquals("InternalSqlScriptUtils.nullSafeFilter(InternalSqlScriptUtils.isNotNull(params.a0))",
            aggFilter.scriptTemplate().toString());
        assertThat(aggFilter.scriptTemplate().params().toString(), startsWith("[{a=MAX(int){a->"));
    }

    public void testTranslateInExpression_WhereClause() {
        LogicalPlan p = plan("SELECT * FROM test WHERE keyword IN ('foo', 'bar', 'lala', 'foo', concat('la', 'la'))");
        assertTrue(p instanceof Project);
        assertTrue(p.children().get(0) instanceof Filter);
        Expression condition = ((Filter) p.children().get(0)).condition();
        assertFalse(condition.foldable());
        QueryTranslation translation = QueryTranslator.toQuery(condition, false);
        Query query = translation.query;
        assertTrue(query instanceof TermsQuery);
        TermsQuery tq = (TermsQuery) query;
        assertEquals("{\"terms\":{\"keyword\":[\"foo\",\"bar\",\"lala\"],\"boost\":1.0}}",
            tq.asBuilder().toString().replaceAll("\\s", ""));
    }

    public void testTranslateInExpression_WhereClauseAndNullHandling() {
        LogicalPlan p = plan("SELECT * FROM test WHERE keyword IN ('foo', null, 'lala', null, 'foo', concat('la', 'la'))");
        assertTrue(p instanceof Project);
        assertTrue(p.children().get(0) instanceof Filter);
        Expression condition = ((Filter) p.children().get(0)).condition();
        assertFalse(condition.foldable());
        QueryTranslation translation = QueryTranslator.toQuery(condition, false);
        Query query = translation.query;
        assertTrue(query instanceof TermsQuery);
        TermsQuery tq = (TermsQuery) query;
        assertEquals("{\"terms\":{\"keyword\":[\"foo\",\"lala\"],\"boost\":1.0}}",
            tq.asBuilder().toString().replaceAll("\\s", ""));
    }

    public void testTranslateInExpressionInvalidValues_WhereClause() {
        LogicalPlan p = plan("SELECT * FROM test WHERE keyword IN ('foo', 'bar', keyword)");
        assertTrue(p instanceof Project);
        assertTrue(p.children().get(0) instanceof Filter);
        Expression condition = ((Filter) p.children().get(0)).condition();
        assertFalse(condition.foldable());
        SqlIllegalArgumentException ex = expectThrows(SqlIllegalArgumentException.class, () -> QueryTranslator.toQuery(condition, false));
        assertEquals("Line 1:52: Comparisons against variables are not (currently) supported; " +
                "offender [keyword] in [keyword IN (foo, bar, keyword)]", ex.getMessage());
    }

    public void testTranslateInExpression_WhereClause_Painless() {
        LogicalPlan p = plan("SELECT int FROM test WHERE POWER(int, 2) IN (10, null, 20, 30 - 10)");
        assertTrue(p instanceof Project);
        assertTrue(p.children().get(0) instanceof Filter);
        Expression condition = ((Filter) p.children().get(0)).condition();
        assertFalse(condition.foldable());
        QueryTranslation translation = QueryTranslator.toQuery(condition, false);
        assertNull(translation.aggFilter);
        assertTrue(translation.query instanceof ScriptQuery);
        ScriptQuery sc = (ScriptQuery) translation.query;
        assertEquals("InternalSqlScriptUtils.nullSafeFilter(InternalSqlScriptUtils.in(" +
                "InternalSqlScriptUtils.power(InternalSqlScriptUtils.docValue(doc,params.v0),params.v1), params.v2))",
            sc.script().toString());
        assertEquals("[{v=int}, {v=2}, {v=[10.0, null, 20.0]}]", sc.script().params().toString());
    }

    public void testTranslateInExpression_HavingClause_Painless() {
        LogicalPlan p = plan("SELECT keyword, max(int) FROM test GROUP BY keyword HAVING max(int) IN (10, 20, 30 - 10)");
        assertTrue(p instanceof Project);
        assertTrue(p.children().get(0) instanceof Filter);
        Expression condition = ((Filter) p.children().get(0)).condition();
        assertFalse(condition.foldable());
        QueryTranslation translation = QueryTranslator.toQuery(condition, true);
        assertNull(translation.query);
        AggFilter aggFilter = translation.aggFilter;
        assertEquals("InternalSqlScriptUtils.nullSafeFilter(InternalSqlScriptUtils.in(params.a0, params.v0))",
            aggFilter.scriptTemplate().toString());
        assertThat(aggFilter.scriptTemplate().params().toString(), startsWith("[{a=MAX(int){a->"));
        assertThat(aggFilter.scriptTemplate().params().toString(), endsWith(", {v=[10, 20]}]"));
    }

    public void testTranslateInExpression_HavingClause_PainlessOneArg() {
        LogicalPlan p = plan("SELECT keyword, max(int) FROM test GROUP BY keyword HAVING max(int) IN (10, 30 - 20)");
        assertTrue(p instanceof Project);
        assertTrue(p.children().get(0) instanceof Filter);
        Expression condition = ((Filter) p.children().get(0)).condition();
        assertFalse(condition.foldable());
        QueryTranslation translation = QueryTranslator.toQuery(condition, true);
        assertNull(translation.query);
        AggFilter aggFilter = translation.aggFilter;
        assertEquals("InternalSqlScriptUtils.nullSafeFilter(InternalSqlScriptUtils.in(params.a0, params.v0))",
            aggFilter.scriptTemplate().toString());
        assertThat(aggFilter.scriptTemplate().params().toString(), startsWith("[{a=MAX(int){a->"));
        assertThat(aggFilter.scriptTemplate().params().toString(), endsWith(", {v=[10]}]"));

    }

    public void testTranslateInExpression_HavingClause_PainlessAndNullHandling() {
        LogicalPlan p = plan("SELECT keyword, max(int) FROM test GROUP BY keyword HAVING max(int) IN (10, null, 20, 30, null, 30 - 10)");
        assertTrue(p instanceof Project);
        assertTrue(p.children().get(0) instanceof Filter);
        Expression condition = ((Filter) p.children().get(0)).condition();
        assertFalse(condition.foldable());
        QueryTranslation translation = QueryTranslator.toQuery(condition, true);
        assertNull(translation.query);
        AggFilter aggFilter = translation.aggFilter;
        assertEquals("InternalSqlScriptUtils.nullSafeFilter(InternalSqlScriptUtils.in(params.a0, params.v0))",
            aggFilter.scriptTemplate().toString());
        assertThat(aggFilter.scriptTemplate().params().toString(), startsWith("[{a=MAX(int){a->"));
        assertThat(aggFilter.scriptTemplate().params().toString(), endsWith(", {v=[10, null, 20, 30]}]"));
    }

    public void testTranslateMathFunction_HavingClause_Painless() {
        MathOperation operation =
            (MathOperation) randomFrom(Stream.of(MathOperation.values()).filter(o -> o != PI && o != E).toArray());

        LogicalPlan p = plan("SELECT keyword, max(int) FROM test GROUP BY keyword HAVING " +
            operation.name() + "(max(int)) > 10");
        assertTrue(p instanceof Project);
        assertTrue(p.children().get(0) instanceof Filter);
        Expression condition = ((Filter) p.children().get(0)).condition();
        assertFalse(condition.foldable());
        QueryTranslation translation = QueryTranslator.toQuery(condition, true);
        assertNull(translation.query);
        AggFilter aggFilter = translation.aggFilter;
        assertEquals("InternalSqlScriptUtils.nullSafeFilter(InternalSqlScriptUtils.gt(InternalSqlScriptUtils." +
            operation.name().toLowerCase(Locale.ROOT) + "(params.a0),params.v0))",
            aggFilter.scriptTemplate().toString());
        assertThat(aggFilter.scriptTemplate().params().toString(), startsWith("[{a=MAX(int){a->"));
        assertThat(aggFilter.scriptTemplate().params().toString(), endsWith(", {v=10}]"));
    }

<<<<<<< HEAD
    public void testGroupByDateHistogram() {
        LogicalPlan p = plan("SELECT MAX(int) FROM test GROUP BY HISTOGRAM(int, 1000)");
        assertTrue(p instanceof Aggregate);
        Aggregate a = (Aggregate) p;
        List<Expression> groupings = a.groupings();
        assertEquals(1, groupings.size());
        Expression exp = groupings.get(0);
        assertEquals(Histogram.class, exp.getClass());
        Histogram h = (Histogram) exp;
        assertEquals(1000, h.interval().fold());
        Expression field = h.field();
        assertEquals(FieldAttribute.class, field.getClass());
        assertEquals(DataType.INTEGER, field.dataType());
    }

    public void testGroupByHistogram() {
        LogicalPlan p = plan("SELECT MAX(int) FROM test GROUP BY HISTOGRAM(date, INTERVAL 2 YEARS)");
        assertTrue(p instanceof Aggregate);
        Aggregate a = (Aggregate) p;
        List<Expression> groupings = a.groupings();
        assertEquals(1, groupings.size());
        Expression exp = groupings.get(0);
        assertEquals(Histogram.class, exp.getClass());
        Histogram h = (Histogram) exp;
        assertEquals("+2-0", h.interval().fold().toString());
        Expression field = h.field();
        assertEquals(FieldAttribute.class, field.getClass());
        assertEquals(DataType.DATE, field.dataType());
=======
    public void testTranslateCoalesce_GroupBy_Painless() {
        LogicalPlan p = plan("SELECT COALESCE(int, 10) FROM test GROUP BY 1");
        assertTrue(p instanceof Aggregate);
        Expression condition = ((Aggregate) p).groupings().get(0);
        assertFalse(condition.foldable());
        QueryTranslator.GroupingContext groupingContext = QueryTranslator.groupBy(((Aggregate) p).groupings());
        assertNotNull(groupingContext);
        ScriptTemplate scriptTemplate = ((GroupByScriptKey) groupingContext.tail).script();
        assertEquals("InternalSqlScriptUtils.coalesce([InternalSqlScriptUtils.docValue(doc,params.v0),params.v1])",
            scriptTemplate.toString());
        assertEquals("[{v=int}, {v=10}]", scriptTemplate.params().toString());
    }

    public void testTranslateNullIf_GroupBy_Painless() {
        LogicalPlan p = plan("SELECT NULLIF(int, 10) FROM test GROUP BY 1");
        assertTrue(p instanceof Aggregate);
        Expression condition = ((Aggregate) p).groupings().get(0);
        assertFalse(condition.foldable());
        QueryTranslator.GroupingContext groupingContext = QueryTranslator.groupBy(((Aggregate) p).groupings());
        assertNotNull(groupingContext);
        ScriptTemplate scriptTemplate = ((GroupByScriptKey) groupingContext.tail).script();
        assertEquals("InternalSqlScriptUtils.nullif(InternalSqlScriptUtils.docValue(doc,params.v0),params.v1)",
            scriptTemplate.toString());
        assertEquals("[{v=int}, {v=10}]", scriptTemplate.params().toString());
>>>>>>> f502ca53
    }
}<|MERGE_RESOLUTION|>--- conflicted
+++ resolved
@@ -26,7 +26,6 @@
 import org.elasticsearch.xpack.sql.plan.logical.Project;
 import org.elasticsearch.xpack.sql.planner.QueryTranslator.QueryTranslation;
 import org.elasticsearch.xpack.sql.querydsl.agg.AggFilter;
-import org.elasticsearch.xpack.sql.querydsl.agg.GroupByScriptKey;
 import org.elasticsearch.xpack.sql.querydsl.query.ExistsQuery;
 import org.elasticsearch.xpack.sql.querydsl.query.NotQuery;
 import org.elasticsearch.xpack.sql.querydsl.query.Query;
@@ -400,7 +399,31 @@
         assertThat(aggFilter.scriptTemplate().params().toString(), endsWith(", {v=10}]"));
     }
 
-<<<<<<< HEAD
+    public void testTranslateCoalesce_GroupBy_Painless() {
+        LogicalPlan p = plan("SELECT COALESCE(int, 10) FROM test GROUP BY 1");
+        assertTrue(p instanceof Aggregate);
+        Expression condition = ((Aggregate) p).groupings().get(0);
+        assertFalse(condition.foldable());
+        QueryTranslator.GroupingContext groupingContext = QueryTranslator.groupBy(((Aggregate) p).groupings());
+        assertNotNull(groupingContext);
+        ScriptTemplate scriptTemplate = groupingContext.tail.script();
+        assertEquals("InternalSqlScriptUtils.coalesce([InternalSqlScriptUtils.docValue(doc,params.v0),params.v1])",
+            scriptTemplate.toString());
+        assertEquals("[{v=int}, {v=10}]", scriptTemplate.params().toString());
+    }
+
+    public void testTranslateNullIf_GroupBy_Painless() {
+        LogicalPlan p = plan("SELECT NULLIF(int, 10) FROM test GROUP BY 1");
+        assertTrue(p instanceof Aggregate);
+        Expression condition = ((Aggregate) p).groupings().get(0);
+        assertFalse(condition.foldable());
+        QueryTranslator.GroupingContext groupingContext = QueryTranslator.groupBy(((Aggregate) p).groupings());
+        assertNotNull(groupingContext);
+        ScriptTemplate scriptTemplate = groupingContext.tail.script();
+        assertEquals("InternalSqlScriptUtils.nullif(InternalSqlScriptUtils.docValue(doc,params.v0),params.v1)",
+            scriptTemplate.toString());
+        assertEquals("[{v=int}, {v=10}]", scriptTemplate.params().toString());
+    }
     public void testGroupByDateHistogram() {
         LogicalPlan p = plan("SELECT MAX(int) FROM test GROUP BY HISTOGRAM(int, 1000)");
         assertTrue(p instanceof Aggregate);
@@ -416,6 +439,7 @@
         assertEquals(DataType.INTEGER, field.dataType());
     }
 
+
     public void testGroupByHistogram() {
         LogicalPlan p = plan("SELECT MAX(int) FROM test GROUP BY HISTOGRAM(date, INTERVAL 2 YEARS)");
         assertTrue(p instanceof Aggregate);
@@ -429,31 +453,5 @@
         Expression field = h.field();
         assertEquals(FieldAttribute.class, field.getClass());
         assertEquals(DataType.DATE, field.dataType());
-=======
-    public void testTranslateCoalesce_GroupBy_Painless() {
-        LogicalPlan p = plan("SELECT COALESCE(int, 10) FROM test GROUP BY 1");
-        assertTrue(p instanceof Aggregate);
-        Expression condition = ((Aggregate) p).groupings().get(0);
-        assertFalse(condition.foldable());
-        QueryTranslator.GroupingContext groupingContext = QueryTranslator.groupBy(((Aggregate) p).groupings());
-        assertNotNull(groupingContext);
-        ScriptTemplate scriptTemplate = ((GroupByScriptKey) groupingContext.tail).script();
-        assertEquals("InternalSqlScriptUtils.coalesce([InternalSqlScriptUtils.docValue(doc,params.v0),params.v1])",
-            scriptTemplate.toString());
-        assertEquals("[{v=int}, {v=10}]", scriptTemplate.params().toString());
-    }
-
-    public void testTranslateNullIf_GroupBy_Painless() {
-        LogicalPlan p = plan("SELECT NULLIF(int, 10) FROM test GROUP BY 1");
-        assertTrue(p instanceof Aggregate);
-        Expression condition = ((Aggregate) p).groupings().get(0);
-        assertFalse(condition.foldable());
-        QueryTranslator.GroupingContext groupingContext = QueryTranslator.groupBy(((Aggregate) p).groupings());
-        assertNotNull(groupingContext);
-        ScriptTemplate scriptTemplate = ((GroupByScriptKey) groupingContext.tail).script();
-        assertEquals("InternalSqlScriptUtils.nullif(InternalSqlScriptUtils.docValue(doc,params.v0),params.v1)",
-            scriptTemplate.toString());
-        assertEquals("[{v=int}, {v=10}]", scriptTemplate.params().toString());
->>>>>>> f502ca53
     }
 }
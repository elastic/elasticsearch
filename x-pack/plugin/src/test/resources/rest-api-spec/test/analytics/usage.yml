---
setup:
  - do:
      bulk:
        index: test
        refresh: true
        body:
          - '{"index": {}}'
          - '{"timestamp": "2017-01-01T05:00:00Z", "s": 1, "v1": 3.1415, "v2": 2.1415, "str": "a"}'
          - '{"index": {}}'
          - '{"timestamp": "2017-01-01T05:00:00Z", "s": 2, "v1": 1.0, "v2": 2.0, "str": "a"}'
          - '{"index": {}}'
          - '{"timestamp": "2017-01-01T05:00:00Z", "s": 3, "v1": 2.71828, "v2": 3.71828, "str": "b"}'

---
"Usage stats on analytics indices":
  - skip:
      version: " - 7.99.99"
      reason:  "stats is not working in earlier versions at the moment"

  - do: {xpack.usage: {}}
  - match: { analytics.available: true }
  - match: { analytics.enabled: true }
  - set: {analytics.stats.boxplot_usage: boxplot_usage}
  - set: {analytics.stats.top_metrics_usage: top_metrics_usage}
  - set: {analytics.stats.cumulative_cardinality_usage: cumulative_cardinality_usage}
  - set: {analytics.stats.t_test_usage: t_test_usage}
  - set: {analytics.stats.string_stats_usage: string_stats_usage}
<<<<<<< HEAD
  - set: {analytics.stats.normalize_usage: normalize_usage}
=======
  - set: {analytics.stats.moving_percentiles_usage: moving_percentiles_usage}
>>>>>>> 36be0acd

  # use boxplot agg
  - do:
      search:
        index: "test"
        body:
          size: 0
          aggs:
            plot:
              boxplot:
                field: "s"

  - match: { aggregations.plot.q2: 2.0 }


  - do: {xpack.usage: {}}
  - match: { analytics.available: true }
  - match: { analytics.enabled: true }
  - gt: { analytics.stats.boxplot_usage: $boxplot_usage }
  - set: {analytics.stats.boxplot_usage: boxplot_usage}
  - match: {analytics.stats.top_metrics_usage: $top_metrics_usage}
  - match: {analytics.stats.cumulative_cardinality_usage: $cumulative_cardinality_usage}
  - match: {analytics.stats.t_test_usage: $t_test_usage}
  - match: {analytics.stats.string_stats_usage: $string_stats_usage}
  - match: {analytics.stats.moving_percentiles_usage: $moving_percentiles_usage}

  # use top_metrics agg
  - do:
      search:
        index: "test"
        size: 0
        body:
          aggs:
            tm:
              top_metrics:
                metrics:
                  field: v1
                sort:
                  s: desc
  - match: { aggregations.tm.top.0.metrics.v1: 2.718280076980591 }
  - match: { aggregations.tm.top.0.sort: [3] }


  - do: {xpack.usage: {}}
  - match: { analytics.available: true }
  - match: { analytics.enabled: true }
  - match: {analytics.stats.boxplot_usage: $boxplot_usage}
  - gt: { analytics.stats.top_metrics_usage: $top_metrics_usage }
  - set: {analytics.stats.top_metrics_usage: top_metrics_usage}
  - match: {analytics.stats.cumulative_cardinality_usage: $cumulative_cardinality_usage}
  - match: {analytics.stats.t_test_usage: $t_test_usage}
  - match: {analytics.stats.string_stats_usage: $string_stats_usage}
  - match: {analytics.stats.moving_percentiles_usage: $moving_percentiles_usage}

  # use cumulative_cardinality agg
  - do:
      search:
        index: "test"
        body:
          size: 0
          aggs:
            histo:
              date_histogram:
                field: "timestamp"
                calendar_interval: "day"
              aggs:
                distinct_s:
                  cardinality:
                    field: "s"
                total_users:
                  cumulative_cardinality:
                    buckets_path: "distinct_s"

  - length: { aggregations.histo.buckets: 1 }

  - do: {xpack.usage: {}}
  - match: { analytics.available: true }
  - match: { analytics.enabled: true }
  - match: {analytics.stats.boxplot_usage: $boxplot_usage}
  - match: {analytics.stats.top_metrics_usage: $top_metrics_usage}
  - gt: { analytics.stats.cumulative_cardinality_usage: $cumulative_cardinality_usage }
  - set: {analytics.stats.cumulative_cardinality_usage: cumulative_cardinality_usage}
  - match: {analytics.stats.t_test_usage: $t_test_usage}
  - match: {analytics.stats.string_stats_usage: $string_stats_usage}
  - match: {analytics.stats.moving_percentiles_usage: $moving_percentiles_usage}

  # use t-test agg
  - do:
      search:
        size: 0
        index: "test"
        body:
          aggs:
            ttest:
              t_test:
                a:
                  field: v1
                b:
                  field: v2
  - match: { aggregations.ttest.value: 0.7172402682151968 }

  - do: {xpack.usage: {}}
  - match: { analytics.available: true }
  - match: { analytics.enabled: true }
  - match: {analytics.stats.boxplot_usage: $boxplot_usage}
  - match: {analytics.stats.top_metrics_usage: $top_metrics_usage}
  - match: {analytics.stats.cumulative_cardinality_usage: $cumulative_cardinality_usage}
  - gt: { analytics.stats.t_test_usage: $t_test_usage }
  - set: {analytics.stats.t_test_usage: t_test_usage}
  - match: {analytics.stats.string_stats_usage: $string_stats_usage}
  - match: {analytics.stats.moving_percentiles_usage: $moving_percentiles_usage}

  - do:
      search:
        size: 0
        index: "test"
        body:
          aggs:
            my_agg:
              string_stats:
                field: str.keyword
  - match: { aggregations.my_agg.count: 3 }

  - do: {xpack.usage: {}}
  - match: { analytics.available: true }
  - match: { analytics.enabled: true }
  - match: {analytics.stats.boxplot_usage: $boxplot_usage}
  - match: {analytics.stats.top_metrics_usage: $top_metrics_usage}
  - match: {analytics.stats.cumulative_cardinality_usage: $cumulative_cardinality_usage}
  - match: {analytics.stats.t_test_usage: $t_test_usage}
  - gt: { analytics.stats.string_stats_usage: $string_stats_usage }
  - set: {analytics.stats.string_stats_usage: string_stats_usage}
<<<<<<< HEAD


  # use normalize agg
=======
  - match: {analytics.stats.moving_percentiles_usage: $moving_percentiles_usage}

  # use moving_percentile agg
>>>>>>> 36be0acd
  - do:
      search:
        index: "test"
        body:
          size: 0
          aggs:
            histo:
              date_histogram:
                field: "timestamp"
                calendar_interval: "day"
              aggs:
<<<<<<< HEAD
                total_users:
                  sum:
                    field: "s"
                percent_of_total_users:
                  normalize:
                    buckets_path: "total_users"
                    normalizer: "percent_of_sum"
=======
                percentiles:
                  percentiles:
                    field: "v1"
                moving_percentiles:
                  moving_percentiles:
                    buckets_path: "percentiles"
                    window: 2
>>>>>>> 36be0acd

  - length: { aggregations.histo.buckets: 1 }

  - do: {xpack.usage: {}}
  - match: { analytics.available: true }
  - match: { analytics.enabled: true }
  - match: {analytics.stats.boxplot_usage: $boxplot_usage}
  - match: {analytics.stats.top_metrics_usage: $top_metrics_usage}
<<<<<<< HEAD
  - match: {analytics.stats.cumulative_cardinality_usage: $cumulative_cardinality_usage}
  - match: {analytics.stats.t_test_usage: $t_test_usage}
  - match: {analytics.stats.string_stats_usage: $string_stats_usage}
  - gt: { analytics.stats.normalize_usage: $normalize_usage }
  - set: {analytics.stats.normalize_usage: normalize_usage}
=======
  - match: { analytics.stats.cumulative_cardinality_usage: $cumulative_cardinality_usage }
  - match: {analytics.stats.t_test_usage: $t_test_usage}
  - match: {analytics.stats.string_stats_usage: $string_stats_usage}
  - gt: { analytics.stats.moving_percentiles_usage: $moving_percentiles_usage }
  - set: {analytics.stats.moving_percentiles_usage: moving_percentiles_usage}
>>>>>>> 36be0acd
<|MERGE_RESOLUTION|>--- conflicted
+++ resolved
@@ -26,11 +26,7 @@
   - set: {analytics.stats.cumulative_cardinality_usage: cumulative_cardinality_usage}
   - set: {analytics.stats.t_test_usage: t_test_usage}
   - set: {analytics.stats.string_stats_usage: string_stats_usage}
-<<<<<<< HEAD
-  - set: {analytics.stats.normalize_usage: normalize_usage}
-=======
   - set: {analytics.stats.moving_percentiles_usage: moving_percentiles_usage}
->>>>>>> 36be0acd
 
   # use boxplot agg
   - do:
@@ -163,15 +159,9 @@
   - match: {analytics.stats.t_test_usage: $t_test_usage}
   - gt: { analytics.stats.string_stats_usage: $string_stats_usage }
   - set: {analytics.stats.string_stats_usage: string_stats_usage}
-<<<<<<< HEAD
-
-
-  # use normalize agg
-=======
   - match: {analytics.stats.moving_percentiles_usage: $moving_percentiles_usage}
 
   # use moving_percentile agg
->>>>>>> 36be0acd
   - do:
       search:
         index: "test"
@@ -183,7 +173,39 @@
                 field: "timestamp"
                 calendar_interval: "day"
               aggs:
-<<<<<<< HEAD
+                percentiles:
+                  percentiles:
+                    field: "v1"
+                moving_percentiles:
+                  moving_percentiles:
+                    buckets_path: "percentiles"
+                    window: 2
+
+  - length: { aggregations.histo.buckets: 1 }
+
+  - do: {xpack.usage: {}}
+  - match: { analytics.available: true }
+  - match: { analytics.enabled: true }
+  - match: {analytics.stats.boxplot_usage: $boxplot_usage}
+  - match: {analytics.stats.top_metrics_usage: $top_metrics_usage}
+  - match: { analytics.stats.cumulative_cardinality_usage: $cumulative_cardinality_usage }
+  - match: {analytics.stats.t_test_usage: $t_test_usage}
+  - match: {analytics.stats.string_stats_usage: $string_stats_usage}
+  - gt: { analytics.stats.moving_percentiles_usage: $moving_percentiles_usage }
+  - set: {analytics.stats.moving_percentiles_usage: moving_percentiles_usage}
+
+  # use normalize agg
+  - do:
+      search:
+        index: "test"
+        body:
+          size: 0
+          aggs:
+            histo:
+              date_histogram:
+                field: "timestamp"
+                calendar_interval: "day"
+              aggs:
                 total_users:
                   sum:
                     field: "s"
@@ -191,15 +213,6 @@
                   normalize:
                     buckets_path: "total_users"
                     normalizer: "percent_of_sum"
-=======
-                percentiles:
-                  percentiles:
-                    field: "v1"
-                moving_percentiles:
-                  moving_percentiles:
-                    buckets_path: "percentiles"
-                    window: 2
->>>>>>> 36be0acd
 
   - length: { aggregations.histo.buckets: 1 }
 
@@ -208,16 +221,9 @@
   - match: { analytics.enabled: true }
   - match: {analytics.stats.boxplot_usage: $boxplot_usage}
   - match: {analytics.stats.top_metrics_usage: $top_metrics_usage}
-<<<<<<< HEAD
-  - match: {analytics.stats.cumulative_cardinality_usage: $cumulative_cardinality_usage}
-  - match: {analytics.stats.t_test_usage: $t_test_usage}
-  - match: {analytics.stats.string_stats_usage: $string_stats_usage}
+  - match: {analytics.stats.cumulative_cardinality_usage: $cumulative_cardinality_usage}
+  - match: {analytics.stats.t_test_usage: $t_test_usage}
+  - match: {analytics.stats.string_stats_usage: $string_stats_usage}
+  - match: {analytics.stats.moving_percentiles_usage: $moving_percentiles_usage}
   - gt: { analytics.stats.normalize_usage: $normalize_usage }
-  - set: {analytics.stats.normalize_usage: normalize_usage}
-=======
-  - match: { analytics.stats.cumulative_cardinality_usage: $cumulative_cardinality_usage }
-  - match: {analytics.stats.t_test_usage: $t_test_usage}
-  - match: {analytics.stats.string_stats_usage: $string_stats_usage}
-  - gt: { analytics.stats.moving_percentiles_usage: $moving_percentiles_usage }
-  - set: {analytics.stats.moving_percentiles_usage: moving_percentiles_usage}
->>>>>>> 36be0acd
+  - set: {analytics.stats.normalize_usage: normalize_usage}
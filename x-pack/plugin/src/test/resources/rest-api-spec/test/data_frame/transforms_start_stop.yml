setup:
  - do:
      indices.create:
        index: airline-data
        body:
          mappings:
            properties:
              time:
                type: date
              airline:
                type: keyword
              responsetime:
                type: float
              event_rate:
                type: integer
  - do:
      data_frame.put_data_frame_transform:
        transform_id: "airline-transform-start-stop"
        body: >
          {
            "source": { "index": "airline-data" },
            "dest": { "index": "airline-data-by-airline-start-stop" },
            "pivot": {
              "group_by": { "airline": {"terms": {"field": "airline"}}},
              "aggs": {"avg_response": {"avg": {"field": "responsetime"}}}
            }
          }

---
teardown:
  - do:
      data_frame.stop_data_frame_transform:
        transform_id: "airline-transform-start-stop"
        timeout: "10m"
        wait_for_completion: true
  - do:
      data_frame.delete_data_frame_transform:
        transform_id: "airline-transform-start-stop"

---
"Test start transform":
  - do:
      data_frame.start_data_frame_transform:
        transform_id: "airline-transform-start-stop"
  - match: { acknowledged: true }

---
"Test start missing transform":
  - do:
      catch: missing
      data_frame.start_data_frame_transform:
        transform_id: "missing-transform"

---
"Test start already started transform":
  - do:
      data_frame.start_data_frame_transform:
        transform_id: "airline-transform-start-stop"
  - match: { acknowledged: true }

  - do:
      catch: /Unable to start data frame transform \[airline-transform-start-stop\] as it is in state \[STARTED\]/
      data_frame.start_data_frame_transform:
        transform_id: "airline-transform-start-stop"

---
"Verify start transform creates destination index with appropriate mapping":
  - do:
      data_frame.start_data_frame_transform:
        transform_id: "airline-transform-start-stop"
  - match: { acknowledged: true }
  - do:
      indices.get_mapping:
        index: airline-data-by-airline-start-stop
  - match: { airline-data-by-airline-start-stop.mappings.properties.airline.type: keyword }
  - match: { airline-data-by-airline-start-stop.mappings.properties.avg_response.type: double }

---
"Verify start transform reuses destination index":
  - do:
      indices.create:
        index: airline-data-by-airline-start-stop
  - do:
      data_frame.start_data_frame_transform:
        transform_id: "airline-transform-start-stop"
  - match: { acknowledged: true }
  - do:
      indices.get_mapping:
        index: airline-data-by-airline-start-stop
  - match: { airline-data-by-airline-start-stop.mappings: {} }
---
"Test start/stop/start transform":
  - skip:
      reason: "https://github.com/elastic/elasticsearch/issues/42650"
      version: "all"
  - do:
      data_frame.start_data_frame_transform:
        transform_id: "airline-transform-start-stop"
  - match: { acknowledged: true }

  - do:
      data_frame.get_data_frame_transform_stats:
        transform_id: "airline-transform-start-stop"
  - match: { count: 1 }
  - match: { transforms.0.id: "airline-transform-start-stop" }
  - match: { transforms.0.state.indexer_state: "/started|indexing/" }
  - match: { transforms.0.state.task_state: "started" }

  - do:
      data_frame.stop_data_frame_transform:
        transform_id: "airline-transform-start-stop"
        wait_for_completion: true
  - match: { acknowledged: true }

  - do:
      data_frame.get_data_frame_transform_stats:
        transform_id: "airline-transform-start-stop"
  - match: { count: 1 }
  - match: { transforms.0.id: "airline-transform-start-stop" }
  - match: { transforms.0.state.indexer_state: "stopped" }
  - match: { transforms.0.state.task_state: "stopped" }

  - do:
      data_frame.start_data_frame_transform:
        transform_id: "airline-transform-start-stop"
  - match: { acknowledged: true }

  - do:
      data_frame.get_data_frame_transform_stats:
        transform_id: "airline-transform-start-stop"
  - match: { count: 1 }
  - match: { transforms.0.id: "airline-transform-start-stop" }
  - match: { transforms.0.state.indexer_state: "/started|indexing/" }
  - match: { transforms.0.state.task_state: "started" }

---
"Test stop missing transform":
  - do:
      catch: missing
      data_frame.stop_data_frame_transform:
        transform_id: "missing-transform"

---
"Test stop already stopped transform":
  - do:
      data_frame.stop_data_frame_transform:
        transform_id: "airline-transform-start-stop"
  - match: { acknowledged: true }

---
"Test start/stop only starts/stops specified transform":
  - do:
      data_frame.put_data_frame_transform:
        transform_id: "airline-transform-start-later"
        body: >
          {
            "source": { "index": "airline-data" },
            "dest": { "index": "airline-data-start-later" },
            "pivot": {
              "group_by": { "airline": {"terms": {"field": "airline"}}},
              "aggs": {"avg_response": {"avg": {"field": "responsetime"}}}
            }
          }
  - do:
      data_frame.start_data_frame_transform:
        transform_id: "airline-transform-start-stop"
  - match: { acknowledged: true }

  - do:
      data_frame.get_data_frame_transform_stats:
        transform_id: "airline-transform-start-stop"
  - match: { count: 1 }
  - match: { transforms.0.id: "airline-transform-start-stop" }
  - match: { transforms.0.state.indexer_state: "/started|indexing/" }
  - match: { transforms.0.state.task_state: "started" }

  - do:
      data_frame.get_data_frame_transform_stats:
        transform_id: "airline-transform-start-later"
  - match: { count: 1 }
  - match: { transforms.0.id: "airline-transform-start-later" }
  - match: { transforms.0.state.indexer_state: "stopped" }
  - match: { transforms.0.state.task_state: "stopped" }

  - do:
      data_frame.start_data_frame_transform:
        transform_id: "airline-transform-start-later"
  - match: { acknowledged: true }

  - do:
      data_frame.stop_data_frame_transform:
        transform_id: "airline-transform-start-stop"
<<<<<<< HEAD
        wait_for_completion: true
  - match: { stopped: true }
=======
  - match: { acknowledged: true }
>>>>>>> 67be68d2

  - do:
      data_frame.get_data_frame_transform_stats:
        transform_id: "airline-transform-start-later"
  - match: { count: 1 }
  - match: { transforms.0.id: "airline-transform-start-later" }
  - match: { transforms.0.state.indexer_state: "/started|indexing/" }
  - match: { transforms.0.state.task_state: "started" }

  - do:
      data_frame.stop_data_frame_transform:
        transform_id: "airline-transform-start-later"
        wait_for_completion: true
  - match: { acknowledged: true }

  - do:
      data_frame.delete_data_frame_transform:
        transform_id: "airline-transform-start-later"

---
"Test stop all":
  - do:
      data_frame.put_data_frame_transform:
        transform_id: "airline-transform-stop-all"
        body: >
          {
            "source": { "index": "airline-data" },
            "dest": { "index": "airline-data-start-later" },
            "pivot": {
              "group_by": { "airline": {"terms": {"field": "airline"}}},
              "aggs": {"avg_response": {"avg": {"field": "responsetime"}}}
            }
          }
  - do:
      data_frame.start_data_frame_transform:
        transform_id: "airline-transform-stop-all"
  - match: { started: true }

  - do:
      data_frame.start_data_frame_transform:
        transform_id: "airline-transform-start-stop"
  - match: { started: true }

  - do:
      data_frame.stop_data_frame_transform:
        transform_id: "_all"
        wait_for_completion: true
  - match: { stopped: true }

  - do:
      data_frame.get_data_frame_transform_stats:
        transform_id: "*"
  - match: { count: 2 }
  - match: { transforms.0.state.indexer_state: "stopped" }
  - match: { transforms.0.state.task_state: "stopped" }
  - match: { transforms.1.state.indexer_state: "stopped" }
  - match: { transforms.1.state.task_state: "stopped" }

  - do:
      data_frame.delete_data_frame_transform:
        transform_id: "airline-transform-stop-all"<|MERGE_RESOLUTION|>--- conflicted
+++ resolved
@@ -190,12 +190,9 @@
   - do:
       data_frame.stop_data_frame_transform:
         transform_id: "airline-transform-start-stop"
-<<<<<<< HEAD
-        wait_for_completion: true
-  - match: { stopped: true }
-=======
-  - match: { acknowledged: true }
->>>>>>> 67be68d2
+        wait_for_completion: true
+  - match: { acknowledged: true }
+
 
   - do:
       data_frame.get_data_frame_transform_stats:
@@ -232,18 +229,18 @@
   - do:
       data_frame.start_data_frame_transform:
         transform_id: "airline-transform-stop-all"
-  - match: { started: true }
-
-  - do:
-      data_frame.start_data_frame_transform:
-        transform_id: "airline-transform-start-stop"
-  - match: { started: true }
+  - match: { acknowledged: true }
+
+  - do:
+      data_frame.start_data_frame_transform:
+        transform_id: "airline-transform-start-stop"
+  - match: { acknowledged: true }
 
   - do:
       data_frame.stop_data_frame_transform:
         transform_id: "_all"
         wait_for_completion: true
-  - match: { stopped: true }
+  - match: { acknowledged: true }
 
   - do:
       data_frame.get_data_frame_transform_stats:

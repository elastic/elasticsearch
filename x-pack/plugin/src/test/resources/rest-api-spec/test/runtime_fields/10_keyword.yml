---
setup:
  - do:
      indices.create:
        index: sensor
        body:
          settings:
            number_of_shards: 1
            number_of_replicas: 0
          mappings:
            properties:
              timestamp:
                type: date
              temperature:
                type: long
              voltage:
                type: double
              node:
                type: keyword
              day_of_week:
                type: script
                runtime_type: keyword
                script: |
                  value(doc['timestamp'].value.dayOfWeekEnum.getDisplayName(TextStyle.FULL, Locale.ROOT))
              days_starting_with_t:
                type: script
                runtime_type: keyword
                script: |
                  for (String dow: doc['day_of_week']) {
                    if (dow.startsWith('T')) {
                      value(dow);
                    }
                  }
              prefixed_node:
                type: script
                runtime_type: keyword
                script:
                  source: |
                    for (String node : doc['node']) {
                      value(params.prefix + node);
                    }
                  params:
                    prefix: node_

  - do:
      bulk:
        index: sensor
        refresh: true
        body: |
          {"index":{}}
          {"timestamp": 1516729294000, "temperature": 200, "voltage": 5.2, "node": "a"}
          {"index":{}}
          {"timestamp": 1516642894000, "temperature": 201, "voltage": 5.8, "node": "b"}
          {"index":{}}
          {"timestamp": 1516556494000, "temperature": 202, "voltage": 5.1, "node": "a"}
          {"index":{}}
          {"timestamp": 1516470094000, "temperature": 198, "voltage": 5.6, "node": "b"}
          {"index":{}}
          {"timestamp": 1516383694000, "temperature": 200, "voltage": 4.2, "node": "c"}
          {"index":{}}
          {"timestamp": 1516297294000, "temperature": 202, "voltage": 4.0, "node": "c"}

---
"get mapping":
  - do:
      indices.get_mapping:
        index: sensor
  - match: {sensor.mappings.properties.day_of_week.type: script }
  - match: {sensor.mappings.properties.day_of_week.runtime_type: keyword }
  - match:
      sensor.mappings.properties.day_of_week.script.source: |
        value(doc['timestamp'].value.dayOfWeekEnum.getDisplayName(TextStyle.FULL, Locale.ROOT))
  - match: {sensor.mappings.properties.day_of_week.script.lang: painless }
  - match: {sensor.mappings.properties.days_starting_with_t.type: script }
  - match: {sensor.mappings.properties.days_starting_with_t.runtime_type: keyword }
  - match:
      sensor.mappings.properties.days_starting_with_t.script.source: |
        for (String dow: doc['day_of_week']) {
          if (dow.startsWith('T')) {
            value(dow);
          }
        }
  - match: {sensor.mappings.properties.days_starting_with_t.script.lang: painless }
  - match: {sensor.mappings.properties.prefixed_node.type: script }
  - match: {sensor.mappings.properties.prefixed_node.runtime_type: keyword }
  - match:
      sensor.mappings.properties.prefixed_node.script.source: |
        for (String node : doc['node']) {
          value(params.prefix + node);
        }
  - match: {sensor.mappings.properties.prefixed_node.script.params: {prefix: node_} }
  - match: {sensor.mappings.properties.prefixed_node.script.lang: painless }

---
"docvalue_fields":
  - do:
      search:
        index: sensor
        body:
          sort: timestamp
          docvalue_fields: [day_of_week, days_starting_with_t, prefixed_node]
  - match: {hits.total.value: 6}
  - match: {hits.hits.0.fields.day_of_week: [Thursday] }
  - match: {hits.hits.0.fields.days_starting_with_t: [Thursday] }
  - match: {hits.hits.0.fields.prefixed_node: [node_c] }

---
"terms agg":
  - do:
      search:
        index: sensor
        body:
          aggs:
            dow:
              terms:
                field: day_of_week
  - match: {hits.total.value: 6}
  - match: {aggregations.dow.buckets.0.key: Friday}
  - match: {aggregations.dow.buckets.0.doc_count: 1}
  - match: {aggregations.dow.buckets.1.key: Monday}
  - match: {aggregations.dow.buckets.1.doc_count: 1}

---
"exists query":
  - do:
      search:
        index: sensor
        body:
          query:
            exists:
              field: days_starting_with_t
          sort: timestamp
  - match: {hits.total.value: 2}
  - match: {hits.hits.0._source.voltage: 4.0}
  - match: {hits.hits.1._source.voltage: 5.2}

---
"fuzzy query":
  - do:
      search:
        index: sensor
        body:
          query:
            fuzzy:
              day_of_week:
                value: Manday
                fuzziness: 1
  - match: {hits.total.value: 1}
  - match: {hits.hits.0._source.voltage: 5.8}

---
"prefix query":
  - do:
      search:
        index: sensor
        body:
          query:
            prefix:
              day_of_week: M
  - match: {hits.total.value: 1}
  - match: {hits.hits.0._source.voltage: 5.8}

---
"range query":
  - do:
      search:
        index: sensor
        body:
          query:
            range:
              day_of_week:
                gt: M
                lt: N
  - match: {hits.total.value: 1}
  - match: {hits.hits.0._source.voltage: 5.8}

---
"regexp query":
  - do:
      search:
        index: sensor
        body:
          query:
            regexp:
              day_of_week: M[aeiou]nday
  - match: {hits.total.value: 1}
  - match: {hits.hits.0._source.voltage: 5.8}

---
"term query":
  - do:
      search:
        index: sensor
        body:
          query:
            term:
              day_of_week: Monday
  - match: {hits.total.value: 1}
  - match: {hits.hits.0._source.voltage: 5.8}

---
<<<<<<< HEAD
"runtime defined":
=======
"terms query":
>>>>>>> a0ef1ea9
  - do:
      search:
        index: sensor
        body:
<<<<<<< HEAD
          runtime_mappings:
            first_letter:
              type: script
              runtime_type: keyword
              script: value(doc['timestamp'].value.dayOfWeekEnum.getDisplayName(TextStyle.FULL, Locale.ROOT).charAt(0).toString())
          query:
            term:
              first_letter: M
=======
          query:
            terms:
              day_of_week: [Monday, Tuesday]
          sort: timestamp
  - match: {hits.total.value: 2}
  - match: {hits.hits.0._source.voltage: 5.8}
  - match: {hits.hits.1._source.voltage: 5.2}

---
"wildcard query":
  - do:
      search:
        index: sensor
        body:
          query:
            wildcard:
              day_of_week: M*ay
>>>>>>> a0ef1ea9
  - match: {hits.total.value: 1}
  - match: {hits.hits.0._source.voltage: 5.8}<|MERGE_RESOLUTION|>--- conflicted
+++ resolved
@@ -105,6 +105,31 @@
   - match: {hits.hits.0.fields.prefixed_node: [node_c] }
 
 ---
+"runtime defined":
+  - do:
+      search:
+        index: sensor
+        body:
+          runtime_mappings:
+            first_letter:
+              type: script
+              runtime_type: keyword
+              script: |
+                for (String node : doc['day_of_week']) {
+                  value(node.charAt(0).toString());
+                }
+          sort: timestamp
+          docvalue_fields: [first_letter]
+  - match: {hits.total.value: 6}
+  - match: {hits.hits.0.fields.day_of_week: [T] }
+  - match: {hits.hits.1.fields.day_of_week: [F] }
+  - match: {hits.hits.2.fields.day_of_week: [S] }
+  - match: {hits.hits.3.fields.day_of_week: [S] }
+  - match: {hits.hits.4.fields.day_of_week: [M] }
+  - match: {hits.hits.5.fields.day_of_week: [T] }
+  - match: {hits.hits.6.fields.day_of_week: [W] }
+
+---
 "terms agg":
   - do:
       search:
@@ -199,25 +224,11 @@
   - match: {hits.hits.0._source.voltage: 5.8}
 
 ---
-<<<<<<< HEAD
-"runtime defined":
-=======
 "terms query":
->>>>>>> a0ef1ea9
-  - do:
-      search:
-        index: sensor
-        body:
-<<<<<<< HEAD
-          runtime_mappings:
-            first_letter:
-              type: script
-              runtime_type: keyword
-              script: value(doc['timestamp'].value.dayOfWeekEnum.getDisplayName(TextStyle.FULL, Locale.ROOT).charAt(0).toString())
-          query:
-            term:
-              first_letter: M
-=======
+  - do:
+      search:
+        index: sensor
+        body:
           query:
             terms:
               day_of_week: [Monday, Tuesday]
@@ -235,6 +246,5 @@
           query:
             wildcard:
               day_of_week: M*ay
->>>>>>> a0ef1ea9
   - match: {hits.total.value: 1}
   - match: {hits.hits.0._source.voltage: 5.8}
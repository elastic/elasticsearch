--- conflicted
+++ resolved
@@ -102,13 +102,10 @@
   - contains: { error.reason: "Found 1 problem\nline 1:45: invalid [test] resolution in lookup mode to an index in [standard] mode" }
 
 ---
-<<<<<<< HEAD
-alias:
+
+"Alias as lookup index":
   - skip:
       awaits_fix: "LOOKUP JOIN does not support index aliases for now"
-=======
-"Alias as lookup index":
->>>>>>> 9c192684
   - do:
       esql.query:
         body:

setup:
  - requires:
      test_runner_features: allowed_warnings_regex
  - do:
      indices.create:
          index: test
          body:
            settings:
              index:
                mode: time_series
                routing_path: [metricset, k8s.pod.uid]
                time_series:
                  start_time: 2021-04-28T00:00:00Z
                  end_time: 2021-04-29T00:00:00Z
            mappings:
              properties:
                "@timestamp":
                  type: date
                metricset:
                  type: keyword
                  time_series_dimension: true
                k8s:
                  properties:
                    pod:
                      properties:
                        uid:
                          type: keyword
                          time_series_dimension: true
                        name:
                          type: keyword
                        ip:
                          type: ip
                        network:
                          properties:
                            tx:
                              type: long
                              time_series_metric: counter
                            rx:
                              type: integer
                              time_series_metric: counter
  - do:
      bulk:
        refresh: true
        index: test
        body:
          - '{"index": {}}'
          - '{"@timestamp": "2021-04-28T18:50:04.467Z", "metricset": "pod", "k8s": {"pod": {"name": "cat", "uid":"947e4ced-1786-4e53-9e0c-5c447e959507", "ip": "10.10.55.1", "network": {"tx": 2001818691, "rx": 802133794}}}}'
          - '{"index": {}}'
          - '{"@timestamp": "2021-04-28T18:50:24.467Z", "metricset": "pod", "k8s": {"pod": {"name": "cat", "uid":"947e4ced-1786-4e53-9e0c-5c447e959507", "ip": "10.10.55.1", "network": {"tx": 2005177954, "rx": 801479970}}}}'
          - '{"index": {}}'
          - '{"@timestamp": "2021-04-28T18:50:44.467Z", "metricset": "pod", "k8s": {"pod": {"name": "cat", "uid":"947e4ced-1786-4e53-9e0c-5c447e959507", "ip": "10.10.55.1", "network": {"tx": 2006223737, "rx": 802337279}}}}'
          - '{"index": {}}'
          - '{"@timestamp": "2021-04-28T18:51:04.467Z", "metricset": "pod", "k8s": {"pod": {"name": "cat", "uid":"947e4ced-1786-4e53-9e0c-5c447e959507", "ip": "10.10.55.2", "network": {"tx": 2012916202, "rx": 803685721}}}}'
          - '{"index": {}}'
          - '{"@timestamp": "2021-04-28T18:50:03.142Z", "metricset": "pod", "k8s": {"pod": {"name": "dog", "uid":"df3145b3-0563-4d3b-a0f7-897eb2876ea9", "ip": "10.10.55.3", "network": {"tx": 1434521831, "rx": 530575198}}}}'
          - '{"index": {}}'
          - '{"@timestamp": "2021-04-28T18:50:23.142Z", "metricset": "pod", "k8s": {"pod": {"name": "dog", "uid":"df3145b3-0563-4d3b-a0f7-897eb2876ea9", "ip": "10.10.55.3", "network": {"tx": 1434577921, "rx": 530600088}}}}'
          - '{"index": {}}'
          - '{"@timestamp": "2021-04-28T18:50:53.142Z", "metricset": "pod", "k8s": {"pod": {"name": "dog", "uid":"df3145b3-0563-4d3b-a0f7-897eb2876ea9", "ip": "10.10.55.3", "network": {"tx": 1434587694, "rx": 530604797}}}}'
          - '{"index": {}}'
          - '{"@timestamp": "2021-04-28T18:51:03.142Z", "metricset": "pod", "k8s": {"pod": {"name": "dog", "uid":"df3145b3-0563-4d3b-a0f7-897eb2876ea9", "ip": "10.10.55.3", "network": {"tx": 1434595272, "rx": 530605511}}}}'

  - do:
      indices.create:
        index: test2
        body:
          settings:
            index:
              mode: time_series
              routing_path: [ dim ]
              time_series:
                start_time: 2021-04-28T00:00:00Z
                end_time: 2021-04-29T00:00:00Z
          mappings:
            properties:
              "@timestamp":
                type: date
              dim:
                type: keyword
                time_series_dimension: true
              agg_metric:
                type: aggregate_metric_double
                metrics: [ min, max, sum, value_count ]
                default_metric: max
              k8s:
                properties:
                  pod:
                    properties:
                      ip:
                        type: ip
                      network:
                        properties:
                          tx:
                            type: long
  - do:
      bulk:
        refresh: true
        index: test2
        body:
          - '{"index": {}}'
          - '{"@timestamp": "2021-04-28T18:50:04.467Z", "dim": "A", "agg_metric": {"max": 10, "min": -1, "sum": 20, "value_count": 5}}'
          - '{"index": {}}'
          - '{"@timestamp": "2021-04-28T18:50:24.467Z", "dim": "B", "agg_metric": {"max": 20, "min": 3, "sum": 50, "value_count": 7}}'
          - '{"index": {}}'
          - '{"@timestamp": "2021-04-28T18:50:44.467Z", "dim": "B", "agg_metric": {"max": 17, "min": -5, "sum": 33, "value_count": 9}}'

  - do:
      indices.create:
        index: test3
        body:
          settings:
            index:
              mode: time_series
              routing_path: [ k8s.pod.uid ]
              time_series:
                start_time: 2021-04-28T00:00:00Z
                end_time: 2021-04-29T00:00:00Z
          mappings:
            properties:
              "@timestamp":
                type: date
              agg_metric:
                type: aggregate_metric_double
                metrics: [ min, max ]
                default_metric: min
              k8s:
                properties:
                  pod:
                    properties:
                      uid:
                        type: keyword
                        time_series_dimension: true
  - do:
      bulk:
        refresh: true
        index: test3
        body:
          - '{"index": {}}'
          - '{"@timestamp": "2021-04-28T19:50:04.467Z", "agg_metric": {"max": 1, "min": -3}, "k8s": {"pod": {"uid":"947e4ced-1786-4e53-9e0c-5c447e959507"}}}'
          - '{"index": {}}'
          - '{"@timestamp": "2021-04-28T19:50:24.467Z", "agg_metric": {"max": 10, "min": 3}, "k8s": {"pod": {"uid":"947e4ced-1786-4e53-9e0c-5c447e959507"}}}'
          - '{"index": {}}'
          - '{"@timestamp": "2021-04-28T19:50:44.467Z", "agg_metric": {"max": 17, "min": 2}, "k8s": {"pod": {"uid":"df3145b3-0563-4d3b-a0f7-897eb2876ea9"}}}'
          - '{"index": {}}'
          - '{"@timestamp": "2021-04-28T19:51:04.467Z", "k8s": {"pod": {"uid":"df3145b3-0563-4d3b-a0f7-897eb2876ea9"}}}'

  - do:
      indices.create:
        index: test4
        body:
          settings:
            index:
              mode: time_series
              routing_path: [ k8s.pod.uid ]
              time_series:
                start_time: 2021-04-28T00:00:00Z
                end_time: 2021-04-29T00:00:00Z
          mappings:
            properties:
              "@timestamp":
                type: date
              agg_metric:
                type: aggregate_metric_double
                metrics: [ sum, value_count ]
                default_metric: sum
              k8s:
                properties:
                  pod:
                    properties:
                      uid:
                        type: keyword
                        time_series_dimension: true
  - do:
      bulk:
        refresh: true
        index: test4
        body:
          - '{"index": {}}'
          - '{"@timestamp": "2021-04-28T23:50:04.467Z", "agg_metric": {"sum": 1, "value_count": 10}, "k8s": {"pod": {"uid":"947e4ced-1786-4e53-9e0c-5c447e959507"}}}'

---
load everything:
  - requires:
      cluster_features: ["gte_v8.13.0"]
      reason: "_source is available in 8.13+"
  - do:
      allowed_warnings_regex:
        - "No limit defined, adding default limit of \\[.*\\]"
      esql.query:
        body:
          query: 'from test metadata _id'

  - match: {columns.0.name: "@timestamp"}
  - match: {columns.0.type: "date"}
  - match: {columns.1.name: "k8s.pod.ip"}
  - match: {columns.1.type: "ip"}
  - match: {columns.2.name: "k8s.pod.name"}
  - match: {columns.2.type: "keyword"}
  - match: {columns.3.name: "k8s.pod.network.rx"}
  - match: {columns.3.type: "counter_integer"}
  - match: {columns.4.name: "k8s.pod.network.tx"}
  - match: {columns.4.type: "counter_long"}
  - match: {columns.5.name: "k8s.pod.uid"}
  - match: {columns.5.type: "keyword"}
  - match: {columns.6.name: "metricset"}
  - match: {columns.6.type: "keyword"}
  - length: {values: 8}

---
load a document:
  - do:
      allowed_warnings_regex:
        - "No limit defined, adding default limit of \\[.*\\]"
      esql.query:
        body:
          query: 'from test | where @timestamp == "2021-04-28T18:50:23.142Z"'

  - length: {values: 1}
  - length: {values.0: 7}
  - match: {values.0.0: "2021-04-28T18:50:23.142Z"}
  - match: {values.0.1: "10.10.55.3"}
  - match: {values.0.2: "dog"}
  - match: {values.0.3: 530600088 }
  - match: {values.0.4: 1434577921 }
  - match: {values.0.5: "df3145b3-0563-4d3b-a0f7-897eb2876ea9"}
  - match: {values.0.6: "pod"}

---
filter on counter without cast:
  - do:
      catch: bad_request
      esql.query:
        body:
          query: 'from test | where k8s.pod.network.tx == 1434577921'

---
cast counter then filter:
  - requires:
      test_runner_features: [ capabilities ]
      capabilities:
        - method: POST
          path: /_query
          parameters: [ ]
<<<<<<< HEAD
          capabilities: [ dense_vector_agg_metric_double_if_versions ]
      reason: "uses aggregate_metric_double"

=======
          capabilities: [ aggregate_metric_double_v0 ]
      reason: "Uses TO_AGGREGATE_METRIC_DOUBLE"
>>>>>>> 74941ce3
  - do:
      esql.query:
        body:
          query: 'from test | where k8s.pod.network.tx::long == 2005177954 and k8s.pod.network.rx::integer == 801479970 | sort @timestamp | limit 10'
  - length: {values: 1}
  - length: {values.0: 7}
  - match: {values.0.0: "2021-04-28T18:50:24.467Z"}
  - match: {values.0.1: "10.10.55.1"}
  - match: {values.0.2: "cat"}
  - match: {values.0.3: 801479970 }
  - match: {values.0.4: 2005177954 }
  - match: {values.0.5: "947e4ced-1786-4e53-9e0c-5c447e959507"}
  - match: {values.0.6: "pod"}

---
sort on counter without cast:
  - requires:
      test_runner_features: [capabilities]
      capabilities:
        - method: POST
          path: /_query
          parameters: []
<<<<<<< HEAD
          capabilities: [sorting_on_source_and_counters_forbidden, dense_vector_agg_metric_double_if_versions]
=======
          capabilities: [sorting_on_source_and_counters_forbidden, aggregate_metric_double_v0]
>>>>>>> 74941ce3
      reason: "Sorting on counters shouldn't have been possible"
  - do:
      catch: /cannot sort on counter_long/
      esql.query:
        body:
          query: 'from test |  KEEP k8s.pod.network.tx | sort k8s.pod.network.tx | limit 1'

---
cast then sort on counter:
  - do:
      esql.query:
        body:
          query: 'from test | KEEP k8s.pod.network.tx | EVAL tx=to_long(k8s.pod.network.tx) | sort tx | limit 1'
  - length: {values: 1}
  - match: {values.0.0: 1434521831 }

---
from doc with aggregate_metric_double:
  - requires:
      test_runner_features: [capabilities]
      capabilities:
        - method: POST
          path: /_query
          parameters: []
          capabilities: [aggregate_metric_double, dense_vector_agg_metric_double_if_versions]
      reason: "Support for aggregate_metric_double"
  - do:
      allowed_warnings_regex:
        - "No limit defined, adding default limit of \\[.*\\]"
      esql.query:
        body:
          query: 'from test2'

  - match: {columns.0.name: "@timestamp"}
  - match: {columns.0.type: "date"}
  - match: {columns.1.name: "agg_metric"}
  - match: {columns.1.type: "aggregate_metric_double"}
  - match: {columns.2.name: "dim"}
  - match: {columns.2.type: "keyword"}
  - match: {columns.3.name: "k8s.pod.ip"}
  - match: {columns.3.type: "ip"}
  - match: {columns.4.name: "k8s.pod.network.tx"}
  - match: {columns.4.type: "long"}
  - length: {values: 3}

---
stats on aggregate_metric_double:
  - requires:
      test_runner_features: [capabilities]
      capabilities:
        - method: POST
          path: /_query
          parameters: []
          capabilities: [aggregate_metric_double, dense_vector_agg_metric_double_if_versions]
      reason: "Support for aggregate_metric_double"
  - do:
      allowed_warnings_regex:
        - "No limit defined, adding default limit of \\[.*\\]"
      esql.query:
        body:
          query: 'FROM test2 | STATS max(agg_metric), min(agg_metric), sum(agg_metric), count(agg_metric)'
  - length: {values: 1}
  - length: {values.0: 4}
  - match: {columns.0.name: "max(agg_metric)"}
  - match: {columns.0.type: "double"}
  - match: {columns.1.name: "min(agg_metric)"}
  - match: {columns.1.type: "double"}
  - match: {columns.2.name: "sum(agg_metric)"}
  - match: {columns.2.type: "double"}
  - match: {columns.3.name: "count(agg_metric)"}
  - match: {columns.3.type: "long"}
  - match: {values.0.0: 20.0}
  - match: {values.0.1: -5.0}
  - match: {values.0.2: 103.0}
  - match: {values.0.3: 21.0}

---
grouping stats on aggregate_metric_double:
  - requires:
      test_runner_features: [capabilities]
      capabilities:
        - method: POST
          path: /_query
          parameters: []
          capabilities: [aggregate_metric_double, dense_vector_agg_metric_double_if_versions]
      reason: "Support for aggregate_metric_double"
  - do:
      allowed_warnings_regex:
        - "No limit defined, adding default limit of \\[.*\\]"
      esql.query:
        body:
          query: "FROM test2
          | STATS max(agg_metric), min(agg_metric), sum(agg_metric), count(agg_metric) BY dim
          | SORT dim"
  - length: {values: 2}
  - length: {values.0: 5}
  - match: {columns.0.name: "max(agg_metric)"}
  - match: {columns.0.type: "double"}
  - match: {columns.1.name: "min(agg_metric)"}
  - match: {columns.1.type: "double"}
  - match: {columns.2.name: "sum(agg_metric)"}
  - match: {columns.2.type: "double"}
  - match: {columns.3.name: "count(agg_metric)"}
  - match: {columns.3.type: "long"}
  - match: {columns.4.name: "dim"}
  - match: {columns.4.type: "keyword"}
  - match: {values.0.0: 10.0}
  - match: {values.0.1: -1.0}
  - match: {values.0.2: 20.0}
  - match: {values.0.3: 5.0}
  - match: {values.0.4: "A"}
  - match: {values.1.0: 20.0}
  - match: {values.1.1: -5.0}
  - match: {values.1.2: 83.0}
  - match: {values.1.3: 16.0}
  - match: {values.1.4: "B"}

---
sorting with aggregate_metric_double with partial submetrics:
  - requires:
      test_runner_features: [capabilities]
      capabilities:
        - method: POST
          path: /_query
          parameters: []
          capabilities: [aggregate_metric_double_sorting, dense_vector_agg_metric_double_if_versions]
      reason: "Support for sorting when aggregate_metric_double present"
  - do:
      allowed_warnings_regex:
        - "No limit defined, adding default limit of \\[.*\\]"
      esql.query:
        body:
          query: 'FROM test3 | SORT @timestamp | KEEP @timestamp, agg_metric'

  - length: {values: 4}
  - length: {values.0: 2}
  - match: {columns.0.name: "@timestamp"}
  - match: {columns.0.type: "date"}
  - match: {columns.1.name: "agg_metric"}
  - match: {columns.1.type: "aggregate_metric_double"}
  - match: {values.0.0: "2021-04-28T19:50:04.467Z"}
  - match: {values.1.0: "2021-04-28T19:50:24.467Z"}
  - match: {values.2.0: "2021-04-28T19:50:44.467Z"}
  - match: {values.3.0: "2021-04-28T19:51:04.467Z"}
  - match: {values.0.1: '{"min":-3.0,"max":1.0}'}
  - match: {values.1.1: '{"min":3.0,"max":10.0}'}
  - match: {values.2.1: '{"min":2.0,"max":17.0}'}
  - match: {values.3.1: null}

---
aggregate_metric_double unsortable:
  - requires:
      test_runner_features: [capabilities]
      capabilities:
        - method: POST
          path: /_query
          parameters: []
          capabilities: [aggregate_metric_double_sorting, dense_vector_agg_metric_double_if_versions]
      reason: "Support for sorting when aggregate_metric_double present"
  - do:
      catch: /cannot sort on aggregate_metric_double/
      esql.query:
        body:
          query: 'FROM test2 | sort agg_metric'

---
stats on aggregate_metric_double with partial submetrics:
  - requires:
      test_runner_features: [capabilities]
      capabilities:
        - method: POST
          path: /_query
          parameters: []
          capabilities: [aggregate_metric_double_partial_submetrics, dense_vector_agg_metric_double_if_versions]
      reason: "Support for partial submetrics in aggregate_metric_double"
  - do:
      allowed_warnings_regex:
        - "No limit defined, adding default limit of \\[.*\\]"
      esql.query:
        body:
          query: 'FROM test3 | STATS max(agg_metric), min(agg_metric), sum(agg_metric), count(agg_metric) BY k8s.pod.uid | SORT k8s.pod.uid'

  - length: {values: 2}
  - length: {values.0: 5}
  - match: {columns.0.name: "max(agg_metric)"}
  - match: {columns.0.type: "double"}
  - match: {columns.1.name: "min(agg_metric)"}
  - match: {columns.1.type: "double"}
  - match: {columns.2.name: "sum(agg_metric)"}
  - match: {columns.2.type: "double"}
  - match: {columns.3.name: "count(agg_metric)"}
  - match: {columns.3.type: "long"}
  - match: {columns.4.name: "k8s.pod.uid"}
  - match: {columns.4.type: "keyword"}
  - match: {values.0.0: 10.0}
  - match: {values.0.1: -3.0}
  - match: {values.0.2: null}
  - match: {values.0.3: null}
  - match: {values.0.4: "947e4ced-1786-4e53-9e0c-5c447e959507"}
  - match: {values.1.0: 17.0}
  - match: {values.1.1: 2.0}
  - match: {values.1.2: null}
  - match: {values.1.3: null}
  - match: {values.1.4: "df3145b3-0563-4d3b-a0f7-897eb2876ea9"}

---
stats on aggregate_metric_double missing min and max:
  - requires:
      test_runner_features: [ capabilities ]
      capabilities:
        - method: POST
          path: /_query
          parameters: [ ]
          capabilities: [ aggregate_metric_double_partial_submetrics, dense_vector_agg_metric_double_if_versions ]
      reason: "Support for partial submetrics in aggregate_metric_double"
  - do:
      allowed_warnings_regex:
        - "No limit defined, adding default limit of \\[.*\\]"
      esql.query:
        body:
          query: 'FROM test4 | STATS max(agg_metric), min(agg_metric), sum(agg_metric), count(agg_metric)'

  - length: {values: 1}
  - length: {values.0: 4}
  - match: {columns.0.name: "max(agg_metric)"}
  - match: {columns.0.type: "double"}
  - match: {columns.1.name: "min(agg_metric)"}
  - match: {columns.1.type: "double"}
  - match: {columns.2.name: "sum(agg_metric)"}
  - match: {columns.2.type: "double"}
  - match: {columns.3.name: "count(agg_metric)"}
  - match: {columns.3.type: "long"}
  - match: {values.0.0: null}
  - match: {values.0.1: null}
  - match: {values.0.2: 1.0}
  - match: {values.0.3: 10}

---
render aggregate_metric_double when missing min and max:
  - requires:
      test_runner_features: [ capabilities ]
      capabilities:
        - method: POST
          path: /_query
          parameters: [ ]
          capabilities: [ aggregate_metric_double_rendering, dense_vector_agg_metric_double_if_versions ]
      reason: "Support for rendering aggregate_metric_doubles"
  - do:
      allowed_warnings_regex:
        - "No limit defined, adding default limit of \\[.*\\]"
      esql.query:
        body:
          query: 'FROM test4 | KEEP agg_metric'

  - length: {values: 1}
  - length: {values.0: 1}
  - match: {columns.0.name: "agg_metric"}
  - match: {columns.0.type: "aggregate_metric_double"}
  - match: {values.0.0: '{"sum":1.0,"value_count":10}'}


---
render aggregate_metric_double when missing value:
  - requires:
      test_runner_features: [ capabilities ]
      capabilities:
        - method: POST
          path: /_query
          parameters: [ ]
          capabilities: [ aggregate_metric_double_rendering, dense_vector_agg_metric_double_if_versions ]
      reason: "Support for rendering aggregate_metric_doubles"
  - do:
      allowed_warnings_regex:
        - "No limit defined, adding default limit of \\[.*\\]"
      esql.query:
        body:
          query: 'FROM test3 | WHERE @timestamp == "2021-04-28T19:51:04.467Z" | KEEP agg_metric'

  - length: {values: 1}
  - length: {values.0: 1}
  - match: {columns.0.name: "agg_metric"}
  - match: {columns.0.type: "aggregate_metric_double"}
  - match: {values.0.0: null}


---
to_string aggregate_metric_double:
  - requires:
      test_runner_features: [ capabilities ]
      capabilities:
        - method: POST
          path: /_query
          parameters: [ ]
          capabilities: [ aggregate_metric_double_rendering, dense_vector_agg_metric_double_if_versions ]
      reason: "Support for rendering aggregate_metric_doubles"
  - do:
      allowed_warnings_regex:
        - "No limit defined, adding default limit of \\[.*\\]"
      esql.query:
        body:
          query: 'FROM test4 | EVAL agg = to_string(agg_metric) | KEEP agg'

  - length: {values: 1}
  - length: {values.0: 1}
  - match: {columns.0.name: "agg"}
  - match: {columns.0.type: "keyword"}
  - match: {values.0.0: '{"sum":1.0,"value_count":10}'}

---
from index pattern unsupported counter:
  - requires:
      test_runner_features: [capabilities]
      capabilities:
        - method: POST
          path: /_query
          parameters: []
          capabilities: [aggregate_metric_double_partial_submetrics, dense_vector_agg_metric_double_if_versions]
      reason: "Support for partial submetrics in aggregate_metric_double"
  - do:
      allowed_warnings_regex:
        - "No limit defined, adding default limit of \\[.*\\]"
      esql.query:
        body:
          query: 'FROM test*'

  - match: {columns.0.name: "@timestamp"}
  - match: {columns.0.type: "date"}
  - match: {columns.1.name: "agg_metric"}
  - match: {columns.1.type: "aggregate_metric_double"}
  - match: {columns.2.name: "dim"}
  - match: {columns.2.type: "keyword"}
  - match: {columns.3.name: "k8s.pod.ip"}
  - match: {columns.3.type: "ip"}
  - match: {columns.4.name: "k8s.pod.name"}
  - match: {columns.4.type: "keyword"}
  - match: {columns.5.name: "k8s.pod.network.rx"}
  - match: {columns.5.type: "counter_integer"}
  - match: {columns.6.name: "k8s.pod.network.tx"}
  - match: {columns.6.type: "unsupported"}
  - match: {columns.7.name: "k8s.pod.uid"}
  - match: {columns.7.type: "keyword"}
  - match: {columns.8.name: "metricset"}
  - match: {columns.8.type: "keyword"}
  - length: {values: 16}

---
from index pattern explicit counter use:
  - requires:
      test_runner_features: [capabilities]
      capabilities:
        - method: POST
          path: /_query
          parameters: []
          capabilities: [union_types_fix_rename_resolution]
      reason: "Union type resolution fix for rename also allows direct usage of unsupported fields in KEEP"

  - do:
      allowed_warnings_regex:
        - "No limit defined, adding default limit of \\[.*\\]"
      esql.query:
        body:
          query: 'FROM test* | keep *.tx'
  - match: {columns.0.name: "k8s.pod.network.tx"}
  - match: {columns.0.type: "unsupported"}
  - length: {values: 16}

---
_source:
  - requires:
      cluster_features: ["gte_v8.13.0"]
      reason: "_source is available in 8.13+"

  - do:
      bulk:
        index: test
        refresh: true
        body:
          - { "index" : { "_index" : "test", "_id" : "id-1" } }
          - { "wow": 1, "such": "_source", "you'd": "never", "expect": ["amazing", "source"] }

  - do:
      esql.query:
        body:
          query: 'FROM test METADATA _source | WHERE @timestamp == "2021-04-28T18:50:23.142Z" | KEEP _source | LIMIT 1'
  - match: { columns.0.name: _source }
  - match: { columns.0.type: _source }
  - length: { values: 1 }
  - match:
      values.0.0:
        "@timestamp": "2021-04-28T18:50:23.142Z"
        metricset: pod
        k8s:
          pod:
            ip: 10.10.55.3
            name: dog
            network:
              rx: 530600088
              tx: 1434577921
            uid: df3145b3-0563-4d3b-a0f7-897eb2876ea9

---
to_aggregate_metric_double with multi_values:
  - requires:
      test_runner_features: [ capabilities ]
      capabilities:
        - method: POST
          path: /_query
          parameters: [ ]
          capabilities: [ aggregate_metric_double_convert_to ]
      reason: "Support for to_aggregate_metric_double function"

  - do:
      indices.create:
        index: convert_test
        body:
          mappings:
            properties:
              "some_long_field":
                type: long
              "some_double_field":
                type: double
              "some_int_field":
                type: integer
              "some_unsigned_long_field":
                type: unsigned_long
  - do:
      bulk:
        refresh: true
        index: new_test
        body:
          - {"index": {}}
          - {"some_long_field": [20385, 182941, -10958], "some_double_field": [195.1, 102.444], "some_int_field": [64, 121, 498, 1456], "some_unsigned_long_field": [13985, 19418924, 123]}
  - do:
      esql.query:
        body:
          query: 'FROM new_test | EVAL from_long=TO_AGGREGATE_METRIC_DOUBLE(some_long_field), from_double=TO_AGGREGATE_METRIC_DOUBLE(some_double_field), from_int=TO_AGGREGATE_METRIC_DOUBLE(some_int_field), from_ulong=TO_AGGREGATE_METRIC_DOUBLE(some_unsigned_long_field) | KEEP from_long, from_double, from_int, from_ulong | LIMIT 1'

  - match: {columns.0.name: "from_long"}
  - match: {columns.0.type: "aggregate_metric_double"}
  - match: {columns.1.name: "from_double"}
  - match: {columns.1.type: "aggregate_metric_double"}
  - match: {columns.2.name: "from_int"}
  - match: {columns.2.type: "aggregate_metric_double"}
  - match: {columns.3.name: "from_ulong"}
  - match: {columns.3.type: "aggregate_metric_double"}
  - match: {values.0.0: '{"min":-10958.0,"max":182941.0,"sum":192368.0,"value_count":3}'}
  - match: {values.0.1: '{"min":102.44400024414062,"max":195.10000610351562,"sum":297.54400634765625,"value_count":2}'}
  - match: {values.0.2: '{"min":64.0,"max":1456.0,"sum":2139.0,"value_count":4}'}
  - match: {values.0.3: '{"min":123.0,"max":1.9418924E7,"sum":1.9433032E7,"value_count":3}'}

---
avg of aggregate_metric_double:
  - requires:
      test_runner_features: [capabilities]
      capabilities:
        - method: POST
          path: /_query
          parameters: []
          capabilities: [aggregate_metric_double_avg, dense_vector_agg_metric_double_if_versions]
      reason: "support avg aggregations with aggregate metric double"

  - do:
      allowed_warnings_regex:
        - "No limit defined, adding default limit of \\[.*\\]"
      esql.query:
        body:
          query: 'FROM test2 | STATS avg = avg(agg_metric) | KEEP avg'

  - length: {values: 1}
  - length: {values.0: 1}
  - match: {columns.0.name: "avg"}
  - match: {columns.0.type: "double"}
  - match: {values.0.0: 4.904761904761905}

---
TS Command grouping on text field:
  - requires:
      test_runner_features: [ capabilities ]
      capabilities:
        - method: POST
          path: /_query
          parameters: [ ]
          capabilities: [ ts_permit_text_becoming_keyword_when_grouped_on, ts_command_v0 ]
      reason: "fix grouping on text fields with TS command"

  - do:
      indices.create:
        index: test-text-field
        body:
          settings:
            index:
              mode: time_series
              routing_path: [metricset, k8s.pod.uid]
              time_series:
                start_time: 2021-04-28T00:00:00Z
                end_time: 2021-04-29T00:00:00Z
          mappings:
            properties:
              "@timestamp":
                type: date
              metricset:
                type: keyword
                time_series_dimension: true
              k8s:
                properties:
                  pod:
                    properties:
                      uid:
                        type: keyword
                        time_series_dimension: true
                      name:
                        type: keyword
                      ip:
                        type: ip
                      network:
                        properties:
                          tx:
                            type: integer
                          rx:
                            type: integer
              text_field:
                type: text
  - do:
      bulk:
        refresh: true
        index: test-text-field
        body:
          - '{"index": {}}'
          - '{"@timestamp": "2021-04-28T16:50:04.467Z", "metricset": "pod", "k8s": {"pod": {"name": "cat", "uid":"947e4ced-1786-4e53-9e0c-5c447e959507", "ip": "10.10.55.1", "network": {"tx": 2001818691, "rx": 802133794}}}, "text_field": "some text"}'
          - '{"index": {}}'
          - '{"@timestamp": "2021-04-28T17:50:24.467Z", "metricset": "pod", "k8s": {"pod": {"name": "cat", "uid":"947e4ced-1786-4e53-9e0c-5c447e959507", "ip": "10.10.55.1", "network": {"tx": 2005177954, "rx": 801479970}}}, "text_field": "even more text"}'
          - '{"index": {}}'
          - '{"@timestamp": "2021-04-28T18:50:44.467Z", "metricset": "pod", "k8s": {"pod": {"name": "cat", "uid":"947e4ced-1786-4e53-9e0c-5c447e959507", "ip": "10.10.55.1", "network": {"tx": 2006223737, "rx": 802337279}}}, "text_field": "wow i cant believe theres still text"}'
          - '{"index": {}}'
          - '{"@timestamp": "2021-04-28T19:51:04.467Z", "metricset": "pod", "k8s": {"pod": {"name": "cat", "uid":"947e4ced-1786-4e53-9e0c-5c447e959507", "ip": "10.10.55.2", "network": {"tx": 2012916202, "rx": 803685721}}}, "text_field": "who knew there could be so much text"}'
          - '{"index": {}}'
          - '{"@timestamp": "2021-04-28T16:50:03.142Z", "metricset": "pod", "k8s": {"pod": {"name": "dog", "uid":"df3145b3-0563-4d3b-a0f7-897eb2876ea9", "ip": "10.10.55.3", "network": {"tx": 1434521831, "rx": 530575198}}}, "text_field": "we are just overflowing with text"}'
          - '{"index": {}}'
          - '{"@timestamp": "2021-04-28T17:50:23.142Z", "metricset": "pod", "k8s": {"pod": {"name": "dog", "uid":"df3145b3-0563-4d3b-a0f7-897eb2876ea9", "ip": "10.10.55.3", "network": {"tx": 1434577921, "rx": 530600088}}}, "text_field": "is this text?"}'
          - '{"index": {}}'
          - '{"@timestamp": "2021-04-28T18:50:53.142Z", "metricset": "pod", "k8s": {"pod": {"name": "dog", "uid":"df3145b3-0563-4d3b-a0f7-897eb2876ea9", "ip": "10.10.55.3", "network": {"tx": 1434587694, "rx": 530604797}}}, "text_field": "why cant i hold all these text"}'
          - '{"index": {}}'
          - '{"@timestamp": "2021-04-28T19:51:03.142Z", "metricset": "pod", "k8s": {"pod": {"name": "dog", "uid":"df3145b3-0563-4d3b-a0f7-897eb2876ea9", "ip": "10.10.55.3", "network": {"tx": 1434595272, "rx": 530605511}}}, "text_field": "peak text"}'

  - do:
      esql.query:
        body:
          query: |
            TS test-text-field
            | STATS max = max(k8s.pod.network.rx) BY text_field, bucket = bucket(@timestamp,1hour)
            | SORT max, text_field
            | LIMIT 3

  - length: {values: 3}
  - length: {values.0: 3}
  - match: {columns.0.name: "max"}
  - match: {columns.0.type: "integer"}
  - match: {columns.1.name: "text_field"}
  - match: {columns.1.type: "keyword"}
  - match: {columns.2.name: "bucket"}
  - match: {columns.2.type: "date"}
  - match: {values.0.0: 530575198}
  - match: {values.0.1: "we are just overflowing with text"}
  - match: {values.0.2: "2021-04-28T16:00:00.000Z"}
  - match: {values.1.0: 530600088}
  - match: {values.1.1: "is this text?"}
  - match: {values.1.2: "2021-04-28T17:00:00.000Z"}
  - match: {values.2.0: 530604797}
  - match: {values.2.1: "why cant i hold all these text"}
  - match: {values.2.2: "2021-04-28T18:00:00.000Z"}<|MERGE_RESOLUTION|>--- conflicted
+++ resolved
@@ -241,14 +241,9 @@
         - method: POST
           path: /_query
           parameters: [ ]
-<<<<<<< HEAD
           capabilities: [ dense_vector_agg_metric_double_if_versions ]
       reason: "uses aggregate_metric_double"
 
-=======
-          capabilities: [ aggregate_metric_double_v0 ]
-      reason: "Uses TO_AGGREGATE_METRIC_DOUBLE"
->>>>>>> 74941ce3
   - do:
       esql.query:
         body:
@@ -271,11 +266,7 @@
         - method: POST
           path: /_query
           parameters: []
-<<<<<<< HEAD
           capabilities: [sorting_on_source_and_counters_forbidden, dense_vector_agg_metric_double_if_versions]
-=======
-          capabilities: [sorting_on_source_and_counters_forbidden, aggregate_metric_double_v0]
->>>>>>> 74941ce3
       reason: "Sorting on counters shouldn't have been possible"
   - do:
       catch: /cannot sort on counter_long/

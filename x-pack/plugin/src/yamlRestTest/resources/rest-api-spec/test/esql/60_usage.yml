---
setup:
  - requires:
      capabilities:
        - method: POST
          path: /_query
          parameters: [ method, path, parameters, capabilities ]
          capabilities: [ function_stats ]
      reason: "META command removed which changes the count of the data returned"
      test_runner_features: [capabilities]

  - do:
      indices.create:
        index:  test
        body:
          settings:
            number_of_shards: 1
          mappings:
            properties:
              data:
                type: long
              count:
                type: integer
              message:
                type: keyword

---
"Basic ESQL usage output (telemetry) snapshot version":
  - requires:
      test_runner_features: [capabilities]
      capabilities:
        - method: POST
          path: /_query
          parameters: []
          # A snapshot function was removed in match_function_options, it can't work on mixed cluster tests otherwise.
          capabilities: [ snapshot_test_for_telemetry, fn_byte_length, match_function_options, first_over_time, sum_over_time]
      reason: "Test that should only be executed on snapshot versions"

  - do: {xpack.usage: {}}
  - match: { esql.available: true }
  - match: { esql.enabled: true }
  - length: { esql.features: 26 }
  - set: {esql.features.dissect: dissect_counter}
  - set: {esql.features.drop: drop_counter}
  - set: {esql.features.eval: eval_counter}
  - set: {esql.features.enrich: enrich_counter}
  - set: {esql.features.from: from_counter}
  - set: {esql.features.grok: grok_counter}
  - set: {esql.features.keep: keep_counter}
  - set: {esql.features.limit: limit_counter}
  - set: {esql.features.mv_expand: mv_expand_counter}
  - set: {esql.features.rename: rename_counter}
  - set: {esql.features.row: row_counter}
  - set: {esql.features.show: show_counter}
  - set: {esql.features.sort: sort_counter}
  - set: {esql.features.stats: stats_counter}
  - set: {esql.features.where: where_counter}
  - set: {esql.features.lookup_join: lookup_join_counter}
  - set: {esql.features.lookup: lookup_counter}
  - set: {esql.features.change_point: change_point_counter}
  - set: {esql.features.inlinestats: inlinestats_counter}
  - set: {esql.features.rerank: rerank_counter}
  - set: {esql.features.dedup: dedup_counter}
  - set: {esql.features.insist: insist_counter}
  - set: {esql.features.fork: fork_counter}
  - set: {esql.features.rrf: rrf_counter}
  - set: {esql.features.completion: completion_counter}
  - set: {esql.features.sample: sample_counter}
  - length: { esql.queries: 3 }
  - set: {esql.queries.rest.total: rest_total_counter}
  - set: {esql.queries.rest.failed: rest_failed_counter}
  - set: {esql.queries.kibana.total: kibana_total_counter}
  - set: {esql.queries.kibana.failed: kibana_failed_counter}
  - set: {esql.queries._all.total: all_total_counter}
  - set: {esql.queries._all.failed: all_failed_counter}
  - set: {esql.functions.max: functions_max}
  - set: {esql.functions.min: functions_min}
  - set: {esql.functions.cos: functions_cos}
  - set: {esql.functions.to_long: functions_to_long}
  - set: {esql.functions.coalesce: functions_coalesce}
  - set: {esql.functions.categorize: functions_categorize}

  - do:
      esql.query:
        body:
          query: 'from test
            | where data > 2 and to_long(data) > 2
            | sort count desc
            | limit 5
            | stats m = max(data) by categorize(message)'

  - do: {xpack.usage: {}}
  - match: { esql.available: true }
  - match: { esql.enabled: true }
  - match: {esql.features.dissect: $dissect_counter}
  - match: {esql.features.eval: $eval_counter}
  - match: {esql.features.grok: $grok_counter}
  - gt: {esql.features.limit: $limit_counter}
  - gt: {esql.features.sort: $sort_counter}
  - gt: {esql.features.stats: $stats_counter}
  - gt: {esql.features.where: $where_counter}
  - match: {esql.features.lookup_join: $lookup_join_counter}
  - match: {esql.features.lookup: $lookup_counter}
  - match: {esql.features.change_point: $change_point_counter}
  - match: {esql.features.inlinestats: $inlinestats_counter}
  - match: {esql.features.rerank: $rerank_counter}
  - match: {esql.features.dedup: $dedup_counter}
  - match: {esql.features.insist: $insist_counter}
  - match: {esql.features.fork: $fork_counter}
  - match: {esql.features.rrf: $rrf_counter}
  - match: {esql.features.completion: $completion_counter}
  - match: {esql.features.sample: $sample_counter}
  - gt: {esql.queries.rest.total: $rest_total_counter}
  - match: {esql.queries.rest.failed: $rest_failed_counter}
  - match: {esql.queries.kibana.total: $kibana_total_counter}
  - match: {esql.queries.kibana.failed: $kibana_failed_counter}
  - gt: {esql.queries._all.total: $all_total_counter}
  - match: {esql.queries._all.failed: $all_failed_counter}
  - gt: {esql.functions.max: $functions_max}
  - match: {esql.functions.min: $functions_min}
  - match: {esql.functions.cos: $functions_cos}
  - gt: {esql.functions.to_long: $functions_to_long}
  - match: {esql.functions.coalesce: $functions_coalesce}
  - gt: {esql.functions.categorize: $functions_categorize}
  # Testing for the entire function set isn't feasible, so we just check that we return the correct count as an approximation.
<<<<<<< HEAD
  - length: {esql.functions: 150} # check the "sister" test below for a likely update to the same esql.functions length check
=======
  - length: {esql.functions: 144} # check the "sister" test below for a likely update to the same esql.functions length check
>>>>>>> c14e6020

---
"Basic ESQL usage output (telemetry) non-snapshot version":
  - requires:
      test_runner_features: [capabilities]
      capabilities:
        - method: POST
          path: /_query
          parameters: []
          capabilities: [ non_snapshot_test_for_telemetry, fn_byte_length ]
      reason: "Test that should only be executed on release versions"

  - do: {xpack.usage: {}}
  - match: { esql.available: true }
  - match: { esql.enabled: true }
  - length: { esql.features: 26 }
  - set: {esql.features.dissect: dissect_counter}
  - set: {esql.features.drop: drop_counter}
  - set: {esql.features.eval: eval_counter}
  - set: {esql.features.enrich: enrich_counter}
  - set: {esql.features.from: from_counter}
  - set: {esql.features.grok: grok_counter}
  - set: {esql.features.keep: keep_counter}
  - set: {esql.features.limit: limit_counter}
  - set: {esql.features.mv_expand: mv_expand_counter}
  - set: {esql.features.rename: rename_counter}
  - set: {esql.features.row: row_counter}
  - set: {esql.features.show: show_counter}
  - set: {esql.features.sort: sort_counter}
  - set: {esql.features.stats: stats_counter}
  - set: {esql.features.where: where_counter}
  - set: {esql.features.lookup_join: lookup_join_counter}
  - set: {esql.features.lookup: lookup_counter}
  - set: {esql.features.change_point: change_point_counter}
  - set: {esql.features.inlinestats: inlinestats_counter}
  - set: {esql.features.rerank: rerank_counter}
  - set: {esql.features.dedup: dedup_counter}
  - set: {esql.features.insist: insist_counter}
  - set: {esql.features.fork: fork_counter}
  - set: {esql.features.rrf: rrf_counter}
  - set: {esql.features.completion: completion_counter}
  - set: {esql.features.sample: sample_counter}
  - length: { esql.queries: 3 }
  - set: {esql.queries.rest.total: rest_total_counter}
  - set: {esql.queries.rest.failed: rest_failed_counter}
  - set: {esql.queries.kibana.total: kibana_total_counter}
  - set: {esql.queries.kibana.failed: kibana_failed_counter}
  - set: {esql.queries._all.total: all_total_counter}
  - set: {esql.queries._all.failed: all_failed_counter}
  - set: {esql.functions.max: functions_max}
  - set: {esql.functions.min: functions_min}
  - set: {esql.functions.cos: functions_cos}
  - set: {esql.functions.to_long: functions_to_long}
  - set: {esql.functions.coalesce: functions_coalesce}
  - set: {esql.functions.categorize: functions_categorize}

  - do:
      esql.query:
        body:
          query: 'from test
            | where data > 2 and to_long(data) > 2
            | sort count desc
            | limit 5
            | stats m = max(data) by categorize(message)'

  - do: {xpack.usage: {}}
  - match: { esql.available: true }
  - match: { esql.enabled: true }
  - match: {esql.features.dissect: $dissect_counter}
  - match: {esql.features.eval: $eval_counter}
  - match: {esql.features.grok: $grok_counter}
  - gt: {esql.features.limit: $limit_counter}
  - gt: {esql.features.sort: $sort_counter}
  - gt: {esql.features.stats: $stats_counter}
  - gt: {esql.features.where: $where_counter}
  - match: {esql.features.lookup_join: $lookup_join_counter}
  - match: {esql.features.lookup: $lookup_counter}
  - match: {esql.features.change_point: $change_point_counter}
  - match: {esql.features.inlinestats: $inlinestats_counter}
  - match: {esql.features.rerank: $rerank_counter}
  - match: {esql.features.dedup: $dedup_counter}
  - match: {esql.features.insist: $insist_counter}
  - match: {esql.features.fork: $fork_counter}
  - match: {esql.features.rrf: $rrf_counter}
  - match: {esql.features.completion: $completion_counter}
  - gt: {esql.queries.rest.total: $rest_total_counter}
  - match: {esql.queries.rest.failed: $rest_failed_counter}
  - match: {esql.queries.kibana.total: $kibana_total_counter}
  - match: {esql.queries.kibana.failed: $kibana_failed_counter}
  - gt: {esql.queries._all.total: $all_total_counter}
  - match: {esql.queries._all.failed: $all_failed_counter}
  - gt: {esql.functions.max: $functions_max}
  - match: {esql.functions.min: $functions_min}
  - match: {esql.functions.cos: $functions_cos}
  - gt: {esql.functions.to_long: $functions_to_long}
  - match: {esql.functions.coalesce: $functions_coalesce}
  - gt: {esql.functions.categorize: $functions_categorize}
<<<<<<< HEAD
  - length: {esql.functions: 141} # check the "sister" test above for a likely update to the same esql.functions length check
=======
  - length: {esql.functions: 134} # check the "sister" test above for a likely update to the same esql.functions length check
>>>>>>> c14e6020

---
took:
  - requires:
      test_runner_features: [capabilities]
      capabilities:
        - method: POST
          path: /_query
          parameters: []
          capabilities: [usage_contains_took]
      reason: "Test that should only be executed on snapshot versions"

  - do: {xpack.usage: {}}
  - exists: esql.took.lt_10ms
  - exists: esql.took.lt_1s
  - exists: esql.took.lt_10s
  - exists: esql.took.lt_1m
  - exists: esql.took.lt_10m
  - exists: esql.took.lt_1h
  - exists: esql.took.lt_10h
  - exists: esql.took.lt_1d
  - exists: esql.took.gt_1d<|MERGE_RESOLUTION|>--- conflicted
+++ resolved
@@ -123,11 +123,7 @@
   - match: {esql.functions.coalesce: $functions_coalesce}
   - gt: {esql.functions.categorize: $functions_categorize}
   # Testing for the entire function set isn't feasible, so we just check that we return the correct count as an approximation.
-<<<<<<< HEAD
-  - length: {esql.functions: 150} # check the "sister" test below for a likely update to the same esql.functions length check
-=======
-  - length: {esql.functions: 144} # check the "sister" test below for a likely update to the same esql.functions length check
->>>>>>> c14e6020
+  - length: {esql.functions: 153} # check the "sister" test below for a likely update to the same esql.functions length check
 
 ---
 "Basic ESQL usage output (telemetry) non-snapshot version":
@@ -225,11 +221,7 @@
   - gt: {esql.functions.to_long: $functions_to_long}
   - match: {esql.functions.coalesce: $functions_coalesce}
   - gt: {esql.functions.categorize: $functions_categorize}
-<<<<<<< HEAD
-  - length: {esql.functions: 141} # check the "sister" test above for a likely update to the same esql.functions length check
-=======
-  - length: {esql.functions: 134} # check the "sister" test above for a likely update to the same esql.functions length check
->>>>>>> c14e6020
+  - length: {esql.functions: 143} # check the "sister" test above for a likely update to the same esql.functions length check
 
 ---
 took:

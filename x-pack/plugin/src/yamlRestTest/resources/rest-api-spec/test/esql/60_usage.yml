---
setup:
  - requires:
      capabilities:
        - method: POST
          path: /_query
          parameters: [ method, path, parameters, capabilities ]
          capabilities: [ function_stats ]
      reason: "META command removed which changes the count of the data returned"
      test_runner_features: [ capabilities ]

  - do:
      indices.create:
        index: test
        body:
          settings:
            number_of_shards: 1
          mappings:
            properties:
              data:
                type: long
              count:
                type: integer
              message:
                type: keyword

---
"Basic ESQL usage output (telemetry) snapshot version":
  - requires:
      test_runner_features: [ capabilities ]
      capabilities:
        - method: POST
          path: /_query
          parameters: [ ]
          # A snapshot function was removed in match_function_options, it can't work on mixed cluster tests otherwise.
<<<<<<< HEAD
          capabilities: [ snapshot_test_for_telemetry, fn_byte_length, match_function_options, last_over_time ]
=======
          capabilities: [ snapshot_test_for_telemetry, fn_byte_length, match_function_options, first_over_time]
>>>>>>> dbfaf309
      reason: "Test that should only be executed on snapshot versions"

  - do: { xpack.usage: { } }
  - match: { esql.available: true }
  - match: { esql.enabled: true }
  - length: { esql.features: 26 }
  - set: { esql.features.dissect: dissect_counter }
  - set: { esql.features.drop: drop_counter }
  - set: { esql.features.eval: eval_counter }
  - set: { esql.features.enrich: enrich_counter }
  - set: { esql.features.from: from_counter }
  - set: { esql.features.grok: grok_counter }
  - set: { esql.features.keep: keep_counter }
  - set: { esql.features.limit: limit_counter }
  - set: { esql.features.mv_expand: mv_expand_counter }
  - set: { esql.features.rename: rename_counter }
  - set: { esql.features.row: row_counter }
  - set: { esql.features.show: show_counter }
  - set: { esql.features.sort: sort_counter }
  - set: { esql.features.stats: stats_counter }
  - set: { esql.features.where: where_counter }
  - set: { esql.features.lookup_join: lookup_join_counter }
  - set: { esql.features.lookup: lookup_counter }
  - set: { esql.features.change_point: change_point_counter }
  - set: { esql.features.inlinestats: inlinestats_counter }
  - set: { esql.features.rerank: rerank_counter }
  - set: { esql.features.dedup: dedup_counter }
  - set: { esql.features.insist: insist_counter }
  - set: { esql.features.fork: fork_counter }
  - set: { esql.features.rrf: rrf_counter }
  - set: { esql.features.completion: completion_counter }
  - set: { esql.features.sample: sample_counter }
  - length: { esql.queries: 3 }
  - set: { esql.queries.rest.total: rest_total_counter }
  - set: { esql.queries.rest.failed: rest_failed_counter }
  - set: { esql.queries.kibana.total: kibana_total_counter }
  - set: { esql.queries.kibana.failed: kibana_failed_counter }
  - set: { esql.queries._all.total: all_total_counter }
  - set: { esql.queries._all.failed: all_failed_counter }
  - set: { esql.functions.max: functions_max }
  - set: { esql.functions.min: functions_min }
  - set: { esql.functions.cos: functions_cos }
  - set: { esql.functions.to_long: functions_to_long }
  - set: { esql.functions.coalesce: functions_coalesce }
  - set: { esql.functions.categorize: functions_categorize }

  - do:
      esql.query:
        body:
          query: 'from test
            | where data > 2 and to_long(data) > 2
            | sort count desc
            | limit 5
            | stats m = max(data) by categorize(message)'

  - do: { xpack.usage: { } }
  - match: { esql.available: true }
  - match: { esql.enabled: true }
<<<<<<< HEAD
  - match: { esql.features.dissect: $dissect_counter }
  - match: { esql.features.eval: $eval_counter }
  - match: { esql.features.grok: $grok_counter }
  - gt: { esql.features.limit: $limit_counter }
  - gt: { esql.features.sort: $sort_counter }
  - gt: { esql.features.stats: $stats_counter }
  - gt: { esql.features.where: $where_counter }
  - match: { esql.features.lookup_join: $lookup_join_counter }
  - match: { esql.features.lookup: $lookup_counter }
  - match: { esql.features.change_point: $change_point_counter }
  - match: { esql.features.inlinestats: $inlinestats_counter }
  - match: { esql.features.rerank: $rerank_counter }
  - match: { esql.features.dedup: $dedup_counter }
  - match: { esql.features.insist: $insist_counter }
  - match: { esql.features.fork: $fork_counter }
  - match: { esql.features.rrf: $rrf_counter }
  - match: { esql.features.completion: $completion_counter }
  - match: { esql.features.sample: $sample_counter }
  - gt: { esql.queries.rest.total: $rest_total_counter }
  - match: { esql.queries.rest.failed: $rest_failed_counter }
  - match: { esql.queries.kibana.total: $kibana_total_counter }
  - match: { esql.queries.kibana.failed: $kibana_failed_counter }
  - gt: { esql.queries._all.total: $all_total_counter }
  - match: { esql.queries._all.failed: $all_failed_counter }
  - gt: { esql.functions.max: $functions_max }
  - match: { esql.functions.min: $functions_min }
  - match: { esql.functions.cos: $functions_cos }
  - gt: { esql.functions.to_long: $functions_to_long }
  - match: { esql.functions.coalesce: $functions_coalesce }
  - gt: { esql.functions.categorize: $functions_categorize }
  # Testing for the entire function set isn't feasbile, so we just check that we return the correct count as an approximation.
  - length: { esql.functions: 139 } # check the "sister" test below for a likely update to the same esql.functions length check
=======
  - match: {esql.features.dissect: $dissect_counter}
  - match: {esql.features.eval: $eval_counter}
  - match: {esql.features.grok: $grok_counter}
  - gt: {esql.features.limit: $limit_counter}
  - gt: {esql.features.sort: $sort_counter}
  - gt: {esql.features.stats: $stats_counter}
  - gt: {esql.features.where: $where_counter}
  - match: {esql.features.lookup_join: $lookup_join_counter}
  - match: {esql.features.lookup: $lookup_counter}
  - match: {esql.features.change_point: $change_point_counter}
  - match: {esql.features.inlinestats: $inlinestats_counter}
  - match: {esql.features.rerank: $rerank_counter}
  - match: {esql.features.dedup: $dedup_counter}
  - match: {esql.features.insist: $insist_counter}
  - match: {esql.features.fork: $fork_counter}
  - match: {esql.features.rrf: $rrf_counter}
  - match: {esql.features.completion: $completion_counter}
  - match: {esql.features.sample: $sample_counter}
  - gt: {esql.queries.rest.total: $rest_total_counter}
  - match: {esql.queries.rest.failed: $rest_failed_counter}
  - match: {esql.queries.kibana.total: $kibana_total_counter}
  - match: {esql.queries.kibana.failed: $kibana_failed_counter}
  - gt: {esql.queries._all.total: $all_total_counter}
  - match: {esql.queries._all.failed: $all_failed_counter}
  - gt: {esql.functions.max: $functions_max}
  - match: {esql.functions.min: $functions_min}
  - match: {esql.functions.cos: $functions_cos}
  - gt: {esql.functions.to_long: $functions_to_long}
  - match: {esql.functions.coalesce: $functions_coalesce}
  - gt: {esql.functions.categorize: $functions_categorize}
  # Testing for the entire function set isn't feasible, so we just check that we return the correct count as an approximation.
  - length: {esql.functions: 141} # check the "sister" test below for a likely update to the same esql.functions length check
>>>>>>> dbfaf309

---
"Basic ESQL usage output (telemetry) non-snapshot version":
  - requires:
      test_runner_features: [ capabilities ]
      capabilities:
        - method: POST
          path: /_query
          parameters: [ ]
          capabilities: [ non_snapshot_test_for_telemetry, fn_byte_length ]
      reason: "Test that should only be executed on release versions"

  - do: { xpack.usage: { } }
  - match: { esql.available: true }
  - match: { esql.enabled: true }
  - length: { esql.features: 26 }
  - set: { esql.features.dissect: dissect_counter }
  - set: { esql.features.drop: drop_counter }
  - set: { esql.features.eval: eval_counter }
  - set: { esql.features.enrich: enrich_counter }
  - set: { esql.features.from: from_counter }
  - set: { esql.features.grok: grok_counter }
  - set: { esql.features.keep: keep_counter }
  - set: { esql.features.limit: limit_counter }
  - set: { esql.features.mv_expand: mv_expand_counter }
  - set: { esql.features.rename: rename_counter }
  - set: { esql.features.row: row_counter }
  - set: { esql.features.show: show_counter }
  - set: { esql.features.sort: sort_counter }
  - set: { esql.features.stats: stats_counter }
  - set: { esql.features.where: where_counter }
  - set: { esql.features.lookup_join: lookup_join_counter }
  - set: { esql.features.lookup: lookup_counter }
  - set: { esql.features.change_point: change_point_counter }
  - set: { esql.features.inlinestats: inlinestats_counter }
  - set: { esql.features.rerank: rerank_counter }
  - set: { esql.features.dedup: dedup_counter }
  - set: { esql.features.insist: insist_counter }
  - set: { esql.features.fork: fork_counter }
  - set: { esql.features.rrf: rrf_counter }
  - set: { esql.features.completion: completion_counter }
  - set: { esql.features.sample: sample_counter }
  - length: { esql.queries: 3 }
  - set: { esql.queries.rest.total: rest_total_counter }
  - set: { esql.queries.rest.failed: rest_failed_counter }
  - set: { esql.queries.kibana.total: kibana_total_counter }
  - set: { esql.queries.kibana.failed: kibana_failed_counter }
  - set: { esql.queries._all.total: all_total_counter }
  - set: { esql.queries._all.failed: all_failed_counter }
  - set: { esql.functions.max: functions_max }
  - set: { esql.functions.min: functions_min }
  - set: { esql.functions.cos: functions_cos }
  - set: { esql.functions.to_long: functions_to_long }
  - set: { esql.functions.coalesce: functions_coalesce }
  - set: { esql.functions.categorize: functions_categorize }

  - do:
      esql.query:
        body:
          query: 'from test
            | where data > 2 and to_long(data) > 2
            | sort count desc
            | limit 5
            | stats m = max(data) by categorize(message)'

  - do: { xpack.usage: { } }
  - match: { esql.available: true }
  - match: { esql.enabled: true }
  - match: { esql.features.dissect: $dissect_counter }
  - match: { esql.features.eval: $eval_counter }
  - match: { esql.features.grok: $grok_counter }
  - gt: { esql.features.limit: $limit_counter }
  - gt: { esql.features.sort: $sort_counter }
  - gt: { esql.features.stats: $stats_counter }
  - gt: { esql.features.where: $where_counter }
  - match: { esql.features.lookup_join: $lookup_join_counter }
  - match: { esql.features.lookup: $lookup_counter }
  - match: { esql.features.change_point: $change_point_counter }
  - match: { esql.features.inlinestats: $inlinestats_counter }
  - match: { esql.features.rerank: $rerank_counter }
  - match: { esql.features.dedup: $dedup_counter }
  - match: { esql.features.insist: $insist_counter }
  - match: { esql.features.fork: $fork_counter }
  - match: { esql.features.rrf: $rrf_counter }
  - match: { esql.features.completion: $completion_counter }
  - gt: { esql.queries.rest.total: $rest_total_counter }
  - match: { esql.queries.rest.failed: $rest_failed_counter }
  - match: { esql.queries.kibana.total: $kibana_total_counter }
  - match: { esql.queries.kibana.failed: $kibana_failed_counter }
  - gt: { esql.queries._all.total: $all_total_counter }
  - match: { esql.queries._all.failed: $all_failed_counter }
  - gt: { esql.functions.max: $functions_max }
  - match: { esql.functions.min: $functions_min }
  - match: { esql.functions.cos: $functions_cos }
  - gt: { esql.functions.to_long: $functions_to_long }
  - match: { esql.functions.coalesce: $functions_coalesce }
  - gt: { esql.functions.categorize: $functions_categorize }
  - length: { esql.functions: 132 } # check the "sister" test above for a likely update to the same esql.functions length check

---
took:
  - requires:
      test_runner_features: [ capabilities ]
      capabilities:
        - method: POST
          path: /_query
          parameters: [ ]
          capabilities: [ usage_contains_took ]
      reason: "Test that should only be executed on snapshot versions"

  - do: { xpack.usage: { } }
  - exists: esql.took.lt_10ms
  - exists: esql.took.lt_1s
  - exists: esql.took.lt_10s
  - exists: esql.took.lt_1m
  - exists: esql.took.lt_10m
  - exists: esql.took.lt_1h
  - exists: esql.took.lt_10h
  - exists: esql.took.lt_1d
  - exists: esql.took.gt_1d<|MERGE_RESOLUTION|>--- conflicted
+++ resolved
@@ -33,11 +33,7 @@
           path: /_query
           parameters: [ ]
           # A snapshot function was removed in match_function_options, it can't work on mixed cluster tests otherwise.
-<<<<<<< HEAD
-          capabilities: [ snapshot_test_for_telemetry, fn_byte_length, match_function_options, last_over_time ]
-=======
           capabilities: [ snapshot_test_for_telemetry, fn_byte_length, match_function_options, first_over_time]
->>>>>>> dbfaf309
       reason: "Test that should only be executed on snapshot versions"
 
   - do: { xpack.usage: { } }
@@ -96,40 +92,6 @@
   - do: { xpack.usage: { } }
   - match: { esql.available: true }
   - match: { esql.enabled: true }
-<<<<<<< HEAD
-  - match: { esql.features.dissect: $dissect_counter }
-  - match: { esql.features.eval: $eval_counter }
-  - match: { esql.features.grok: $grok_counter }
-  - gt: { esql.features.limit: $limit_counter }
-  - gt: { esql.features.sort: $sort_counter }
-  - gt: { esql.features.stats: $stats_counter }
-  - gt: { esql.features.where: $where_counter }
-  - match: { esql.features.lookup_join: $lookup_join_counter }
-  - match: { esql.features.lookup: $lookup_counter }
-  - match: { esql.features.change_point: $change_point_counter }
-  - match: { esql.features.inlinestats: $inlinestats_counter }
-  - match: { esql.features.rerank: $rerank_counter }
-  - match: { esql.features.dedup: $dedup_counter }
-  - match: { esql.features.insist: $insist_counter }
-  - match: { esql.features.fork: $fork_counter }
-  - match: { esql.features.rrf: $rrf_counter }
-  - match: { esql.features.completion: $completion_counter }
-  - match: { esql.features.sample: $sample_counter }
-  - gt: { esql.queries.rest.total: $rest_total_counter }
-  - match: { esql.queries.rest.failed: $rest_failed_counter }
-  - match: { esql.queries.kibana.total: $kibana_total_counter }
-  - match: { esql.queries.kibana.failed: $kibana_failed_counter }
-  - gt: { esql.queries._all.total: $all_total_counter }
-  - match: { esql.queries._all.failed: $all_failed_counter }
-  - gt: { esql.functions.max: $functions_max }
-  - match: { esql.functions.min: $functions_min }
-  - match: { esql.functions.cos: $functions_cos }
-  - gt: { esql.functions.to_long: $functions_to_long }
-  - match: { esql.functions.coalesce: $functions_coalesce }
-  - gt: { esql.functions.categorize: $functions_categorize }
-  # Testing for the entire function set isn't feasbile, so we just check that we return the correct count as an approximation.
-  - length: { esql.functions: 139 } # check the "sister" test below for a likely update to the same esql.functions length check
-=======
   - match: {esql.features.dissect: $dissect_counter}
   - match: {esql.features.eval: $eval_counter}
   - match: {esql.features.grok: $grok_counter}
@@ -162,7 +124,6 @@
   - gt: {esql.functions.categorize: $functions_categorize}
   # Testing for the entire function set isn't feasible, so we just check that we return the correct count as an approximation.
   - length: {esql.functions: 141} # check the "sister" test below for a likely update to the same esql.functions length check
->>>>>>> dbfaf309
 
 ---
 "Basic ESQL usage output (telemetry) non-snapshot version":

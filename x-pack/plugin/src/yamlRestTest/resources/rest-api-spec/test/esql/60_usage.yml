---
setup:
  - requires:
      capabilities:
        - method: POST
          path: /_query
          parameters: [ method, path, parameters, capabilities ]
          capabilities: [ function_stats ]
      reason: "META command removed which changes the count of the data returned"
      test_runner_features: [capabilities]

  - do:
      indices.create:
        index:  test
        body:
          settings:
            number_of_shards: 1
          mappings:
            properties:
              data:
                type: long
              count:
                type: integer
              message:
                type: keyword

---
"Basic ESQL usage output (telemetry) snapshot version":
  - requires:
      test_runner_features: [capabilities]
      capabilities:
        - method: POST
          path: /_query
          parameters: []
          # A snapshot function was removed in match_function_options, it can't work on mixed cluster tests otherwise.
<<<<<<< HEAD
          capabilities: [ snapshot_test_for_telemetry, fn_byte_length, match_function_options, first_over_time]
=======
          capabilities: [ snapshot_test_for_telemetry, fn_byte_length, match_function_options, min_over_time ]
>>>>>>> 9801d45d
      reason: "Test that should only be executed on snapshot versions"

  - do: {xpack.usage: {}}
  - match: { esql.available: true }
  - match: { esql.enabled: true }
  - length: { esql.features: 26 }
  - set: {esql.features.dissect: dissect_counter}
  - set: {esql.features.drop: drop_counter}
  - set: {esql.features.eval: eval_counter}
  - set: {esql.features.enrich: enrich_counter}
  - set: {esql.features.from: from_counter}
  - set: {esql.features.grok: grok_counter}
  - set: {esql.features.keep: keep_counter}
  - set: {esql.features.limit: limit_counter}
  - set: {esql.features.mv_expand: mv_expand_counter}
  - set: {esql.features.rename: rename_counter}
  - set: {esql.features.row: row_counter}
  - set: {esql.features.show: show_counter}
  - set: {esql.features.sort: sort_counter}
  - set: {esql.features.stats: stats_counter}
  - set: {esql.features.where: where_counter}
  - set: {esql.features.lookup_join: lookup_join_counter}
  - set: {esql.features.lookup: lookup_counter}
  - set: {esql.features.change_point: change_point_counter}
  - set: {esql.features.inlinestats: inlinestats_counter}
  - set: {esql.features.rerank: rerank_counter}
  - set: {esql.features.dedup: dedup_counter}
  - set: {esql.features.insist: insist_counter}
  - set: {esql.features.fork: fork_counter}
  - set: {esql.features.rrf: rrf_counter}
  - set: {esql.features.completion: completion_counter}
  - set: {esql.features.sample: sample_counter}
  - length: { esql.queries: 3 }
  - set: {esql.queries.rest.total: rest_total_counter}
  - set: {esql.queries.rest.failed: rest_failed_counter}
  - set: {esql.queries.kibana.total: kibana_total_counter}
  - set: {esql.queries.kibana.failed: kibana_failed_counter}
  - set: {esql.queries._all.total: all_total_counter}
  - set: {esql.queries._all.failed: all_failed_counter}
  - set: {esql.functions.max: functions_max}
  - set: {esql.functions.min: functions_min}
  - set: {esql.functions.cos: functions_cos}
  - set: {esql.functions.to_long: functions_to_long}
  - set: {esql.functions.coalesce: functions_coalesce}
  - set: {esql.functions.categorize: functions_categorize}

  - do:
      esql.query:
        body:
          query: 'from test
            | where data > 2 and to_long(data) > 2
            | sort count desc
            | limit 5
            | stats m = max(data) by categorize(message)'

  - do: {xpack.usage: {}}
  - match: { esql.available: true }
  - match: { esql.enabled: true }
  - match: {esql.features.dissect: $dissect_counter}
  - match: {esql.features.eval: $eval_counter}
  - match: {esql.features.grok: $grok_counter}
  - gt: {esql.features.limit: $limit_counter}
  - gt: {esql.features.sort: $sort_counter}
  - gt: {esql.features.stats: $stats_counter}
  - gt: {esql.features.where: $where_counter}
  - match: {esql.features.lookup_join: $lookup_join_counter}
  - match: {esql.features.lookup: $lookup_counter}
  - match: {esql.features.change_point: $change_point_counter}
  - match: {esql.features.inlinestats: $inlinestats_counter}
  - match: {esql.features.rerank: $rerank_counter}
  - match: {esql.features.dedup: $dedup_counter}
  - match: {esql.features.insist: $insist_counter}
  - match: {esql.features.fork: $fork_counter}
  - match: {esql.features.rrf: $rrf_counter}
  - match: {esql.features.completion: $completion_counter}
  - match: {esql.features.sample: $sample_counter}
  - gt: {esql.queries.rest.total: $rest_total_counter}
  - match: {esql.queries.rest.failed: $rest_failed_counter}
  - match: {esql.queries.kibana.total: $kibana_total_counter}
  - match: {esql.queries.kibana.failed: $kibana_failed_counter}
  - gt: {esql.queries._all.total: $all_total_counter}
  - match: {esql.queries._all.failed: $all_failed_counter}
  - gt: {esql.functions.max: $functions_max}
  - match: {esql.functions.min: $functions_min}
  - match: {esql.functions.cos: $functions_cos}
  - gt: {esql.functions.to_long: $functions_to_long}
  - match: {esql.functions.coalesce: $functions_coalesce}
  - gt: {esql.functions.categorize: $functions_categorize}
  # Testing for the entire function set isn't feasbile, so we just check that we return the correct count as an approximation.
  - length: {esql.functions: 139} # check the "sister" test below for a likely update to the same esql.functions length check

---
"Basic ESQL usage output (telemetry) non-snapshot version":
  - requires:
      test_runner_features: [capabilities]
      capabilities:
        - method: POST
          path: /_query
          parameters: []
          capabilities: [ non_snapshot_test_for_telemetry, fn_byte_length ]
      reason: "Test that should only be executed on release versions"

  - do: {xpack.usage: {}}
  - match: { esql.available: true }
  - match: { esql.enabled: true }
  - length: { esql.features: 26 }
  - set: {esql.features.dissect: dissect_counter}
  - set: {esql.features.drop: drop_counter}
  - set: {esql.features.eval: eval_counter}
  - set: {esql.features.enrich: enrich_counter}
  - set: {esql.features.from: from_counter}
  - set: {esql.features.grok: grok_counter}
  - set: {esql.features.keep: keep_counter}
  - set: {esql.features.limit: limit_counter}
  - set: {esql.features.mv_expand: mv_expand_counter}
  - set: {esql.features.rename: rename_counter}
  - set: {esql.features.row: row_counter}
  - set: {esql.features.show: show_counter}
  - set: {esql.features.sort: sort_counter}
  - set: {esql.features.stats: stats_counter}
  - set: {esql.features.where: where_counter}
  - set: {esql.features.lookup_join: lookup_join_counter}
  - set: {esql.features.lookup: lookup_counter}
  - set: {esql.features.change_point: change_point_counter}
  - set: {esql.features.inlinestats: inlinestats_counter}
  - set: {esql.features.rerank: rerank_counter}
  - set: {esql.features.dedup: dedup_counter}
  - set: {esql.features.insist: insist_counter}
  - set: {esql.features.fork: fork_counter}
  - set: {esql.features.rrf: rrf_counter}
  - set: {esql.features.completion: completion_counter}
  - set: {esql.features.sample: sample_counter}
  - length: { esql.queries: 3 }
  - set: {esql.queries.rest.total: rest_total_counter}
  - set: {esql.queries.rest.failed: rest_failed_counter}
  - set: {esql.queries.kibana.total: kibana_total_counter}
  - set: {esql.queries.kibana.failed: kibana_failed_counter}
  - set: {esql.queries._all.total: all_total_counter}
  - set: {esql.queries._all.failed: all_failed_counter}
  - set: {esql.functions.max: functions_max}
  - set: {esql.functions.min: functions_min}
  - set: {esql.functions.cos: functions_cos}
  - set: {esql.functions.to_long: functions_to_long}
  - set: {esql.functions.coalesce: functions_coalesce}
  - set: {esql.functions.categorize: functions_categorize}

  - do:
      esql.query:
        body:
          query: 'from test
            | where data > 2 and to_long(data) > 2
            | sort count desc
            | limit 5
            | stats m = max(data) by categorize(message)'

  - do: {xpack.usage: {}}
  - match: { esql.available: true }
  - match: { esql.enabled: true }
  - match: {esql.features.dissect: $dissect_counter}
  - match: {esql.features.eval: $eval_counter}
  - match: {esql.features.grok: $grok_counter}
  - gt: {esql.features.limit: $limit_counter}
  - gt: {esql.features.sort: $sort_counter}
  - gt: {esql.features.stats: $stats_counter}
  - gt: {esql.features.where: $where_counter}
  - match: {esql.features.lookup_join: $lookup_join_counter}
  - match: {esql.features.lookup: $lookup_counter}
  - match: {esql.features.change_point: $change_point_counter}
  - match: {esql.features.inlinestats: $inlinestats_counter}
  - match: {esql.features.rerank: $rerank_counter}
  - match: {esql.features.dedup: $dedup_counter}
  - match: {esql.features.insist: $insist_counter}
  - match: {esql.features.fork: $fork_counter}
  - match: {esql.features.rrf: $rrf_counter}
  - match: {esql.features.completion: $completion_counter}
  - gt: {esql.queries.rest.total: $rest_total_counter}
  - match: {esql.queries.rest.failed: $rest_failed_counter}
  - match: {esql.queries.kibana.total: $kibana_total_counter}
  - match: {esql.queries.kibana.failed: $kibana_failed_counter}
  - gt: {esql.queries._all.total: $all_total_counter}
  - match: {esql.queries._all.failed: $all_failed_counter}
  - gt: {esql.functions.max: $functions_max}
  - match: {esql.functions.min: $functions_min}
  - match: {esql.functions.cos: $functions_cos}
  - gt: {esql.functions.to_long: $functions_to_long}
  - match: {esql.functions.coalesce: $functions_coalesce}
  - gt: {esql.functions.categorize: $functions_categorize}
  - length: {esql.functions: 132} # check the "sister" test above for a likely update to the same esql.functions length check

---
took:
  - requires:
      test_runner_features: [capabilities]
      capabilities:
        - method: POST
          path: /_query
          parameters: []
          capabilities: [usage_contains_took]
      reason: "Test that should only be executed on snapshot versions"

  - do: {xpack.usage: {}}
  - exists: esql.took.lt_10ms
  - exists: esql.took.lt_1s
  - exists: esql.took.lt_10s
  - exists: esql.took.lt_1m
  - exists: esql.took.lt_10m
  - exists: esql.took.lt_1h
  - exists: esql.took.lt_10h
  - exists: esql.took.lt_1d
  - exists: esql.took.gt_1d<|MERGE_RESOLUTION|>--- conflicted
+++ resolved
@@ -33,11 +33,7 @@
           path: /_query
           parameters: []
           # A snapshot function was removed in match_function_options, it can't work on mixed cluster tests otherwise.
-<<<<<<< HEAD
           capabilities: [ snapshot_test_for_telemetry, fn_byte_length, match_function_options, first_over_time]
-=======
-          capabilities: [ snapshot_test_for_telemetry, fn_byte_length, match_function_options, min_over_time ]
->>>>>>> 9801d45d
       reason: "Test that should only be executed on snapshot versions"
 
   - do: {xpack.usage: {}}
@@ -127,7 +123,7 @@
   - match: {esql.functions.coalesce: $functions_coalesce}
   - gt: {esql.functions.categorize: $functions_categorize}
   # Testing for the entire function set isn't feasbile, so we just check that we return the correct count as an approximation.
-  - length: {esql.functions: 139} # check the "sister" test below for a likely update to the same esql.functions length check
+  - length: {esql.functions: 140} # check the "sister" test below for a likely update to the same esql.functions length check
 
 ---
 "Basic ESQL usage output (telemetry) non-snapshot version":

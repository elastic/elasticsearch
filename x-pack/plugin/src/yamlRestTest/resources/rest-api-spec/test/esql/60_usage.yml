---
setup:
  - requires:
      capabilities:
        - method: POST
          path: /_query
          parameters: [ method, path, parameters, capabilities ]
          capabilities: [ function_stats ]
      reason: "META command removed which changes the count of the data returned"
      test_runner_features: [capabilities]

  - do:
      indices.create:
        index:  test
        body:
          settings:
            number_of_shards: 1
          mappings:
            properties:
              data:
                type: long
              count:
                type: integer
              message:
                type: keyword

---
"Basic ESQL usage output (telemetry) snapshot version":
  - requires:
      test_runner_features: [capabilities]
      capabilities:
        - method: POST
          path: /_query
          parameters: []
          # A snapshot function was removed in match_function_options, it can't work on mixed cluster tests otherwise.
          capabilities:
            - snapshot_test_for_telemetry_v2
            - fn_byte_length
            - match_function_options
            - first_over_time
            - sum_over_time
            - count_over_time
            - count_distinct_over_time
            - cosine_vector_similarity_function
            - present_over_time
      reason: "Test that should only be executed on snapshot versions"

  - do: {xpack.usage: {}}
  - match: { esql.available: true }
  - match: { esql.enabled: true }
  - length: { esql.features: 26 }
  - set: {esql.features.dissect: dissect_counter}
  - set: {esql.features.drop: drop_counter}
  - set: {esql.features.eval: eval_counter}
  - set: {esql.features.enrich: enrich_counter}
  - set: {esql.features.from: from_counter}
  - set: {esql.features.grok: grok_counter}
  - set: {esql.features.keep: keep_counter}
  - set: {esql.features.limit: limit_counter}
  - set: {esql.features.mv_expand: mv_expand_counter}
  - set: {esql.features.rename: rename_counter}
  - set: {esql.features.row: row_counter}
  - set: {esql.features.show: show_counter}
  - set: {esql.features.sort: sort_counter}
  - set: {esql.features.stats: stats_counter}
  - set: {esql.features.where: where_counter}
  - set: {esql.features.lookup_join: lookup_join_counter}
  - set: {esql.features.lookup: lookup_counter}
  - set: {esql.features.change_point: change_point_counter}
  - set: {esql.features.inlinestats: inlinestats_counter}
  - set: {esql.features.rerank: rerank_counter}
  - set: {esql.features.insist: insist_counter}
  - set: {esql.features.fork: fork_counter}
  - set: {esql.features.fuse: fuse_counter}
  - set: {esql.features.completion: completion_counter}
  - set: {esql.features.sample: sample_counter}
  - length: { esql.queries: 3 }
  - set: {esql.queries.rest.total: rest_total_counter}
  - set: {esql.queries.rest.failed: rest_failed_counter}
  - set: {esql.queries.kibana.total: kibana_total_counter}
  - set: {esql.queries.kibana.failed: kibana_failed_counter}
  - set: {esql.queries._all.total: all_total_counter}
  - set: {esql.queries._all.failed: all_failed_counter}
  - set: {esql.functions.max: functions_max}
  - set: {esql.functions.min: functions_min}
  - set: {esql.functions.cos: functions_cos}
  - set: {esql.functions.to_long: functions_to_long}
  - set: {esql.functions.coalesce: functions_coalesce}
  - set: {esql.functions.categorize: functions_categorize}

  - do:
      esql.query:
        body:
          query: 'from test
            | where data > 2 and to_long(data) > 2
            | sort count desc
            | limit 5
            | stats m = max(data) by categorize(message)'

  - do: {xpack.usage: {}}
  - match: { esql.available: true }
  - match: { esql.enabled: true }
  - match: {esql.features.dissect: $dissect_counter}
  - match: {esql.features.eval: $eval_counter}
  - match: {esql.features.grok: $grok_counter}
  - gt: {esql.features.limit: $limit_counter}
  - gt: {esql.features.sort: $sort_counter}
  - gt: {esql.features.stats: $stats_counter}
  - gt: {esql.features.where: $where_counter}
  - match: {esql.features.lookup_join: $lookup_join_counter}
  - match: {esql.features.lookup: $lookup_counter}
  - match: {esql.features.change_point: $change_point_counter}
  - match: {esql.features.inlinestats: $inlinestats_counter}
  - match: {esql.features.rerank: $rerank_counter}
  - match: {esql.features.insist: $insist_counter}
  - match: {esql.features.fork: $fork_counter}
  - match: {esql.features.fuse: $fuse_counter}
  - match: {esql.features.completion: $completion_counter}
  - match: {esql.features.sample: $sample_counter}
  - gt: {esql.queries.rest.total: $rest_total_counter}
  - match: {esql.queries.rest.failed: $rest_failed_counter}
  - match: {esql.queries.kibana.total: $kibana_total_counter}
  - match: {esql.queries.kibana.failed: $kibana_failed_counter}
  - gt: {esql.queries._all.total: $all_total_counter}
  - match: {esql.queries._all.failed: $all_failed_counter}
  - gt: {esql.functions.max: $functions_max}
  - match: {esql.functions.min: $functions_min}
  - match: {esql.functions.cos: $functions_cos}
  - gt: {esql.functions.to_long: $functions_to_long}
  - match: {esql.functions.coalesce: $functions_coalesce}
  - gt: {esql.functions.categorize: $functions_categorize}
  # Testing for the entire function set isn't feasible, so we just check that we return the correct count as an approximation.
  - length: {esql.functions: 176} # check the "sister" test below for a likely update to the same esql.functions length check
<<<<<<< HEAD

=======
>>>>>>> 500b68a8
---
"Basic ESQL usage output (telemetry) non-snapshot version":
  - requires:
      test_runner_features: [capabilities]
      capabilities:
        - method: POST
          path: /_query
          parameters: []
          capabilities: [ non_snapshot_test_for_telemetry_v2, fn_contains ]
      reason: "Test that should only be executed on release versions"

  - do: {xpack.usage: {}}
  - match: { esql.available: true }
  - match: { esql.enabled: true }
  - length: { esql.features: 26 }
  - set: {esql.features.dissect: dissect_counter}
  - set: {esql.features.drop: drop_counter}
  - set: {esql.features.eval: eval_counter}
  - set: {esql.features.enrich: enrich_counter}
  - set: {esql.features.from: from_counter}
  - set: {esql.features.grok: grok_counter}
  - set: {esql.features.keep: keep_counter}
  - set: {esql.features.limit: limit_counter}
  - set: {esql.features.mv_expand: mv_expand_counter}
  - set: {esql.features.rename: rename_counter}
  - set: {esql.features.row: row_counter}
  - set: {esql.features.show: show_counter}
  - set: {esql.features.sort: sort_counter}
  - set: {esql.features.stats: stats_counter}
  - set: {esql.features.where: where_counter}
  - set: {esql.features.lookup_join: lookup_join_counter}
  - set: {esql.features.lookup: lookup_counter}
  - set: {esql.features.change_point: change_point_counter}
  - set: {esql.features.inlinestats: inlinestats_counter}
  - set: {esql.features.rerank: rerank_counter}
  - set: {esql.features.insist: insist_counter}
  - set: {esql.features.fork: fork_counter}
  - set: {esql.features.fuse: fuse_counter}
  - set: {esql.features.completion: completion_counter}
  - set: {esql.features.sample: sample_counter}
  - length: { esql.queries: 3 }
  - set: {esql.queries.rest.total: rest_total_counter}
  - set: {esql.queries.rest.failed: rest_failed_counter}
  - set: {esql.queries.kibana.total: kibana_total_counter}
  - set: {esql.queries.kibana.failed: kibana_failed_counter}
  - set: {esql.queries._all.total: all_total_counter}
  - set: {esql.queries._all.failed: all_failed_counter}
  - set: {esql.functions.max: functions_max}
  - set: {esql.functions.min: functions_min}
  - set: {esql.functions.cos: functions_cos}
  - set: {esql.functions.to_long: functions_to_long}
  - set: {esql.functions.coalesce: functions_coalesce}
  - set: {esql.functions.categorize: functions_categorize}

  - do:
      esql.query:
        body:
          query: 'from test
            | where data > 2 and to_long(data) > 2
            | sort count desc
            | limit 5
            | stats m = max(data) by categorize(message)'

  - do: {xpack.usage: {}}
  - match: { esql.available: true }
  - match: { esql.enabled: true }
  - match: {esql.features.dissect: $dissect_counter}
  - match: {esql.features.eval: $eval_counter}
  - match: {esql.features.grok: $grok_counter}
  - gt: {esql.features.limit: $limit_counter}
  - gt: {esql.features.sort: $sort_counter}
  - gt: {esql.features.stats: $stats_counter}
  - gt: {esql.features.where: $where_counter}
  - match: {esql.features.lookup_join: $lookup_join_counter}
  - match: {esql.features.lookup: $lookup_counter}
  - match: {esql.features.change_point: $change_point_counter}
  - match: {esql.features.inlinestats: $inlinestats_counter}
  - match: {esql.features.rerank: $rerank_counter}
  - match: {esql.features.insist: $insist_counter}
  - match: {esql.features.fork: $fork_counter}
  - match: {esql.features.fuse: $fuse_counter}
  - match: {esql.features.completion: $completion_counter}
  - gt: {esql.queries.rest.total: $rest_total_counter}
  - match: {esql.queries.rest.failed: $rest_failed_counter}
  - match: {esql.queries.kibana.total: $kibana_total_counter}
  - match: {esql.queries.kibana.failed: $kibana_failed_counter}
  - gt: {esql.queries._all.total: $all_total_counter}
  - match: {esql.queries._all.failed: $all_failed_counter}
  - gt: {esql.functions.max: $functions_max}
  - match: {esql.functions.min: $functions_min}
  - match: {esql.functions.cos: $functions_cos}
  - gt: {esql.functions.to_long: $functions_to_long}
  - match: {esql.functions.coalesce: $functions_coalesce}
  - gt: {esql.functions.categorize: $functions_categorize}
  - length: {esql.functions: 150} # check the "sister" test above for a likely update to the same esql.functions length check

---
took:
  - requires:
      test_runner_features: [capabilities]
      capabilities:
        - method: POST
          path: /_query
          parameters: []
          capabilities: [usage_contains_took]
      reason: "Test that should only be executed on snapshot versions"

  - do: {xpack.usage: {}}
  - exists: esql.took.lt_10ms
  - exists: esql.took.lt_1s
  - exists: esql.took.lt_10s
  - exists: esql.took.lt_1m
  - exists: esql.took.lt_10m
  - exists: esql.took.lt_1h
  - exists: esql.took.lt_10h
  - exists: esql.took.lt_1d
  - exists: esql.took.gt_1d<|MERGE_RESOLUTION|>--- conflicted
+++ resolved
@@ -43,6 +43,7 @@
             - count_distinct_over_time
             - cosine_vector_similarity_function
             - present_over_time
+            - absent_over_time
       reason: "Test that should only be executed on snapshot versions"
 
   - do: {xpack.usage: {}}
@@ -131,10 +132,6 @@
   - gt: {esql.functions.categorize: $functions_categorize}
   # Testing for the entire function set isn't feasible, so we just check that we return the correct count as an approximation.
   - length: {esql.functions: 176} # check the "sister" test below for a likely update to the same esql.functions length check
-<<<<<<< HEAD
-
-=======
->>>>>>> 500b68a8
 ---
 "Basic ESQL usage output (telemetry) non-snapshot version":
   - requires:

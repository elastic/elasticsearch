---
setup:
  - requires:
      capabilities:
        - method: POST
          path: /_query
          parameters: [ method, path, parameters, capabilities ]
          capabilities: [ function_stats ]
      reason: "META command removed which changes the count of the data returned"
      test_runner_features: [ capabilities ]

  - do:
      indices.create:
        index: test
        body:
          settings:
            number_of_shards: 1
          mappings:
            properties:
              data:
                type: long
              count:
                type: integer
              message:
                type: keyword

---
"Basic ESQL usage output (telemetry) snapshot version":
  - requires:
      test_runner_features: [ capabilities ]
      capabilities:
        - method: POST
          path: /_query
          parameters: [ ]
          # A snapshot function was removed in match_function_options, it can't work on mixed cluster tests otherwise.
          capabilities:
            - snapshot_test_for_telemetry_v2
            - fn_byte_length
            - match_function_options
            - first_over_time
            - sum_over_time
            - count_over_time
            - count_distinct_over_time
            - cosine_vector_similarity_function
            - present_over_time
            - absent_over_time
            - inline_stats
      reason: "Test that should only be executed on snapshot versions"

  - do: { xpack.usage: { } }
  - match: { esql.available: true }
  - match: { esql.enabled: true }
  - length: { esql.features: 27 }
  - set: { esql.features.dissect: dissect_counter }
  - set: { esql.features.drop: drop_counter }
  - set: { esql.features.eval: eval_counter }
  - set: { esql.features.enrich: enrich_counter }
  - set: { esql.features.from: from_counter }
  - set: { esql.features.grok: grok_counter }
  - set: { esql.features.keep: keep_counter }
  - set: { esql.features.limit: limit_counter }
  - set: { esql.features.mv_expand: mv_expand_counter }
  - set: { esql.features.rename: rename_counter }
  - set: { esql.features.row: row_counter }
  - set: { esql.features.show: show_counter }
  - set: { esql.features.sort: sort_counter }
  - set: { esql.features.stats: stats_counter }
  - set: { esql.features.where: where_counter }
  - set: { esql.features.lookup_join: lookup_join_counter }
  - set: { esql.features.lookup_join_on_expression: lookup_join_on_expression_counter }
  - set: { esql.features.lookup: lookup_counter }
  - set: { esql.features.change_point: change_point_counter }
  - set: { esql.features.inline_stats: inline_stats_counter }
  - set: { esql.features.rerank: rerank_counter }
  - set: { esql.features.insist: insist_counter }
  - set: { esql.features.fork: fork_counter }
  - set: { esql.features.fuse: fuse_counter }
  - set: { esql.features.completion: completion_counter }
  - set: { esql.features.sample: sample_counter }
  - length: { esql.queries: 3 }
  - set: { esql.queries.rest.total: rest_total_counter }
  - set: { esql.queries.rest.failed: rest_failed_counter }
  - set: { esql.queries.kibana.total: kibana_total_counter }
  - set: { esql.queries.kibana.failed: kibana_failed_counter }
  - set: { esql.queries._all.total: all_total_counter }
  - set: { esql.queries._all.failed: all_failed_counter }
  - set: { esql.functions.max: functions_max }
  - set: { esql.functions.min: functions_min }
  - set: { esql.functions.cos: functions_cos }
  - set: { esql.functions.to_long: functions_to_long }
  - set: { esql.functions.coalesce: functions_coalesce }
  - set: { esql.functions.categorize: functions_categorize }
  - set: {esql.functions.text_embedding: functions_text_embedding}

  - do:
      esql.query:
        body:
          query: 'from test
            | where data > 2 and to_long(data) > 2
            | sort count desc
            | limit 5
            | stats m = max(data) by categorize(message)'

  - do: { xpack.usage: { } }
  - match: { esql.available: true }
  - match: { esql.enabled: true }
  - match: { esql.features.dissect: $dissect_counter }
  - match: { esql.features.eval: $eval_counter }
  - match: { esql.features.grok: $grok_counter }
  - gt: { esql.features.limit: $limit_counter }
  - gt: { esql.features.sort: $sort_counter }
  - gt: { esql.features.stats: $stats_counter }
  - gt: { esql.features.where: $where_counter }
  - match: { esql.features.lookup_join: $lookup_join_counter }
  - match: { esql.features.lookup_join_on_expression: $lookup_join_on_expression_counter }
  - match: { esql.features.lookup: $lookup_counter }
  - match: { esql.features.change_point: $change_point_counter }
  - match: { esql.features.inline_stats: $inline_stats_counter }
  - match: { esql.features.rerank: $rerank_counter }
  - match: { esql.features.insist: $insist_counter }
  - match: { esql.features.fork: $fork_counter }
  - match: { esql.features.fuse: $fuse_counter }
  - match: { esql.features.completion: $completion_counter }
  - match: { esql.features.sample: $sample_counter }
  - gt: { esql.queries.rest.total: $rest_total_counter }
  - match: { esql.queries.rest.failed: $rest_failed_counter }
  - match: { esql.queries.kibana.total: $kibana_total_counter }
  - match: { esql.queries.kibana.failed: $kibana_failed_counter }
  - gt: { esql.queries._all.total: $all_total_counter }
  - match: { esql.queries._all.failed: $all_failed_counter }
  - gt: { esql.functions.max: $functions_max }
  - match: { esql.functions.min: $functions_min }
  - match: { esql.functions.cos: $functions_cos }
  - gt: { esql.functions.to_long: $functions_to_long }
  - match: { esql.functions.coalesce: $functions_coalesce }
  - gt: { esql.functions.categorize: $functions_categorize }
<<<<<<< HEAD
  - match: {esql.functions.text_embedding: $functions_text_embedding}
  # Testing for the entire function set isn't feasible, so we just check that we return the correct count as an approximation.
  # - length: {esql.functions: 179} # check the "sister" test below for a likely update to the same esql.functions length check
=======

  # There's one of these per function but that's a ton of things to check. So we just spot check that a few exist.
  - exists: esql.functions.delay
  - exists: esql.functions.idelta
  - exists: esql.functions.mv_sum
  - exists: esql.functions.to_dateperiod

>>>>>>> 40f3a1ca
---
"Basic ESQL usage output (telemetry) non-snapshot version":
  - requires:
      test_runner_features: [ capabilities ]
      capabilities:
        - method: POST
          path: /_query
          parameters: [ ]
          capabilities: [ non_snapshot_test_for_telemetry_v2, fn_contains ]
      reason: "Test that should only be executed on release versions"

  - do: { xpack.usage: { } }
  - match: { esql.available: true }
  - match: { esql.enabled: true }
  - length: { esql.features: 27 }
  - set: { esql.features.dissect: dissect_counter }
  - set: { esql.features.drop: drop_counter }
  - set: { esql.features.eval: eval_counter }
  - set: { esql.features.enrich: enrich_counter }
  - set: { esql.features.from: from_counter }
  - set: { esql.features.grok: grok_counter }
  - set: { esql.features.keep: keep_counter }
  - set: { esql.features.limit: limit_counter }
  - set: { esql.features.mv_expand: mv_expand_counter }
  - set: { esql.features.rename: rename_counter }
  - set: { esql.features.row: row_counter }
  - set: { esql.features.show: show_counter }
  - set: { esql.features.sort: sort_counter }
  - set: { esql.features.stats: stats_counter }
  - set: { esql.features.where: where_counter }
  - set: { esql.features.lookup_join: lookup_join_counter }
  - set: { esql.features.lookup_join_on_expression: lookup_join_on_expression_counter }
  - set: { esql.features.lookup: lookup_counter }
  - set: { esql.features.change_point: change_point_counter }
  - set: { esql.features.inline_stats: inline_stats_counter }
  - set: { esql.features.rerank: rerank_counter }
  - set: { esql.features.insist: insist_counter }
  - set: { esql.features.fork: fork_counter }
  - set: { esql.features.fuse: fuse_counter }
  - set: { esql.features.completion: completion_counter }
  - set: { esql.features.sample: sample_counter }
  - length: { esql.queries: 3 }
  - set: { esql.queries.rest.total: rest_total_counter }
  - set: { esql.queries.rest.failed: rest_failed_counter }
  - set: { esql.queries.kibana.total: kibana_total_counter }
  - set: { esql.queries.kibana.failed: kibana_failed_counter }
  - set: { esql.queries._all.total: all_total_counter }
  - set: { esql.queries._all.failed: all_failed_counter }
  - set: { esql.functions.max: functions_max }
  - set: { esql.functions.min: functions_min }
  - set: { esql.functions.cos: functions_cos }
  - set: { esql.functions.to_long: functions_to_long }
  - set: { esql.functions.coalesce: functions_coalesce }
  - set: { esql.functions.categorize: functions_categorize }

  - do:
      esql.query:
        body:
          query: 'from test
            | where data > 2 and to_long(data) > 2
            | sort count desc
            | limit 5
            | stats m = max(data) by categorize(message)'

  - do: { xpack.usage: { } }
  - match: { esql.available: true }
  - match: { esql.enabled: true }
  - match: { esql.features.dissect: $dissect_counter }
  - match: { esql.features.eval: $eval_counter }
  - match: { esql.features.grok: $grok_counter }
  - gt: { esql.features.limit: $limit_counter }
  - gt: { esql.features.sort: $sort_counter }
  - gt: { esql.features.stats: $stats_counter }
  - gt: { esql.features.where: $where_counter }
  - match: { esql.features.lookup_join: $lookup_join_counter }
  - match: { esql.features.lookup_join_on_expression: $lookup_join_on_expression_counter }
  - match: { esql.features.lookup: $lookup_counter }
  - match: { esql.features.change_point: $change_point_counter }
  - match: { esql.features.inline_stats: $inline_stats_counter }
  - match: { esql.features.rerank: $rerank_counter }
  - match: { esql.features.insist: $insist_counter }
  - match: { esql.features.fork: $fork_counter }
  - match: { esql.features.fuse: $fuse_counter }
  - match: { esql.features.completion: $completion_counter }
  - gt: { esql.queries.rest.total: $rest_total_counter }
  - match: { esql.queries.rest.failed: $rest_failed_counter }
  - match: { esql.queries.kibana.total: $kibana_total_counter }
  - match: { esql.queries.kibana.failed: $kibana_failed_counter }
  - gt: { esql.queries._all.total: $all_total_counter }
  - match: { esql.queries._all.failed: $all_failed_counter }
  - gt: { esql.functions.max: $functions_max }
  - match: { esql.functions.min: $functions_min }
  - match: { esql.functions.cos: $functions_cos }
  - gt: { esql.functions.to_long: $functions_to_long }
  - match: { esql.functions.coalesce: $functions_coalesce }
  - gt: { esql.functions.categorize: $functions_categorize }

  # There's one of these per function but that's a ton of things to check. So we just spot check that a few exist.
  - not_exists: esql.functions.delay
  - not_exists: esql.functions.idelta
  - exists: esql.functions.mv_sum
  - exists: esql.functions.to_dateperiod

---
took:
  - requires:
      test_runner_features: [ capabilities ]
      capabilities:
        - method: POST
          path: /_query
          parameters: [ ]
          capabilities: [ usage_contains_took ]
      reason: "Test that should only be executed on snapshot versions"

  - do: { xpack.usage: { } }
  - exists: esql.took.lt_10ms
  - exists: esql.took.lt_1s
  - exists: esql.took.lt_10s
  - exists: esql.took.lt_1m
  - exists: esql.took.lt_10m
  - exists: esql.took.lt_1h
  - exists: esql.took.lt_10h
  - exists: esql.took.lt_1d
  - exists: esql.took.gt_1d<|MERGE_RESOLUTION|>--- conflicted
+++ resolved
@@ -134,11 +134,7 @@
   - gt: { esql.functions.to_long: $functions_to_long }
   - match: { esql.functions.coalesce: $functions_coalesce }
   - gt: { esql.functions.categorize: $functions_categorize }
-<<<<<<< HEAD
   - match: {esql.functions.text_embedding: $functions_text_embedding}
-  # Testing for the entire function set isn't feasible, so we just check that we return the correct count as an approximation.
-  # - length: {esql.functions: 179} # check the "sister" test below for a likely update to the same esql.functions length check
-=======
 
   # There's one of these per function but that's a ton of things to check. So we just spot check that a few exist.
   - exists: esql.functions.delay
@@ -146,7 +142,6 @@
   - exists: esql.functions.mv_sum
   - exists: esql.functions.to_dateperiod
 
->>>>>>> 40f3a1ca
 ---
 "Basic ESQL usage output (telemetry) non-snapshot version":
   - requires:

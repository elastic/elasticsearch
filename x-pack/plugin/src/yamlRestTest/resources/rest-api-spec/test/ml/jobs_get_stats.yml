--- conflicted
+++ resolved
@@ -351,11 +351,7 @@
 
   # With the index closed the low level ML API reports a problem
   - do:
-<<<<<<< HEAD
-      catch: /type=cluster_block_exception, reason=index \[.ml-anomalies-shared-000001\] blocked by. \[FORBIDDEN\/.\/index closed\]/
-=======
       catch: /type=cluster_block_exception, reason=index \[.ml-anomalies-shared.*?\] blocked by. \[FORBIDDEN\/.\/index closed\]/
->>>>>>> 1b854753
       ml.get_job_stats: {}
 
   # But the high level X-Pack API returns what it can - we do this

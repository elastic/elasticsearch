--- conflicted
+++ resolved
@@ -60,11 +60,7 @@
       headers:
         Authorization: "Basic eF9wYWNrX3Jlc3RfdXNlcjp4LXBhY2stdGVzdC1wYXNzd29yZA==" # run as x_pack_rest_user, i.e. the test setup superuser
       indices.refresh:
-<<<<<<< HEAD
-        index: [.ml-anomalies-shared-000001,.ml-state-000001]
-=======
         index: [.ml-anomalies*,.ml-state-000001]
->>>>>>> 1b854753
 
 ---
 "Test with unknown job id":

/*
 * Copyright Elasticsearch B.V. and/or licensed to Elasticsearch B.V. under one
 * or more contributor license agreements. Licensed under the Elastic License
 * 2.0; you may not use this file except in compliance with the Elastic License
 * 2.0.
 */

package org.elasticsearch.xpack.stack;

import org.apache.logging.log4j.LogManager;
import org.apache.logging.log4j.Logger;
import org.elasticsearch.Version;
import org.elasticsearch.client.internal.Client;
import org.elasticsearch.cluster.ClusterChangedEvent;
import org.elasticsearch.cluster.metadata.ComponentTemplate;
import org.elasticsearch.cluster.metadata.ComposableIndexTemplate;
import org.elasticsearch.cluster.service.ClusterService;
import org.elasticsearch.common.settings.Setting;
import org.elasticsearch.common.settings.Settings;
import org.elasticsearch.threadpool.ThreadPool;
import org.elasticsearch.xcontent.NamedXContentRegistry;
import org.elasticsearch.xcontent.XContentParserConfiguration;
import org.elasticsearch.xcontent.json.JsonXContent;
import org.elasticsearch.xpack.core.ClientHelper;
import org.elasticsearch.xpack.core.ilm.LifecyclePolicy;
import org.elasticsearch.xpack.core.template.IndexTemplateConfig;
import org.elasticsearch.xpack.core.template.IndexTemplateRegistry;
import org.elasticsearch.xpack.core.template.IngestPipelineConfig;
import org.elasticsearch.xpack.core.template.JsonIngestPipelineConfig;
import org.elasticsearch.xpack.core.template.LifecyclePolicyConfig;

import java.io.IOException;
import java.util.HashMap;
import java.util.List;
import java.util.Map;

public class StackTemplateRegistry extends IndexTemplateRegistry {
    private static final Logger logger = LogManager.getLogger(StackTemplateRegistry.class);

    // Current version of the registry requires all nodes to be at least 8.9.0.
    public static final Version MIN_NODE_VERSION = Version.V_8_9_0;

    // The stack template registry version. This number must be incremented when we make changes
    // to built-in templates.
    public static final int REGISTRY_VERSION = 3;

    public static final String TEMPLATE_VERSION_VARIABLE = "xpack.stack.template.version";
    public static final Setting<Boolean> STACK_TEMPLATES_ENABLED = Setting.boolSetting(
        "stack.templates.enabled",
        true,
        Setting.Property.NodeScope,
        Setting.Property.Dynamic
    );

    private final ClusterService clusterService;
    private volatile boolean stackTemplateEnabled;

    // General mappings conventions for any data that ends up in a data stream
    public static final String DATA_STREAMS_MAPPINGS_COMPONENT_TEMPLATE_NAME = "data-streams@mappings";

    // ECS dynamic mappings
    public static final String ECS_DYNAMIC_MAPPINGS_COMPONENT_TEMPLATE_NAME = "ecs@mappings";

    //////////////////////////////////////////////////////////
    // Built in ILM policies for users to use
    //////////////////////////////////////////////////////////
    public static final String ILM_7_DAYS_POLICY_NAME = "7-days@lifecycle";
    public static final String ILM_30_DAYS_POLICY_NAME = "30-days@lifecycle";
    public static final String ILM_90_DAYS_POLICY_NAME = "90-days@lifecycle";
    public static final String ILM_180_DAYS_POLICY_NAME = "180-days@lifecycle";
    public static final String ILM_365_DAYS_POLICY_NAME = "365-days@lifecycle";

    //////////////////////////////////////////////////////////
    // Logs components (for matching logs-*-* indices)
    //////////////////////////////////////////////////////////
    public static final String LOGS_MAPPINGS_COMPONENT_TEMPLATE_NAME = "logs@mappings";
    public static final String LOGS_SETTINGS_COMPONENT_TEMPLATE_NAME = "logs@settings";
    public static final String LOGS_ILM_POLICY_NAME = "logs@lifecycle";
    public static final String LOGS_INDEX_TEMPLATE_NAME = "logs";

    //////////////////////////////////////////////////////////
    // Metrics components (for matching metric-*-* indices)
    //////////////////////////////////////////////////////////
    public static final String METRICS_MAPPINGS_COMPONENT_TEMPLATE_NAME = "metrics@mappings";
    public static final String METRICS_SETTINGS_COMPONENT_TEMPLATE_NAME = "metrics@settings";
    public static final String METRICS_TSDB_SETTINGS_COMPONENT_TEMPLATE_NAME = "metrics@tsdb-settings";
    public static final String METRICS_ILM_POLICY_NAME = "metrics@lifecycle";
    public static final String METRICS_INDEX_TEMPLATE_NAME = "metrics";

    //////////////////////////////////////////////////////////
    // Synthetics components (for matching synthetics-*-* indices)
    //////////////////////////////////////////////////////////
    public static final String SYNTHETICS_MAPPINGS_COMPONENT_TEMPLATE_NAME = "synthetics@mappings";
    public static final String SYNTHETICS_SETTINGS_COMPONENT_TEMPLATE_NAME = "synthetics@settings";
    public static final String SYNTHETICS_ILM_POLICY_NAME = "synthetics@lifecycle";
    public static final String SYNTHETICS_INDEX_TEMPLATE_NAME = "synthetics";

    ///////////////////////////////////
    // Kibana reporting template
    ///////////////////////////////////
    public static final String KIBANA_REPORTING_INDEX_TEMPLATE_NAME = ".kibana-reporting";

    public StackTemplateRegistry(
        Settings nodeSettings,
        ClusterService clusterService,
        ThreadPool threadPool,
        Client client,
        NamedXContentRegistry xContentRegistry
    ) {
        super(nodeSettings, clusterService, threadPool, client, xContentRegistry);
        this.clusterService = clusterService;
        this.stackTemplateEnabled = STACK_TEMPLATES_ENABLED.get(nodeSettings);
    }

    @Override
    public void initialize() {
        super.initialize();
        clusterService.getClusterSettings().addSettingsUpdateConsumer(STACK_TEMPLATES_ENABLED, this::updateEnabledSetting);
    }

    private void updateEnabledSetting(boolean newValue) {
        if (newValue) {
            this.stackTemplateEnabled = true;
        } else {
            logger.info(
                "stack composable templates [{}] and component templates [{}] will not be installed or reinstalled",
                String.join(",", getComposableTemplateConfigs().keySet()),
                String.join(",", getComponentTemplateConfigs().keySet())
            );
            this.stackTemplateEnabled = false;
        }
    }

    private static final List<LifecyclePolicyConfig> LIFECYCLE_POLICY_CONFIGS = List.of(
        new LifecyclePolicyConfig(LOGS_ILM_POLICY_NAME, "/logs@lifecycle.json"),
        new LifecyclePolicyConfig(METRICS_ILM_POLICY_NAME, "/metrics@lifecycle.json"),
        new LifecyclePolicyConfig(SYNTHETICS_ILM_POLICY_NAME, "/synthetics@lifecycle.json"),
        new LifecyclePolicyConfig(ILM_7_DAYS_POLICY_NAME, "/7-days@lifecycle.json"),
        new LifecyclePolicyConfig(ILM_30_DAYS_POLICY_NAME, "/30-days@lifecycle.json"),
        new LifecyclePolicyConfig(ILM_90_DAYS_POLICY_NAME, "/90-days@lifecycle.json"),
        new LifecyclePolicyConfig(ILM_180_DAYS_POLICY_NAME, "/180-days@lifecycle.json"),
        new LifecyclePolicyConfig(ILM_365_DAYS_POLICY_NAME, "/365-days@lifecycle.json")
    );

    @Override
    protected List<LifecyclePolicyConfig> getLifecycleConfigs() {
        return LIFECYCLE_POLICY_CONFIGS;
    }

    @Override
    protected List<LifecyclePolicy> getLifecyclePolicies() {
        return lifecyclePolicies;
    }

    private static final Map<String, ComponentTemplate> COMPONENT_TEMPLATE_CONFIGS;

    static {
        final Map<String, ComponentTemplate> componentTemplates = new HashMap<>();
        for (IndexTemplateConfig config : List.of(
            new IndexTemplateConfig(
                DATA_STREAMS_MAPPINGS_COMPONENT_TEMPLATE_NAME,
                "/data-streams@mappings.json",
                REGISTRY_VERSION,
                TEMPLATE_VERSION_VARIABLE
            ),
            new IndexTemplateConfig(
                LOGS_MAPPINGS_COMPONENT_TEMPLATE_NAME,
                "/logs@mappings.json",
                REGISTRY_VERSION,
                TEMPLATE_VERSION_VARIABLE
            ),
            new IndexTemplateConfig(
                ECS_DYNAMIC_MAPPINGS_COMPONENT_TEMPLATE_NAME,
                "/ecs@mappings.json",
                REGISTRY_VERSION,
                TEMPLATE_VERSION_VARIABLE
            ),
            new IndexTemplateConfig(
                LOGS_SETTINGS_COMPONENT_TEMPLATE_NAME,
                "/logs@settings.json",
                REGISTRY_VERSION,
                TEMPLATE_VERSION_VARIABLE
            ),
            new IndexTemplateConfig(
                METRICS_MAPPINGS_COMPONENT_TEMPLATE_NAME,
                "/metrics@mappings.json",
                REGISTRY_VERSION,
                TEMPLATE_VERSION_VARIABLE
            ),
            new IndexTemplateConfig(
                METRICS_SETTINGS_COMPONENT_TEMPLATE_NAME,
                "/metrics@settings.json",
                REGISTRY_VERSION,
                TEMPLATE_VERSION_VARIABLE
            ),
            new IndexTemplateConfig(
                METRICS_TSDB_SETTINGS_COMPONENT_TEMPLATE_NAME,
                "/metrics@tsdb-settings.json",
                REGISTRY_VERSION,
                TEMPLATE_VERSION_VARIABLE
            ),
            new IndexTemplateConfig(
                SYNTHETICS_MAPPINGS_COMPONENT_TEMPLATE_NAME,
                "/synthetics@mappings.json",
                REGISTRY_VERSION,
                TEMPLATE_VERSION_VARIABLE
            ),
            new IndexTemplateConfig(
                SYNTHETICS_SETTINGS_COMPONENT_TEMPLATE_NAME,
                "/synthetics@settings.json",
                REGISTRY_VERSION,
                TEMPLATE_VERSION_VARIABLE
            )
        )) {
            try {
                componentTemplates.put(
                    config.getTemplateName(),
                    ComponentTemplate.parse(JsonXContent.jsonXContent.createParser(XContentParserConfiguration.EMPTY, config.loadBytes()))
                );
            } catch (IOException e) {
                throw new AssertionError(e);
            }
        }
        COMPONENT_TEMPLATE_CONFIGS = Map.copyOf(componentTemplates);
    }

    @Override
    protected Map<String, ComponentTemplate> getComponentTemplateConfigs() {
        return COMPONENT_TEMPLATE_CONFIGS;
    }

    private static final Map<String, ComposableIndexTemplate> COMPOSABLE_INDEX_TEMPLATE_CONFIGS = parseComposableTemplates(
        new IndexTemplateConfig(LOGS_INDEX_TEMPLATE_NAME, "/logs@template.json", REGISTRY_VERSION, TEMPLATE_VERSION_VARIABLE),
        new IndexTemplateConfig(METRICS_INDEX_TEMPLATE_NAME, "/metrics@template.json", REGISTRY_VERSION, TEMPLATE_VERSION_VARIABLE),
        new IndexTemplateConfig(SYNTHETICS_INDEX_TEMPLATE_NAME, "/synthetics@template.json", REGISTRY_VERSION, TEMPLATE_VERSION_VARIABLE),
        new IndexTemplateConfig(
            KIBANA_REPORTING_INDEX_TEMPLATE_NAME,
            "/kibana-reporting@template.json",
            REGISTRY_VERSION,
            TEMPLATE_VERSION_VARIABLE
        )
    );

    @Override
    protected Map<String, ComposableIndexTemplate> getComposableTemplateConfigs() {
        if (stackTemplateEnabled) {
            return COMPOSABLE_INDEX_TEMPLATE_CONFIGS;
        } else {
            return Map.of();
        }
    }

    private static final List<IngestPipelineConfig> INGEST_PIPELINE_CONFIGS = List.of(
<<<<<<< HEAD
        new JsonIngestPipelineConfig("logs@json-message", "/logs-json-message-pipeline.json", REGISTRY_VERSION, TEMPLATE_VERSION_VARIABLE),
        new JsonIngestPipelineConfig(
            "logs-default-pipeline",
            "/logs-default-pipeline.json",
            REGISTRY_VERSION,
            TEMPLATE_VERSION_VARIABLE,
            Collections.singletonList("logs@json-message")
        )
=======
        new IngestPipelineConfig("logs@json-pipeline", "/logs@json-pipeline.json", REGISTRY_VERSION, TEMPLATE_VERSION_VARIABLE),
        new IngestPipelineConfig("logs@default-pipeline", "/logs@default-pipeline.json", REGISTRY_VERSION, TEMPLATE_VERSION_VARIABLE)
>>>>>>> 18b1bf59
    );

    @Override
    protected List<IngestPipelineConfig> getIngestPipelines() {
        return INGEST_PIPELINE_CONFIGS;
    }

    @Override
    protected String getOrigin() {
        return ClientHelper.STACK_ORIGIN;
    }

    @Override
    protected boolean requiresMasterNode() {
        // Stack templates use the composable index template and component APIs,
        // these APIs aren't supported in 7.7 and earlier and in mixed cluster
        // environments this can cause a lot of ActionNotFoundTransportException
        // errors in the logs during rolling upgrades. If these templates
        // are only installed via elected master node then the APIs are always
        // there and the ActionNotFoundTransportException errors are then prevented.
        return true;
    }

    @Override
    protected boolean isClusterReady(ClusterChangedEvent event) {
        // Ensure current version of the components are installed only once all nodes are updated to 8.9.0.
        // This is necessary to prevent an error caused nby the usage of the ignore_missing_pipeline property
        // in the pipeline processor, which has been introduced only in 8.9.0
        Version minNodeVersion = event.state().nodes().getMinNodeVersion();
        return minNodeVersion.onOrAfter(MIN_NODE_VERSION);
    }
}<|MERGE_RESOLUTION|>--- conflicted
+++ resolved
@@ -251,19 +251,8 @@
     }
 
     private static final List<IngestPipelineConfig> INGEST_PIPELINE_CONFIGS = List.of(
-<<<<<<< HEAD
-        new JsonIngestPipelineConfig("logs@json-message", "/logs-json-message-pipeline.json", REGISTRY_VERSION, TEMPLATE_VERSION_VARIABLE),
-        new JsonIngestPipelineConfig(
-            "logs-default-pipeline",
-            "/logs-default-pipeline.json",
-            REGISTRY_VERSION,
-            TEMPLATE_VERSION_VARIABLE,
-            Collections.singletonList("logs@json-message")
-        )
-=======
-        new IngestPipelineConfig("logs@json-pipeline", "/logs@json-pipeline.json", REGISTRY_VERSION, TEMPLATE_VERSION_VARIABLE),
-        new IngestPipelineConfig("logs@default-pipeline", "/logs@default-pipeline.json", REGISTRY_VERSION, TEMPLATE_VERSION_VARIABLE)
->>>>>>> 18b1bf59
+        new JsonIngestPipelineConfig("logs@json-pipeline", "/logs@json-pipeline.json", REGISTRY_VERSION, TEMPLATE_VERSION_VARIABLE),
+        new JsonIngestPipelineConfig("logs@default-pipeline", "/logs@default-pipeline.json", REGISTRY_VERSION, TEMPLATE_VERSION_VARIABLE)
     );
 
     @Override

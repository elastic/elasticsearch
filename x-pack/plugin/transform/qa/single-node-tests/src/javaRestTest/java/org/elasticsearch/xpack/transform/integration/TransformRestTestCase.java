--- conflicted
+++ resolved
@@ -647,12 +647,6 @@
     public void waitForTransform() throws Exception {
         ensureNoInitializingShards();
         logAudits();
-<<<<<<< HEAD
-        if (preserveClusterUponCompletion() == false) {
-            performPostFeaturesReset(adminClient());
-        }
-=======
->>>>>>> 7862d7f3
     }
 
     @AfterClass

/*
 * Copyright Elasticsearch B.V. and/or licensed to Elasticsearch B.V. under one
 * or more contributor license agreements. Licensed under the Elastic License
 * 2.0; you may not use this file except in compliance with the Elastic License
 * 2.0.
 */

package org.elasticsearch.xpack.transform.integration;

import org.elasticsearch.ElasticsearchStatusException;
import org.elasticsearch.action.support.master.AcknowledgedRequest;
import org.elasticsearch.action.support.master.AcknowledgedResponse;
import org.elasticsearch.common.settings.Settings;
import org.elasticsearch.node.NodeRoleSettings;
import org.elasticsearch.xpack.core.XPackSettings;
import org.elasticsearch.xpack.core.transform.action.PreviewTransformAction;
import org.elasticsearch.xpack.core.transform.action.PutTransformAction;
import org.elasticsearch.xpack.core.transform.action.UpdateTransformAction;
import org.elasticsearch.xpack.core.transform.transforms.DestConfig;
import org.elasticsearch.xpack.core.transform.transforms.SourceConfig;
import org.elasticsearch.xpack.core.transform.transforms.TransformConfig;
import org.elasticsearch.xpack.core.transform.transforms.TransformConfigUpdate;
import org.elasticsearch.xpack.core.transform.transforms.pivot.PivotConfigTests;
import org.elasticsearch.xpack.transform.TransformSingleNodeTestCase;

import static org.hamcrest.Matchers.allOf;
import static org.hamcrest.Matchers.containsString;
import static org.hamcrest.Matchers.is;

public class TransformNoRemoteClusterClientNodeIT extends TransformSingleNodeTestCase {
    @Override
    protected Settings nodeSettings() {
        return Settings.builder()
            .put(NodeRoleSettings.NODE_ROLES_SETTING.getKey(), "master, data, ingest, transform")
            // TODO Change this to run with security enabled
            // https://github.com/elastic/elasticsearch/issues/75940
            .put(XPackSettings.SECURITY_ENABLED.getKey(), false)
            .build();
    }

    public void testPreviewTransformWithRemoteIndex() {
        String transformId = "transform-with-remote-index";
        TransformConfig config = randomConfig(transformId, "remote_cluster:my-index");
<<<<<<< HEAD
        PreviewTransformAction.Request request = new PreviewTransformAction.Request(config);
=======
        PreviewTransformAction.Request request = new PreviewTransformAction.Request(config, AcknowledgedRequest.DEFAULT_ACK_TIMEOUT);
>>>>>>> 30e15ba8
        ElasticsearchStatusException e = expectThrows(
            ElasticsearchStatusException.class,
            () -> client().execute(PreviewTransformAction.INSTANCE, request).actionGet()
        );
        assertThat(
            e.getMessage(),
            allOf(
                containsString("No appropriate node to run on"),
                containsString("transform requires a remote connection but remote is disabled")
            )
        );
    }

    public void testPutTransformWithRemoteIndex_DeferValidation() {
        String transformId = "transform-with-remote-index";
        TransformConfig config = randomConfig(transformId, "remote_cluster:my-index");
        PutTransformAction.Request request = new PutTransformAction.Request(config, true, AcknowledgedRequest.DEFAULT_ACK_TIMEOUT);
        client().execute(PutTransformAction.INSTANCE, request).actionGet();
    }

    public void testPutTransformWithRemoteIndex_NoDeferValidation() {
        String transformId = "transform-with-remote-index";
        TransformConfig config = randomConfig(transformId, "remote_cluster:my-index");
<<<<<<< HEAD
        PutTransformAction.Request request = new PutTransformAction.Request(config, false);
=======
        PutTransformAction.Request request = new PutTransformAction.Request(config, false, AcknowledgedRequest.DEFAULT_ACK_TIMEOUT);
>>>>>>> 30e15ba8
        ElasticsearchStatusException e = expectThrows(
            ElasticsearchStatusException.class,
            () -> client().execute(PutTransformAction.INSTANCE, request).actionGet()
        );
        assertThat(
            e.getMessage(),
            allOf(
                containsString("No appropriate node to run on"),
                containsString("transform requires a remote connection but remote is disabled")
            )
        );
    }

    public void testUpdateTransformWithRemoteIndex_DeferValidation() {
        String transformId = "transform-with-local-index";
        {
            TransformConfig config = randomConfig(transformId, "my-index");
            PutTransformAction.Request request = new PutTransformAction.Request(config, true, AcknowledgedRequest.DEFAULT_ACK_TIMEOUT);
            AcknowledgedResponse response = client().execute(PutTransformAction.INSTANCE, request).actionGet();
            assertThat(response.isAcknowledged(), is(true));
        }

        TransformConfigUpdate update = new TransformConfigUpdate(
            new SourceConfig("remote_cluster:my-index"),
            null,
            null,
            null,
            null,
            null,
            null,
            null
        );
<<<<<<< HEAD
        UpdateTransformAction.Request request = new UpdateTransformAction.Request(update, transformId, true);
=======
        UpdateTransformAction.Request request = new UpdateTransformAction.Request(
            update,
            transformId,
            true,
            AcknowledgedRequest.DEFAULT_ACK_TIMEOUT
        );
>>>>>>> 30e15ba8
        client().execute(UpdateTransformAction.INSTANCE, request).actionGet();
    }

    public void testUpdateTransformWithRemoteIndex_NoDeferValidation() {
        String transformId = "transform-with-local-index";
        {
            TransformConfig config = randomConfig(transformId, "my-index");
            PutTransformAction.Request request = new PutTransformAction.Request(config, true, AcknowledgedRequest.DEFAULT_ACK_TIMEOUT);
            AcknowledgedResponse response = client().execute(PutTransformAction.INSTANCE, request).actionGet();
            assertThat(response.isAcknowledged(), is(true));
        }

        TransformConfigUpdate update = new TransformConfigUpdate(
            new SourceConfig("remote_cluster:my-index"),
            null,
            null,
            null,
            null,
            null,
            null,
            null
        );
<<<<<<< HEAD
        UpdateTransformAction.Request request = new UpdateTransformAction.Request(update, transformId, false);
=======
        UpdateTransformAction.Request request = new UpdateTransformAction.Request(
            update,
            transformId,
            false,
            AcknowledgedRequest.DEFAULT_ACK_TIMEOUT
        );
>>>>>>> 30e15ba8
        ElasticsearchStatusException e = expectThrows(
            ElasticsearchStatusException.class,
            () -> client().execute(UpdateTransformAction.INSTANCE, request).actionGet()
        );
        assertThat(
            e.getMessage(),
            allOf(
                containsString("No appropriate node to run on"),
                containsString("transform requires a remote connection but remote is disabled")
            )
        );
    }

    private static TransformConfig randomConfig(String transformId, String sourceIndex) {
        return new TransformConfig.Builder().setId(transformId)
            .setSource(new SourceConfig(sourceIndex))
            .setDest(new DestConfig("my-dest-index", null))
            .setPivotConfig(PivotConfigTests.randomPivotConfig())
            .build();
    }
}<|MERGE_RESOLUTION|>--- conflicted
+++ resolved
@@ -41,11 +41,7 @@
     public void testPreviewTransformWithRemoteIndex() {
         String transformId = "transform-with-remote-index";
         TransformConfig config = randomConfig(transformId, "remote_cluster:my-index");
-<<<<<<< HEAD
-        PreviewTransformAction.Request request = new PreviewTransformAction.Request(config);
-=======
         PreviewTransformAction.Request request = new PreviewTransformAction.Request(config, AcknowledgedRequest.DEFAULT_ACK_TIMEOUT);
->>>>>>> 30e15ba8
         ElasticsearchStatusException e = expectThrows(
             ElasticsearchStatusException.class,
             () -> client().execute(PreviewTransformAction.INSTANCE, request).actionGet()
@@ -69,11 +65,7 @@
     public void testPutTransformWithRemoteIndex_NoDeferValidation() {
         String transformId = "transform-with-remote-index";
         TransformConfig config = randomConfig(transformId, "remote_cluster:my-index");
-<<<<<<< HEAD
-        PutTransformAction.Request request = new PutTransformAction.Request(config, false);
-=======
         PutTransformAction.Request request = new PutTransformAction.Request(config, false, AcknowledgedRequest.DEFAULT_ACK_TIMEOUT);
->>>>>>> 30e15ba8
         ElasticsearchStatusException e = expectThrows(
             ElasticsearchStatusException.class,
             () -> client().execute(PutTransformAction.INSTANCE, request).actionGet()
@@ -106,16 +98,12 @@
             null,
             null
         );
-<<<<<<< HEAD
-        UpdateTransformAction.Request request = new UpdateTransformAction.Request(update, transformId, true);
-=======
         UpdateTransformAction.Request request = new UpdateTransformAction.Request(
             update,
             transformId,
             true,
             AcknowledgedRequest.DEFAULT_ACK_TIMEOUT
         );
->>>>>>> 30e15ba8
         client().execute(UpdateTransformAction.INSTANCE, request).actionGet();
     }
 
@@ -138,16 +126,12 @@
             null,
             null
         );
-<<<<<<< HEAD
-        UpdateTransformAction.Request request = new UpdateTransformAction.Request(update, transformId, false);
-=======
         UpdateTransformAction.Request request = new UpdateTransformAction.Request(
             update,
             transformId,
             false,
             AcknowledgedRequest.DEFAULT_ACK_TIMEOUT
         );
->>>>>>> 30e15ba8
         ElasticsearchStatusException e = expectThrows(
             ElasticsearchStatusException.class,
             () -> client().execute(UpdateTransformAction.INSTANCE, request).actionGet()

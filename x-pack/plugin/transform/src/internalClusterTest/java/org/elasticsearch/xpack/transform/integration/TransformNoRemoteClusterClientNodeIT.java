--- conflicted
+++ resolved
@@ -41,11 +41,7 @@
     public void testPreviewTransformWithRemoteIndex() {
         String transformId = "transform-with-remote-index";
         TransformConfig config = randomConfig(transformId, "remote_cluster:my-index");
-<<<<<<< HEAD
-        PreviewTransformAction.Request request = new PreviewTransformAction.Request(config);
-=======
         PreviewTransformAction.Request request = new PreviewTransformAction.Request(config, AcknowledgedRequest.DEFAULT_ACK_TIMEOUT);
->>>>>>> d90fa4eb
         ElasticsearchStatusException e = expectThrows(
             ElasticsearchStatusException.class,
             () -> client().execute(PreviewTransformAction.INSTANCE, request).actionGet()
@@ -69,11 +65,7 @@
     public void testPutTransformWithRemoteIndex_NoDeferValidation() {
         String transformId = "transform-with-remote-index";
         TransformConfig config = randomConfig(transformId, "remote_cluster:my-index");
-<<<<<<< HEAD
-        PutTransformAction.Request request = new PutTransformAction.Request(config, false);
-=======
         PutTransformAction.Request request = new PutTransformAction.Request(config, false, AcknowledgedRequest.DEFAULT_ACK_TIMEOUT);
->>>>>>> d90fa4eb
         ElasticsearchStatusException e = expectThrows(
             ElasticsearchStatusException.class,
             () -> client().execute(PutTransformAction.INSTANCE, request).actionGet()
@@ -103,11 +95,6 @@
             null,
             null,
             null,
-<<<<<<< HEAD
-            null
-        );
-        UpdateTransformAction.Request request = new UpdateTransformAction.Request(update, transformId, true);
-=======
             null,
             null
         );
@@ -117,7 +104,6 @@
             true,
             AcknowledgedRequest.DEFAULT_ACK_TIMEOUT
         );
->>>>>>> d90fa4eb
         client().execute(UpdateTransformAction.INSTANCE, request).actionGet();
     }
 
@@ -137,11 +123,6 @@
             null,
             null,
             null,
-<<<<<<< HEAD
-            null
-        );
-        UpdateTransformAction.Request request = new UpdateTransformAction.Request(update, transformId, false);
-=======
             null,
             null
         );
@@ -151,7 +132,6 @@
             false,
             AcknowledgedRequest.DEFAULT_ACK_TIMEOUT
         );
->>>>>>> d90fa4eb
         ElasticsearchStatusException e = expectThrows(
             ElasticsearchStatusException.class,
             () -> client().execute(UpdateTransformAction.INSTANCE, request).actionGet()

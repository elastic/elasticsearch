/*
 * Copyright Elasticsearch B.V. and/or licensed to Elasticsearch B.V. under one
 * or more contributor license agreements. Licensed under the Elastic License
 * 2.0; you may not use this file except in compliance with the Elastic License
 * 2.0.
 */

package org.elasticsearch.xpack.transform;

import org.apache.logging.log4j.LogManager;
import org.apache.logging.log4j.Logger;
import org.elasticsearch.action.ActionListener;
import org.elasticsearch.action.admin.indices.alias.IndicesAliasesRequest;
import org.elasticsearch.action.support.master.AcknowledgedResponse;
import org.elasticsearch.client.Client;
import org.elasticsearch.cluster.ClusterChangedEvent;
import org.elasticsearch.cluster.ClusterState;
import org.elasticsearch.cluster.ClusterStateListener;
import org.elasticsearch.cluster.metadata.Metadata;
import org.elasticsearch.cluster.service.ClusterService;
import org.elasticsearch.gateway.GatewayService;
import org.elasticsearch.xpack.core.transform.transforms.persistence.TransformInternalIndexConstants;

import java.util.concurrent.atomic.AtomicBoolean;

import static org.elasticsearch.xpack.core.ClientHelper.TRANSFORM_ORIGIN;
import static org.elasticsearch.xpack.core.ClientHelper.executeAsyncWithOrigin;

class TransformClusterStateListener implements ClusterStateListener {

    private static final Logger logger = LogManager.getLogger(TransformClusterStateListener.class);

    private final Client client;
    private final AtomicBoolean isIndexCreationInProgress = new AtomicBoolean(false);

    TransformClusterStateListener(ClusterService clusterService, Client client) {
        this.client = client;
        clusterService.addListener(this);
        logger.debug("Created TransformClusterStateListener");
    }

    @Override
    public void clusterChanged(ClusterChangedEvent event) {
        if (event.state().blocks().hasGlobalBlock(GatewayService.STATE_NOT_RECOVERED_BLOCK)) {
            // Wait until the gateway has recovered from disk.
            return;
        }

        // The atomic flag prevents multiple simultaneous attempts to run alias creation
        // if there is a flurry of cluster state updates in quick succession
        if (event.localNodeMaster() && isIndexCreationInProgress.compareAndSet(false, true)) {
            createAuditAliasForDataFrameBWC(event.state(), client, ActionListener.wrap(r -> {
                isIndexCreationInProgress.set(false);
                if (r) {
                    logger.info("Created alias for deprecated data frame notifications index");
                } else {
                    logger.debug("Skipped creating alias for deprecated data frame notifications index");
                }
            }, e -> {
                isIndexCreationInProgress.set(false);
                logger.error("Error creating alias for deprecated data frame notifications index", e);
            }));
        }
    }

    private static void createAuditAliasForDataFrameBWC(ClusterState state, Client client, final ActionListener<Boolean> finalListener) {

        // check if old audit index exists, no need to create the alias if it does not
        if (state.getMetadata().getIndicesLookup().containsKey(TransformInternalIndexConstants.AUDIT_INDEX_DEPRECATED) == false) {
            finalListener.onResponse(false);
            return;
        }

<<<<<<< HEAD
=======
        Metadata metadata = state.metadata();
>>>>>>> d90fa4eb
        if (state.getMetadata()
            .getIndicesLookup()
            .get(TransformInternalIndexConstants.AUDIT_INDEX_DEPRECATED)
            .getIndices()
            .stream()
<<<<<<< HEAD
            .anyMatch(metadata -> metadata.getAliases().containsKey(TransformInternalIndexConstants.AUDIT_INDEX_READ_ALIAS))) {
=======
            .anyMatch(name -> metadata.index(name).getAliases().containsKey(TransformInternalIndexConstants.AUDIT_INDEX_READ_ALIAS))) {
>>>>>>> d90fa4eb
            finalListener.onResponse(false);
            return;
        }

        final IndicesAliasesRequest request = client.admin()
            .indices()
            .prepareAliases()
            .addAliasAction(
                IndicesAliasesRequest.AliasActions.add()
                    .index(TransformInternalIndexConstants.AUDIT_INDEX_DEPRECATED)
                    .alias(TransformInternalIndexConstants.AUDIT_INDEX_READ_ALIAS)
                    .isHidden(true)
            )
            .request();

        executeAsyncWithOrigin(
            client.threadPool().getThreadContext(),
            TRANSFORM_ORIGIN,
            request,
            ActionListener.<AcknowledgedResponse>wrap(r -> finalListener.onResponse(r.isAcknowledged()), finalListener::onFailure),
            client.admin().indices()::aliases
        );
    }

}<|MERGE_RESOLUTION|>--- conflicted
+++ resolved
@@ -71,20 +71,13 @@
             return;
         }
 
-<<<<<<< HEAD
-=======
         Metadata metadata = state.metadata();
->>>>>>> d90fa4eb
         if (state.getMetadata()
             .getIndicesLookup()
             .get(TransformInternalIndexConstants.AUDIT_INDEX_DEPRECATED)
             .getIndices()
             .stream()
-<<<<<<< HEAD
-            .anyMatch(metadata -> metadata.getAliases().containsKey(TransformInternalIndexConstants.AUDIT_INDEX_READ_ALIAS))) {
-=======
             .anyMatch(name -> metadata.index(name).getAliases().containsKey(TransformInternalIndexConstants.AUDIT_INDEX_READ_ALIAS))) {
->>>>>>> d90fa4eb
             finalListener.onResponse(false);
             return;
         }

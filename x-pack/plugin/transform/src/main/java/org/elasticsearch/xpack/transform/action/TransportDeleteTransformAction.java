/*
 * Copyright Elasticsearch B.V. and/or licensed to Elasticsearch B.V. under one
 * or more contributor license agreements. Licensed under the Elastic License
 * 2.0; you may not use this file except in compliance with the Elastic License
 * 2.0.
 */
package org.elasticsearch.xpack.transform.action;

import org.apache.logging.log4j.LogManager;
import org.apache.logging.log4j.Logger;
import org.elasticsearch.ElasticsearchStatusException;
import org.elasticsearch.action.ActionListener;
import org.elasticsearch.action.support.ActionFilters;
import org.elasticsearch.action.support.master.AcknowledgedResponse;
import org.elasticsearch.action.support.master.AcknowledgedTransportMasterNodeAction;
import org.elasticsearch.client.Client;
import org.elasticsearch.cluster.ClusterState;
import org.elasticsearch.cluster.block.ClusterBlockException;
import org.elasticsearch.cluster.block.ClusterBlockLevel;
import org.elasticsearch.cluster.metadata.IndexNameExpressionResolver;
import org.elasticsearch.cluster.service.ClusterService;
import org.elasticsearch.common.inject.Inject;
import org.elasticsearch.persistent.PersistentTasksCustomMetadata;
import org.elasticsearch.rest.RestStatus;
import org.elasticsearch.tasks.Task;
import org.elasticsearch.threadpool.ThreadPool;
import org.elasticsearch.transport.TransportService;
import org.elasticsearch.xpack.core.transform.action.DeleteTransformAction;
import org.elasticsearch.xpack.core.transform.action.DeleteTransformAction.Request;
import org.elasticsearch.xpack.core.transform.action.StopTransformAction;
import org.elasticsearch.xpack.transform.TransformServices;
import org.elasticsearch.xpack.transform.notifications.TransformAuditor;
import org.elasticsearch.xpack.transform.persistence.TransformConfigManager;

import static org.elasticsearch.xpack.core.ClientHelper.TRANSFORM_ORIGIN;
import static org.elasticsearch.xpack.core.ClientHelper.executeAsyncWithOrigin;

public class TransportDeleteTransformAction extends AcknowledgedTransportMasterNodeAction<Request> {

    private static final Logger logger = LogManager.getLogger(TransportDeleteTransformAction.class);

    private final TransformConfigManager transformConfigManager;
    private final TransformAuditor auditor;
    private final Client client;

    @Inject
    public TransportDeleteTransformAction(
        TransportService transportService,
        ActionFilters actionFilters,
        ThreadPool threadPool,
        ClusterService clusterService,
        IndexNameExpressionResolver indexNameExpressionResolver,
        TransformServices transformServices,
        Client client
    ) {
        super(
            DeleteTransformAction.NAME,
            transportService,
            clusterService,
            threadPool,
            actionFilters,
            Request::new,
            indexNameExpressionResolver,
            ThreadPool.Names.SAME
        );
<<<<<<< HEAD
    }

    protected TransportDeleteTransformAction(
        String name,
        TransportService transportService,
        ActionFilters actionFilters,
        ThreadPool threadPool,
        ClusterService clusterService,
        IndexNameExpressionResolver indexNameExpressionResolver,
        TransformServices transformServices,
        Client client
    ) {
        super(
            name,
            transportService,
            clusterService,
            threadPool,
            actionFilters,
            Request::new,
            indexNameExpressionResolver,
            ThreadPool.Names.SAME
        );
=======
>>>>>>> 30e15ba8
        this.transformConfigManager = transformServices.getConfigManager();
        this.auditor = transformServices.getAuditor();
        this.client = client;
    }

    @Override
    protected void masterOperation(Task task, Request request, ClusterState state, ActionListener<AcknowledgedResponse> listener) {
        final PersistentTasksCustomMetadata pTasksMeta = state.getMetadata().custom(PersistentTasksCustomMetadata.TYPE);
        if (pTasksMeta != null && pTasksMeta.getTask(request.getId()) != null && request.isForce() == false) {
            listener.onFailure(
                new ElasticsearchStatusException(
                    "Cannot delete transform [" + request.getId() + "] as the task is running. Stop the task first",
                    RestStatus.CONFLICT
                )
            );
        } else {
            ActionListener<Void> stopTransformActionListener = ActionListener.wrap(
                stopResponse -> transformConfigManager.deleteTransform(request.getId(), ActionListener.wrap(r -> {
                    logger.debug("[{}] deleted transform", request.getId());
                    auditor.info(request.getId(), "Deleted transform.");
                    listener.onResponse(AcknowledgedResponse.of(r));
                }, listener::onFailure)),
                listener::onFailure
            );

            if (pTasksMeta != null && pTasksMeta.getTask(request.getId()) != null) {
                executeAsyncWithOrigin(
                    client,
                    TRANSFORM_ORIGIN,
                    StopTransformAction.INSTANCE,
                    new StopTransformAction.Request(request.getId(), true, true, null, true, false),
                    ActionListener.wrap(r -> stopTransformActionListener.onResponse(null), stopTransformActionListener::onFailure)
                );
            } else {
                stopTransformActionListener.onResponse(null);
            }
        }
    }

    @Override
    protected ClusterBlockException checkBlock(Request request, ClusterState state) {
        return state.blocks().globalBlockedException(ClusterBlockLevel.METADATA_READ);
    }
}<|MERGE_RESOLUTION|>--- conflicted
+++ resolved
@@ -63,31 +63,6 @@
             indexNameExpressionResolver,
             ThreadPool.Names.SAME
         );
-<<<<<<< HEAD
-    }
-
-    protected TransportDeleteTransformAction(
-        String name,
-        TransportService transportService,
-        ActionFilters actionFilters,
-        ThreadPool threadPool,
-        ClusterService clusterService,
-        IndexNameExpressionResolver indexNameExpressionResolver,
-        TransformServices transformServices,
-        Client client
-    ) {
-        super(
-            name,
-            transportService,
-            clusterService,
-            threadPool,
-            actionFilters,
-            Request::new,
-            indexNameExpressionResolver,
-            ThreadPool.Names.SAME
-        );
-=======
->>>>>>> 30e15ba8
         this.transformConfigManager = transformServices.getConfigManager();
         this.auditor = transformServices.getAuditor();
         this.client = client;

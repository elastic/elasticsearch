/*
 * Copyright Elasticsearch B.V. and/or licensed to Elasticsearch B.V. under one
 * or more contributor license agreements. Licensed under the Elastic License
 * 2.0; you may not use this file except in compliance with the Elastic License
 * 2.0.
 */

package org.elasticsearch.xpack.transform.action;

import org.apache.logging.log4j.LogManager;
import org.apache.logging.log4j.Logger;
import org.apache.logging.log4j.message.ParameterizedMessage;
import org.elasticsearch.ResourceAlreadyExistsException;
import org.elasticsearch.Version;
import org.elasticsearch.action.ActionListener;
import org.elasticsearch.action.support.ActionFilters;
import org.elasticsearch.action.support.master.AcknowledgedResponse;
import org.elasticsearch.action.support.master.AcknowledgedTransportMasterNodeAction;
import org.elasticsearch.client.Client;
import org.elasticsearch.cluster.ClusterState;
import org.elasticsearch.cluster.block.ClusterBlockException;
import org.elasticsearch.cluster.block.ClusterBlockLevel;
import org.elasticsearch.cluster.metadata.IndexNameExpressionResolver;
import org.elasticsearch.cluster.service.ClusterService;
import org.elasticsearch.common.inject.Inject;
import org.elasticsearch.common.settings.Settings;
import org.elasticsearch.ingest.IngestService;
import org.elasticsearch.persistent.PersistentTasksCustomMetadata;
import org.elasticsearch.tasks.Task;
import org.elasticsearch.threadpool.ThreadPool;
import org.elasticsearch.transport.TransportService;
import org.elasticsearch.xpack.core.ClientHelper;
import org.elasticsearch.xpack.core.XPackPlugin;
import org.elasticsearch.xpack.core.XPackSettings;
import org.elasticsearch.xpack.core.security.SecurityContext;
import org.elasticsearch.xpack.core.transform.TransformMessages;
import org.elasticsearch.xpack.core.transform.action.PutTransformAction;
import org.elasticsearch.xpack.core.transform.action.PutTransformAction.Request;
import org.elasticsearch.xpack.core.transform.action.ValidateTransformAction;
import org.elasticsearch.xpack.core.transform.transforms.TransformConfig;
import org.elasticsearch.xpack.transform.TransformServices;
import org.elasticsearch.xpack.transform.notifications.TransformAuditor;
import org.elasticsearch.xpack.transform.persistence.TransformConfigManager;
import org.elasticsearch.xpack.transform.transforms.Function;
import org.elasticsearch.xpack.transform.transforms.FunctionFactory;

import java.time.Instant;
import java.util.List;
import java.util.Map;

public class TransportPutTransformAction extends AcknowledgedTransportMasterNodeAction<Request> {

    private static final Logger logger = LogManager.getLogger(TransportPutTransformAction.class);

    private final Settings settings;
    private final Client client;
    private final TransformConfigManager transformConfigManager;
    private final SecurityContext securityContext;
    private final TransformAuditor auditor;

    @Inject
    public TransportPutTransformAction(
        Settings settings,
        TransportService transportService,
        ThreadPool threadPool,
        ActionFilters actionFilters,
        IndexNameExpressionResolver indexNameExpressionResolver,
        ClusterService clusterService,
        TransformServices transformServices,
        Client client,
        IngestService ingestService
    ) {
        super(
            PutTransformAction.NAME,
            transportService,
            clusterService,
            threadPool,
            actionFilters,
            PutTransformAction.Request::new,
            indexNameExpressionResolver,
            ThreadPool.Names.SAME
        );
        this.settings = settings;
        this.client = client;
        this.transformConfigManager = transformServices.getConfigManager();
        this.securityContext = XPackSettings.SECURITY_ENABLED.get(settings)
            ? new SecurityContext(settings, threadPool.getThreadContext())
            : null;
        this.auditor = transformServices.getAuditor();
    }

    @Override
    protected void masterOperation(Task task, Request request, ClusterState clusterState, ActionListener<AcknowledgedResponse> listener) {
        XPackPlugin.checkReadyForXPackCustomMetadata(clusterState);

        // set headers to run transform as calling user
        Map<String, String> filteredHeaders = ClientHelper.filterSecurityHeaders(threadPool.getThreadContext().getHeaders());

        TransformConfig config = request.getConfig().setHeaders(filteredHeaders).setCreateTime(Instant.now()).setVersion(Version.CURRENT);

        String transformId = config.getId();
        // quick check whether a transform has already been created under that name
        if (PersistentTasksCustomMetadata.getTaskWithId(clusterState, transformId) != null) {
            listener.onFailure(
                new ResourceAlreadyExistsException(TransformMessages.getMessage(TransformMessages.REST_PUT_TRANSFORM_EXISTS, transformId))
            );
            return;
        }

        // <3> Create the transform
        ActionListener<ValidateTransformAction.Response> validateTransformListener = ActionListener.wrap(
            validationResponse -> { putTransform(request, listener); },
            listener::onFailure
        );

        // <2> Validate source and destination indices
        ActionListener<Void> checkPrivilegesListener = ActionListener.wrap(aVoid -> {
            client.execute(
                ValidateTransformAction.INSTANCE,
<<<<<<< HEAD
                new ValidateTransformAction.Request(config, request.isDeferValidation()),
=======
                new ValidateTransformAction.Request(config, request.isDeferValidation(), request.timeout()),
>>>>>>> 30e15ba8
                validateTransformListener
            );
        }, listener::onFailure);

        // <1> Early check to verify that the user can create the destination index and can read from the source
        if (XPackSettings.SECURITY_ENABLED.get(settings) && request.isDeferValidation() == false) {
            TransformPrivilegeChecker.checkPrivileges(
                "create",
                securityContext,
                indexNameExpressionResolver,
                clusterState,
                client,
                config,
                true,
                checkPrivilegesListener
            );
        } else { // No security enabled, just move on
            checkPrivilegesListener.onResponse(null);
        }
    }

    @Override
    protected ClusterBlockException checkBlock(PutTransformAction.Request request, ClusterState state) {
        return state.blocks().globalBlockedException(ClusterBlockLevel.METADATA_WRITE);
    }

    private void putTransform(Request request, ActionListener<AcknowledgedResponse> listener) {

        final TransformConfig config = request.getConfig();
        // create the function for validation
        final Function function = FunctionFactory.create(config);

        // <2> Return to the listener
        ActionListener<Boolean> putTransformConfigurationListener = ActionListener.wrap(putTransformConfigurationResult -> {
            logger.debug("[{}] created transform", config.getId());
            auditor.info(config.getId(), "Created transform.");
            List<String> warnings = TransformConfigLinter.getWarnings(function, config.getSource(), config.getSyncConfig());
            for (String warning : warnings) {
                logger.warn(new ParameterizedMessage("[{}] {}", config.getId(), warning));
                auditor.warning(config.getId(), warning);
            }
            listener.onResponse(AcknowledgedResponse.TRUE);
        }, listener::onFailure);

        // <1> Put our transform
        transformConfigManager.putTransformConfiguration(config, putTransformConfigurationListener);
    }
}<|MERGE_RESOLUTION|>--- conflicted
+++ resolved
@@ -117,11 +117,7 @@
         ActionListener<Void> checkPrivilegesListener = ActionListener.wrap(aVoid -> {
             client.execute(
                 ValidateTransformAction.INSTANCE,
-<<<<<<< HEAD
-                new ValidateTransformAction.Request(config, request.isDeferValidation()),
-=======
                 new ValidateTransformAction.Request(config, request.isDeferValidation(), request.timeout()),
->>>>>>> 30e15ba8
                 validateTransformListener
             );
         }, listener::onFailure);

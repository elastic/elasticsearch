--- conflicted
+++ resolved
@@ -105,14 +105,6 @@
     @Override
     protected void masterOperation(Task task, Request request, ClusterState clusterState, ActionListener<AcknowledgedResponse> listener) {
         XPackPlugin.checkReadyForXPackCustomMetadata(clusterState);
-<<<<<<< HEAD
-        TransformConfig config = rewriteForUpdate(
-            request.getConfig()
-                .setCreateTime(Instant.now())
-                .setVersion(TransformConfigVersion.CURRENT)
-                .setHeaders(getSecurityHeadersPreferringSecondary(threadPool, securityContext, clusterState))
-        );
-=======
 
         if (TransformMetadata.upgradeMode(clusterState)) {
             listener.onFailure(
@@ -124,9 +116,12 @@
             return;
         }
 
-        TransformConfig config = request.getConfig().setCreateTime(Instant.now()).setVersion(TransformConfigVersion.CURRENT);
-        config.setHeaders(getSecurityHeadersPreferringSecondary(threadPool, securityContext, clusterState));
->>>>>>> f85be6e3
+        TransformConfig config = rewriteForUpdate(
+            request.getConfig()
+                .setCreateTime(Instant.now())
+                .setVersion(TransformConfigVersion.CURRENT)
+                .setHeaders(getSecurityHeadersPreferringSecondary(threadPool, securityContext, clusterState))
+        );
 
         String transformId = config.getId();
         // quick check whether a transform has already been created under that name

--- conflicted
+++ resolved
@@ -256,13 +256,6 @@
                 }
                 return;
             }
-<<<<<<< HEAD
-            if (1 == 1) {
-                // DO NOT MERGE!!! This is just for testing failure scenario: hanging stop task
-                return;
-            }
-=======
->>>>>>> 1af1dbd3
             // move the call to the generic thread pool, so we do not block the network thread
             threadPool.generic().execute(() -> {
                 transformTask.setShouldStopAtCheckpoint(request.isWaitForCheckpoint(), ActionListener.wrap(r -> {

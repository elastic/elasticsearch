--- conflicted
+++ resolved
@@ -107,11 +107,7 @@
         }
 
         // do not allow in mixed clusters
-<<<<<<< HEAD
         if (state.nodes().isMixedVersionCluster()) {
-=======
-        if (state.getMinTransportVersion().equals(TransportVersion.current()) == false) {
->>>>>>> 88a68277
             listener.onFailure(
                 new ElasticsearchStatusException("Cannot upgrade transforms while cluster upgrade is in progress.", RestStatus.CONFLICT)
             );

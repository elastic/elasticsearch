--- conflicted
+++ resolved
@@ -6,16 +6,9 @@
  */
 package org.elasticsearch.xpack.transform.notifications;
 
-<<<<<<< HEAD
-import com.carrotsearch.hppc.cursors.ObjectObjectCursor;
-
-import org.elasticsearch.action.admin.indices.alias.Alias;
-import org.elasticsearch.action.admin.indices.template.put.PutIndexTemplateRequest;
-=======
 import org.elasticsearch.ElasticsearchException;
 import org.elasticsearch.Version;
 import org.elasticsearch.action.admin.indices.template.put.PutComposableIndexTemplateAction;
->>>>>>> d90fa4eb
 import org.elasticsearch.client.Client;
 import org.elasticsearch.client.OriginSettingClient;
 import org.elasticsearch.cluster.metadata.ComposableIndexTemplate;
@@ -44,32 +37,6 @@
             new OriginSettingClient(client, TRANSFORM_ORIGIN),
             TransformInternalIndexConstants.AUDIT_INDEX,
             TransformInternalIndexConstants.AUDIT_INDEX,
-<<<<<<< HEAD
-            null,
-            () -> {
-                try {
-                    IndexTemplateMetadata templateMeta = TransformInternalIndex.getAuditIndexTemplateMetadata();
-
-                    PutIndexTemplateRequest request = new PutIndexTemplateRequest(templateMeta.name()).patterns(templateMeta.patterns())
-                        .version(templateMeta.version())
-                        .settings(templateMeta.settings())
-                        .mapping(templateMeta.mappings().uncompressed(), XContentType.JSON);
-
-                    for (ObjectObjectCursor<String, AliasMetadata> cursor : templateMeta.getAliases()) {
-                        AliasMetadata meta = cursor.value;
-                        Alias alias = new Alias(meta.alias()).indexRouting(meta.indexRouting())
-                            .searchRouting(meta.searchRouting())
-                            .isHidden(meta.isHidden())
-                            .writeIndex(meta.writeIndex());
-                        if (meta.filter() != null) {
-                            alias.filter(meta.getFilter().string());
-                        }
-
-                        request.alias(alias);
-                    }
-
-                    return request;
-=======
             () -> {
                 try {
                     return new PutComposableIndexTemplateAction.Request(TransformInternalIndexConstants.AUDIT_INDEX).indexTemplate(
@@ -79,15 +46,10 @@
                             .priority(Long.MAX_VALUE)
                             .build()
                     );
->>>>>>> d90fa4eb
                 } catch (IOException e) {
                     throw new ElasticsearchException("Failure creating transform notification index", e);
                 }
             },
-<<<<<<< HEAD
-            () -> null,
-=======
->>>>>>> d90fa4eb
             nodeName,
             TransformAuditMessage::new,
             clusterService

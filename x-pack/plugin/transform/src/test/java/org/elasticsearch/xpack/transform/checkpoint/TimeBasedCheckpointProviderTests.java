--- conflicted
+++ resolved
@@ -178,11 +178,7 @@
         TimeValue delay,
         Tuple<Long, Long> expectedRangeQueryBounds
     ) throws InterruptedException {
-<<<<<<< HEAD
-        var searchResponse = newSearchResponse(totalHits);
-=======
         final SearchResponse searchResponse = newSearchResponse(totalHits);
->>>>>>> 1a848eb5
         try {
             doAnswer(withResponse(searchResponse)).when(client).execute(eq(TransportSearchAction.TYPE), any(), any());
             String transformId = getTestName();

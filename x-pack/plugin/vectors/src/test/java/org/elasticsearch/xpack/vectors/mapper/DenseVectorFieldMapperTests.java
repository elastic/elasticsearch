--- conflicted
+++ resolved
@@ -19,11 +19,8 @@
 import org.apache.lucene.search.Query;
 import org.apache.lucene.util.BytesRef;
 import org.elasticsearch.Version;
-<<<<<<< HEAD
-=======
 import org.elasticsearch.index.codec.CodecService;
 import org.elasticsearch.index.codec.PerFieldMapperCodec;
->>>>>>> d90fa4eb
 import org.elasticsearch.index.mapper.DocumentMapper;
 import org.elasticsearch.index.mapper.LuceneDocument;
 import org.elasticsearch.index.mapper.MappedFieldType;
@@ -101,8 +98,6 @@
             fieldMapping(b -> b.field("type", "dense_vector").field("dims", 4).field("index", true).field("similarity", "dot_product")),
             fieldMapping(b -> b.field("type", "dense_vector").field("dims", 4).field("index", false))
         );
-<<<<<<< HEAD
-=======
         checker.registerConflictCheck(
             "index_options",
             fieldMapping(b -> b.field("type", "dense_vector").field("dims", 4).field("index", true).field("similarity", "dot_product")),
@@ -118,7 +113,6 @@
                     .endObject()
             )
         );
->>>>>>> d90fa4eb
     }
 
     @Override
@@ -210,11 +204,7 @@
             fieldMapping(b -> b.field("type", "dense_vector").field("dims", 3).field("index", true).field("similarity", similarity.name()))
         );
 
-<<<<<<< HEAD
-        float[] vector = { -12.1f, 100.7f, -4 };
-=======
         float[] vector = { -0.5f, 0.5f, 0.7071f };
->>>>>>> d90fa4eb
         ParsedDocument doc1 = mapper.parse(source(b -> b.array("field", vector)));
 
         IndexableField[] fields = doc1.rootDoc().getFields("field");

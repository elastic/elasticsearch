--- conflicted
+++ resolved
@@ -53,13 +53,6 @@
             .field("type", "alias")
             .field("path", VECTOR_FIELD)
             .endObject()
-<<<<<<< HEAD
-            .startObject(UNINDEXED_VECTOR_FIELD)
-            .field("type", "dense_vector")
-            .field("dims", VECTOR_DIMENSION)
-            .endObject()
-=======
->>>>>>> 30e15ba8
             .endObject()
             .endObject();
         mapperService.merge(
@@ -115,16 +108,6 @@
         assertThat(e.getMessage(), containsString("[knn] queries are only supported on [dense_vector] fields"));
     }
 
-<<<<<<< HEAD
-    public void testUnindexedField() {
-        SearchExecutionContext context = createSearchExecutionContext();
-        KnnVectorQueryBuilder query = new KnnVectorQueryBuilder(UNINDEXED_VECTOR_FIELD, new float[] { 1.0f, 1.0f, 1.0f }, 10);
-        IllegalArgumentException e = expectThrows(IllegalArgumentException.class, () -> query.doToQuery(context));
-        assertThat(e.getMessage(), containsString("[knn] queries are not supported if [index] is disabled"));
-    }
-
-=======
->>>>>>> 30e15ba8
     @Override
     public void testValidOutput() {
         KnnVectorQueryBuilder query = new KnnVectorQueryBuilder(VECTOR_FIELD, new float[] { 1.0f, 2.0f, 3.0f }, 10);

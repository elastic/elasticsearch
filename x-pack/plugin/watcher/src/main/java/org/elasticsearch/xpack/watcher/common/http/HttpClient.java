/*
 * Copyright Elasticsearch B.V. and/or licensed to Elasticsearch B.V. under one
 * or more contributor license agreements. Licensed under the Elastic License;
 * you may not use this file except in compliance with the Elastic License.
 */
package org.elasticsearch.xpack.watcher.common.http;

import org.apache.http.Header;
import org.apache.http.HttpHeaders;
import org.apache.http.HttpHost;
import org.apache.http.NameValuePair;
import org.apache.http.auth.AuthScope;
import org.apache.http.auth.Credentials;
import org.apache.http.auth.UsernamePasswordCredentials;
import org.apache.http.client.AuthCache;
import org.apache.http.client.CredentialsProvider;
import org.apache.http.client.config.RequestConfig;
import org.apache.http.client.methods.CloseableHttpResponse;
import org.apache.http.client.methods.HttpEntityEnclosingRequestBase;
import org.apache.http.client.methods.HttpHead;
import org.apache.http.client.methods.HttpRequestBase;
import org.apache.http.client.protocol.HttpClientContext;
import org.apache.http.client.utils.URIUtils;
import org.apache.http.client.utils.URLEncodedUtils;
import org.apache.http.conn.ssl.DefaultHostnameVerifier;
import org.apache.http.conn.ssl.NoopHostnameVerifier;
import org.apache.http.conn.ssl.SSLConnectionSocketFactory;
import org.apache.http.entity.ByteArrayEntity;
import org.apache.http.entity.ContentType;
import org.apache.http.impl.auth.BasicScheme;
import org.apache.http.impl.client.BasicAuthCache;
import org.apache.http.impl.client.BasicCredentialsProvider;
import org.apache.http.impl.client.CloseableHttpClient;
import org.apache.http.impl.client.HttpClientBuilder;
import org.apache.http.message.BasicNameValuePair;
import org.apache.logging.log4j.LogManager;
import org.apache.logging.log4j.Logger;
import org.elasticsearch.common.Strings;
import org.elasticsearch.common.settings.Settings;
import org.elasticsearch.common.unit.ByteSizeValue;
import org.elasticsearch.common.unit.TimeValue;
import org.elasticsearch.common.xcontent.XContentFactory;
import org.elasticsearch.common.xcontent.XContentType;
import org.elasticsearch.core.internal.io.Streams;
import org.elasticsearch.xpack.core.common.socket.SocketAccess;
import org.elasticsearch.xpack.core.ssl.SSLConfiguration;
import org.elasticsearch.xpack.core.ssl.SSLService;
import org.elasticsearch.xpack.core.watcher.crypto.CryptoService;

import javax.net.ssl.HostnameVerifier;
import java.io.ByteArrayOutputStream;
import java.io.Closeable;
import java.io.IOException;
import java.io.InputStream;
import java.net.URI;
import java.net.URISyntaxException;
import java.nio.charset.StandardCharsets;
import java.util.ArrayList;
import java.util.HashMap;
import java.util.List;
import java.util.Map;

public class HttpClient implements Closeable {

    private static final String SETTINGS_SSL_PREFIX = "xpack.http.ssl.";
    // picking a reasonable high value here to allow for setups with lots of watch executions or many http inputs/actions
    // this is also used as the value per route, if you are connecting to the same endpoint a lot, which is likely, when
    // you are querying a remote Elasticsearch cluster
    private static final int MAX_CONNECTIONS = 500;
    private static final Logger logger = LogManager.getLogger(HttpClient.class);

    private final CloseableHttpClient client;
    private final HttpProxy settingsProxy;
    private final TimeValue defaultConnectionTimeout;
    private final TimeValue defaultReadTimeout;
    private final ByteSizeValue maxResponseSize;
    private final CryptoService cryptoService;

    public HttpClient(Settings settings, SSLService sslService, CryptoService cryptoService) {
        this.defaultConnectionTimeout = HttpSettings.CONNECTION_TIMEOUT.get(settings);
        this.defaultReadTimeout = HttpSettings.READ_TIMEOUT.get(settings);
        this.maxResponseSize = HttpSettings.MAX_HTTP_RESPONSE_SIZE.get(settings);
        this.settingsProxy = getProxyFromSettings(settings);
        this.cryptoService = cryptoService;

        HttpClientBuilder clientBuilder = HttpClientBuilder.create();

        // ssl setup
<<<<<<< HEAD
        Settings sslSettings = settings.getByPrefix(SETTINGS_SSL_PREFIX);
        boolean isHostnameVerificationEnabled = sslService.getVerificationMode(sslSettings).isHostnameVerificationEnabled();
=======
        SSLConfiguration sslConfiguration = sslService.getSSLConfiguration(SETTINGS_SSL_PREFIX);
        boolean isHostnameVerificationEnabled = sslConfiguration.verificationMode().isHostnameVerificationEnabled();
>>>>>>> 71a39d10
        HostnameVerifier verifier = isHostnameVerificationEnabled ? new DefaultHostnameVerifier() : NoopHostnameVerifier.INSTANCE;
        SSLConnectionSocketFactory factory = new SSLConnectionSocketFactory(sslService.sslSocketFactory(sslConfiguration), verifier);
        clientBuilder.setSSLSocketFactory(factory);

        clientBuilder.evictExpiredConnections();
        clientBuilder.setMaxConnPerRoute(MAX_CONNECTIONS);
        clientBuilder.setMaxConnTotal(MAX_CONNECTIONS);

        client = clientBuilder.build();
    }

    public HttpResponse execute(HttpRequest request) throws IOException {
        URI uri = createURI(request);

        HttpRequestBase internalRequest;
        if (request.method == HttpMethod.HEAD) {
            internalRequest = new HttpHead(uri);
        } else {
            HttpMethodWithEntity methodWithEntity = new HttpMethodWithEntity(uri, request.method.name());
            if (request.hasBody()) {
                ByteArrayEntity entity = new ByteArrayEntity(request.body.getBytes(StandardCharsets.UTF_8));
                String contentType = request.headers().get(HttpHeaders.CONTENT_TYPE);
                if (Strings.hasLength(contentType)) {
                    entity.setContentType(contentType);
                } else {
                    entity.setContentType(ContentType.TEXT_PLAIN.toString());
                }
                methodWithEntity.setEntity(entity);
            }
            internalRequest = methodWithEntity;
        }
        internalRequest.setHeader(HttpHeaders.ACCEPT_CHARSET, StandardCharsets.UTF_8.name());

        // headers
        if (request.headers().isEmpty() == false) {
            for (Map.Entry<String, String> entry : request.headers.entrySet()) {
                internalRequest.setHeader(entry.getKey(), entry.getValue());
            }
        }

        // BWC - hack for input requests made to elasticsearch that do not provide the right content-type header!
        if (request.hasBody() && internalRequest.containsHeader("Content-Type") == false) {
            XContentType xContentType = XContentFactory.xContentType(request.body());
            if (xContentType != null) {
                internalRequest.setHeader("Content-Type", xContentType.mediaType());
            }
        }

        RequestConfig.Builder config = RequestConfig.custom();
        setProxy(config, request, settingsProxy);
        HttpClientContext localContext = HttpClientContext.create();
        // auth
        if (request.auth() != null) {
            CredentialsProvider credentialsProvider = new BasicCredentialsProvider();
            Credentials credentials = new UsernamePasswordCredentials(request.auth().username,
                new String(request.auth().password.text(cryptoService)));
            credentialsProvider.setCredentials(new AuthScope(request.host, request.port), credentials);
            localContext.setCredentialsProvider(credentialsProvider);

            // preemptive auth, no need to wait for a 401 first
            AuthCache authCache = new BasicAuthCache();
            BasicScheme basicAuth = new BasicScheme();
            authCache.put(new HttpHost(request.host, request.port, request.scheme.scheme()), basicAuth);
            localContext.setAuthCache(authCache);
        }

        // timeouts
        if (request.connectionTimeout() != null) {
            config.setConnectTimeout(Math.toIntExact(request.connectionTimeout.millis()));
        } else {
            config.setConnectTimeout(Math.toIntExact(defaultConnectionTimeout.millis()));
        }

        if (request.readTimeout() != null) {
            config.setSocketTimeout(Math.toIntExact(request.readTimeout.millis()));
            config.setConnectionRequestTimeout(Math.toIntExact(request.readTimeout.millis()));
        } else {
            config.setSocketTimeout(Math.toIntExact(defaultReadTimeout.millis()));
            config.setConnectionRequestTimeout(Math.toIntExact(defaultReadTimeout.millis()));
        }

        internalRequest.setConfig(config.build());

        try (CloseableHttpResponse response = SocketAccess.doPrivileged(() -> client.execute(internalRequest, localContext))) {
            // headers
            Header[] headers = response.getAllHeaders();
            Map<String, String[]> responseHeaders = new HashMap<>(headers.length);
            for (Header header : headers) {
                if (responseHeaders.containsKey(header.getName())) {
                    String[] old = responseHeaders.get(header.getName());
                    String[] values = new String[old.length + 1];

                    System.arraycopy(old, 0, values, 0, old.length);
                    values[values.length - 1] = header.getValue();

                    responseHeaders.put(header.getName(), values);
                } else {
                    responseHeaders.put(header.getName(), new String[]{header.getValue()});
                }
            }

            final byte[] body;
            // not every response has a content, i.e. 204
            if (response.getEntity() == null) {
                body = new byte[0];
            } else {
                try (ByteArrayOutputStream outputStream = new ByteArrayOutputStream()) {
                    try (InputStream is = new SizeLimitInputStream(maxResponseSize, response.getEntity().getContent())) {
                        Streams.copy(is, outputStream);
                    }
                    body = outputStream.toByteArray();
                }
            }
            return new HttpResponse(response.getStatusLine().getStatusCode(), body, responseHeaders);
        }
    }

    /**
     * Enriches the config object optionally with proxy information
     *
     * @param config    The request builder config object
     * @param request   The request parsed into the HTTP client
     */
    static void setProxy(RequestConfig.Builder config, HttpRequest request, HttpProxy configuredProxy) {
        if (request.proxy != null && request.proxy.equals(HttpProxy.NO_PROXY) == false) {
            // if a proxy scheme is configured use this, but fall back to the same than the request in case there was no special
            // configuration given
            String scheme = request.proxy.getScheme() != null ? request.proxy.getScheme().scheme() : Scheme.HTTP.scheme();
            HttpHost proxy = new HttpHost(request.proxy.getHost(), request.proxy.getPort(), scheme);
            config.setProxy(proxy);
        } else if (HttpProxy.NO_PROXY.equals(configuredProxy) == false) {
            HttpHost proxy = new HttpHost(configuredProxy.getHost(), configuredProxy.getPort(), configuredProxy.getScheme().scheme());
            config.setProxy(proxy);
        }
    }

    /**
     * Creates an HTTP proxy from the system wide settings
     *
     * @return An HTTP proxy instance, if no settings are configured this will be an HttpProxy.NO_PROXY instance
     */
    private HttpProxy getProxyFromSettings(Settings settings) {
        String proxyHost = HttpSettings.PROXY_HOST.get(settings);
        Scheme proxyScheme = HttpSettings.PROXY_SCHEME.exists(settings) ?
                Scheme.parse(HttpSettings.PROXY_SCHEME.get(settings)) : Scheme.HTTP;
        int proxyPort = HttpSettings.PROXY_PORT.get(settings);
        if (proxyPort != 0 && Strings.hasText(proxyHost)) {
            logger.info("Using default proxy for http input and slack/hipchat/pagerduty/webhook actions [{}:{}]", proxyHost, proxyPort);
        } else if (proxyPort != 0 ^ Strings.hasText(proxyHost)) {
            throw new IllegalArgumentException("HTTP proxy requires both settings: [" + HttpSettings.PROXY_HOST.getKey() + "] and [" +
                    HttpSettings.PROXY_PORT.getKey() + "]");
        }

        if (proxyPort > 0 && Strings.hasText(proxyHost)) {
            return new HttpProxy(proxyHost, proxyPort, proxyScheme);
        }

        return HttpProxy.NO_PROXY;
    }

    private URI createURI(HttpRequest request) {
        // this could be really simple, as the apache http client has a UriBuilder class, however this class is always doing
        // url path escaping, and we have done this already, so this would result in double escaping
        try {
            List<NameValuePair> qparams = new ArrayList<>(request.params.size());
            request.params.forEach((k, v) -> qparams.add(new BasicNameValuePair(k, v)));
            String format = URLEncodedUtils.format(qparams, "UTF-8");
            URI uri = URIUtils.createURI(request.scheme.scheme(), request.host, request.port, request.path,
                    Strings.isNullOrEmpty(format) ? null : format, null);

            return uri;
        } catch (URISyntaxException e) {
            throw new IllegalArgumentException(e);
        }
    }

    @Override
    public void close() throws IOException {
        client.close();
    }

    /**
     * Helper class to have all HTTP methods except HEAD allow for an body, including GET
     */
    final class HttpMethodWithEntity extends HttpEntityEnclosingRequestBase {

        private final String methodName;

        HttpMethodWithEntity(final URI uri, String methodName) {
            this.methodName = methodName;
            setURI(uri);
        }

        @Override
        public String getMethod() {
            return methodName;
        }
    }

}<|MERGE_RESOLUTION|>--- conflicted
+++ resolved
@@ -86,13 +86,8 @@
         HttpClientBuilder clientBuilder = HttpClientBuilder.create();
 
         // ssl setup
-<<<<<<< HEAD
-        Settings sslSettings = settings.getByPrefix(SETTINGS_SSL_PREFIX);
-        boolean isHostnameVerificationEnabled = sslService.getVerificationMode(sslSettings).isHostnameVerificationEnabled();
-=======
         SSLConfiguration sslConfiguration = sslService.getSSLConfiguration(SETTINGS_SSL_PREFIX);
         boolean isHostnameVerificationEnabled = sslConfiguration.verificationMode().isHostnameVerificationEnabled();
->>>>>>> 71a39d10
         HostnameVerifier verifier = isHostnameVerificationEnabled ? new DefaultHostnameVerifier() : NoopHostnameVerifier.INSTANCE;
         SSLConnectionSocketFactory factory = new SSLConnectionSocketFactory(sslService.sslSocketFactory(sslConfiguration), verifier);
         clientBuilder.setSSLSocketFactory(factory);

/*
 * Copyright Elasticsearch B.V. and/or licensed to Elasticsearch B.V. under one
 * or more contributor license agreements. Licensed under the Elastic License
 * 2.0; you may not use this file except in compliance with the Elastic License
 * 2.0.
 */
package org.elasticsearch.xpack.watcher.condition;

import org.elasticsearch.core.TimeValue;
import org.elasticsearch.script.ScriptContext;
import org.elasticsearch.xpack.core.watcher.execution.WatchExecutionContext;
import org.elasticsearch.xpack.watcher.support.Variables;

import java.util.Map;

/**
 * A script to determine whether a watch should be run.
 */
public abstract class WatcherConditionScript {

    public static final String[] PARAMETERS = {};

    private final Map<String, Object> params;
    // TODO: ctx should have its members extracted into execute parameters, but it needs to be a member for bwc access in params
    private final Map<String, Object> ctx;

    public WatcherConditionScript(Map<String, Object> params, WatchExecutionContext watcherContext) {
        this.params = params;
        this.ctx = Variables.createCtx(watcherContext, watcherContext.payload());
    }

    public abstract boolean execute();

    public Map<String, Object> getParams() {
        return params;
    }

    public Map<String, Object> getCtx() {
        return ctx;
    }

    public interface Factory {
        WatcherConditionScript newInstance(Map<String, Object> params, WatchExecutionContext watcherContext);
    }

    public static ScriptContext<Factory> CONTEXT = new ScriptContext<>(
        "watcher_condition",
        Factory.class,
        200,
        TimeValue.timeValueMillis(0),
<<<<<<< HEAD
        ScriptCache.UNLIMITED_COMPILATION_RATE.asTuple(),
=======
        false,
>>>>>>> d90fa4eb
        true
    );
}<|MERGE_RESOLUTION|>--- conflicted
+++ resolved
@@ -48,11 +48,7 @@
         Factory.class,
         200,
         TimeValue.timeValueMillis(0),
-<<<<<<< HEAD
-        ScriptCache.UNLIMITED_COMPILATION_RATE.asTuple(),
-=======
         false,
->>>>>>> d90fa4eb
         true
     );
 }
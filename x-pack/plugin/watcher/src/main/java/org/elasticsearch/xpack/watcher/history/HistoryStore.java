/*
 * Copyright Elasticsearch B.V. and/or licensed to Elasticsearch B.V. under one
 * or more contributor license agreements. Licensed under the Elastic License
 * 2.0; you may not use this file except in compliance with the Elastic License
 * 2.0.
 */
package org.elasticsearch.xpack.watcher.history;

import org.apache.logging.log4j.LogManager;
import org.apache.logging.log4j.Logger;
import org.elasticsearch.action.DocWriteRequest;
import org.elasticsearch.action.bulk.BulkProcessor2;
import org.elasticsearch.action.index.IndexRequest;
import org.elasticsearch.cluster.ClusterState;
import org.elasticsearch.cluster.metadata.IndexMetadata;
import org.elasticsearch.common.settings.Setting;
import org.elasticsearch.common.settings.Settings;
import org.elasticsearch.common.unit.ByteSizeValue;
import org.elasticsearch.xcontent.XContentBuilder;
import org.elasticsearch.xcontent.XContentFactory;
import org.elasticsearch.xpack.core.watcher.history.HistoryStoreField;
import org.elasticsearch.xpack.core.watcher.history.WatchRecord;
import org.elasticsearch.xpack.core.watcher.support.xcontent.WatcherParams;
import org.elasticsearch.xpack.watcher.watch.WatchStoreUtils;

import java.io.IOException;

import static org.elasticsearch.common.settings.Setting.Property.NodeScope;
import static org.elasticsearch.xpack.core.watcher.support.Exceptions.ioException;

public class HistoryStore {

    private static final Logger logger = LogManager.getLogger(HistoryStore.class);
    public static final Setting<ByteSizeValue> MAX_HISTORY_SIZE_SETTING = Setting.byteSizeSetting(
        "xpack.watcher.max.history.record.size",
        ByteSizeValue.ofMb(10),
        NodeScope
    );

    private final BulkProcessor2 bulkProcessor;
<<<<<<< HEAD

    public HistoryStore(BulkProcessor2 bulkProcessor) {
=======
    private final ByteSizeValue maxHistoryRecordSize;

    public HistoryStore(BulkProcessor2 bulkProcessor, Settings settings) {
>>>>>>> aeb37189
        this.bulkProcessor = bulkProcessor;
        maxHistoryRecordSize = MAX_HISTORY_SIZE_SETTING.get(settings);
    }

    /**
     * Stores the specified watchRecord.
     * If the specified watchRecord already was stored this call will fail with a version conflict.
     */
    public void put(WatchRecord watchRecord) throws Exception {
        try (XContentBuilder builder = XContentFactory.jsonBuilder()) {
            watchRecord.toXContent(builder, WatcherParams.HIDE_SECRETS);
            IndexRequest request = new IndexRequest(HistoryStoreField.DATA_STREAM).id(watchRecord.id().value()).source(builder);
            request.opType(IndexRequest.OpType.CREATE);
            if (request.source().length() > maxHistoryRecordSize.getBytes()) {
                WatchRecord redactedWatchRecord = watchRecord.dropLargeFields();
                try (XContentBuilder redactedBuilder = XContentFactory.jsonBuilder()) {
                    redactedWatchRecord.toXContent(redactedBuilder, WatcherParams.HIDE_SECRETS);
                    request.source(redactedBuilder);
                }
            }
            bulkProcessor.add(request);
        } catch (IOException ioe) {
            throw ioException("failed to persist watch record [{}]", ioe, watchRecord);
        }
    }

    /**
     * Stores the specified watchRecord.
     * Any existing watchRecord will be overwritten.
     */
    public void forcePut(WatchRecord watchRecord) {
        try (XContentBuilder builder = XContentFactory.jsonBuilder()) {
            watchRecord.toXContent(builder, WatcherParams.HIDE_SECRETS);

            IndexRequest request = new IndexRequest(HistoryStoreField.DATA_STREAM).id(watchRecord.id().value()).source(builder);
            request.opType(DocWriteRequest.OpType.CREATE);
            bulkProcessor.add(request);
        } catch (IOException ioe) {
            final WatchRecord wr = watchRecord;
            logger.error(() -> "failed to persist watch record [" + wr + "]", ioe);
        }
    }

    /**
     * Check if everything is set up for the history store to operate fully. Checks for the
     * current watcher history index and if it is open.
     *
     * @param state The current cluster state
     * @return true, if history store is ready to be started
     */
    public static boolean validate(ClusterState state) {
        IndexMetadata indexMetadata = WatchStoreUtils.getConcreteIndex(HistoryStoreField.DATA_STREAM, state.metadata());
        return indexMetadata == null
            || (indexMetadata.getState() == IndexMetadata.State.OPEN
                && state.routingTable().index(indexMetadata.getIndex()).allPrimaryShardsActive());
    }
}<|MERGE_RESOLUTION|>--- conflicted
+++ resolved
@@ -38,14 +38,9 @@
     );
 
     private final BulkProcessor2 bulkProcessor;
-<<<<<<< HEAD
-
-    public HistoryStore(BulkProcessor2 bulkProcessor) {
-=======
     private final ByteSizeValue maxHistoryRecordSize;
 
     public HistoryStore(BulkProcessor2 bulkProcessor, Settings settings) {
->>>>>>> aeb37189
         this.bulkProcessor = bulkProcessor;
         maxHistoryRecordSize = MAX_HISTORY_SIZE_SETTING.get(settings);
     }

/*
 * Copyright Elasticsearch B.V. and/or licensed to Elasticsearch B.V. under one
 * or more contributor license agreements. Licensed under the Elastic License;
 * you may not use this file except in compliance with the Elastic License.
 */

package org.elasticsearch.xpack.watcher.rest.action;

<<<<<<< HEAD
=======
import org.apache.logging.log4j.LogManager;
import org.elasticsearch.common.logging.DeprecationLogger;
import org.elasticsearch.common.settings.Settings;
>>>>>>> 02d0f163
import org.elasticsearch.common.xcontent.XContentBuilder;
import org.elasticsearch.rest.BytesRestResponse;
import org.elasticsearch.rest.RestController;
import org.elasticsearch.rest.RestRequest;
import org.elasticsearch.rest.RestResponse;
import org.elasticsearch.rest.RestStatus;
import org.elasticsearch.rest.action.RestBuilderListener;
import org.elasticsearch.xpack.core.watcher.client.WatcherClient;
import org.elasticsearch.xpack.core.watcher.support.xcontent.WatcherParams;
import org.elasticsearch.xpack.core.watcher.transport.actions.ack.AckWatchRequest;
import org.elasticsearch.xpack.core.watcher.transport.actions.ack.AckWatchResponse;
import org.elasticsearch.xpack.core.watcher.watch.WatchField;
import org.elasticsearch.xpack.watcher.rest.WatcherRestHandler;

import java.io.IOException;

import static org.elasticsearch.rest.RestRequest.Method.POST;
import static org.elasticsearch.rest.RestRequest.Method.PUT;

/**
 * The rest action to ack a watch
 */
public class RestAckWatchAction extends WatcherRestHandler {

<<<<<<< HEAD
    public RestAckWatchAction(RestController controller) {
        controller.registerHandler(POST, URI_BASE + "/watch/{id}/_ack", this);
        controller.registerHandler(PUT, URI_BASE + "/watch/{id}/_ack", this);
        controller.registerHandler(POST, URI_BASE + "/watch/{id}/_ack/{actions}", this);
        controller.registerHandler(PUT, URI_BASE + "/watch/{id}/_ack/{actions}", this);
=======
    private static final DeprecationLogger deprecationLogger = new DeprecationLogger(LogManager.getLogger(RestAckWatchAction.class));

    public RestAckWatchAction(Settings settings, RestController controller) {
        super(settings);
        // TODO: remove deprecated endpoint in 8.0.0
        controller.registerWithDeprecatedHandler(
            POST, "/_watcher/watch/{id}/_ack", this,
            POST, URI_BASE + "/watcher/watch/{id}/_ack", deprecationLogger);
        controller.registerWithDeprecatedHandler(
            PUT, "/_watcher/watch/{id}/_ack", this,
            PUT, URI_BASE + "/watcher/watch/{id}/_ack", deprecationLogger);
        controller.registerWithDeprecatedHandler(
            POST, "/_watcher/watch/{id}/_ack/{actions}", this,
            POST, URI_BASE + "/watcher/watch/{id}/_ack/{actions}", deprecationLogger);
        controller.registerWithDeprecatedHandler(
            PUT, "/_watcher/watch/{id}/_ack/{actions}", this,
            PUT, URI_BASE + "/watcher/watch/{id}/_ack/{actions}", deprecationLogger);
>>>>>>> 02d0f163
    }

    @Override
    public String getName() {
        return "watcher_ack_watch";
    }

    @Override
    public RestChannelConsumer doPrepareRequest(RestRequest request, WatcherClient client) throws IOException {
        AckWatchRequest ackWatchRequest = new AckWatchRequest(request.param("id"));
        String[] actions = request.paramAsStringArray("actions", null);
        if (actions != null) {
            ackWatchRequest.setActionIds(actions);
        }
        return channel -> client.ackWatch(ackWatchRequest, new RestBuilderListener<AckWatchResponse>(channel) {
            @Override
            public RestResponse buildResponse(AckWatchResponse response, XContentBuilder builder) throws Exception {
                return new BytesRestResponse(RestStatus.OK, builder.startObject()
                        .field(WatchField.STATUS.getPreferredName(), response.getStatus(), WatcherParams.HIDE_SECRETS)
                        .endObject());

            }
        });
    }
}<|MERGE_RESOLUTION|>--- conflicted
+++ resolved
@@ -6,12 +6,8 @@
 
 package org.elasticsearch.xpack.watcher.rest.action;
 
-<<<<<<< HEAD
-=======
 import org.apache.logging.log4j.LogManager;
 import org.elasticsearch.common.logging.DeprecationLogger;
-import org.elasticsearch.common.settings.Settings;
->>>>>>> 02d0f163
 import org.elasticsearch.common.xcontent.XContentBuilder;
 import org.elasticsearch.rest.BytesRestResponse;
 import org.elasticsearch.rest.RestController;
@@ -36,17 +32,9 @@
  */
 public class RestAckWatchAction extends WatcherRestHandler {
 
-<<<<<<< HEAD
-    public RestAckWatchAction(RestController controller) {
-        controller.registerHandler(POST, URI_BASE + "/watch/{id}/_ack", this);
-        controller.registerHandler(PUT, URI_BASE + "/watch/{id}/_ack", this);
-        controller.registerHandler(POST, URI_BASE + "/watch/{id}/_ack/{actions}", this);
-        controller.registerHandler(PUT, URI_BASE + "/watch/{id}/_ack/{actions}", this);
-=======
     private static final DeprecationLogger deprecationLogger = new DeprecationLogger(LogManager.getLogger(RestAckWatchAction.class));
 
-    public RestAckWatchAction(Settings settings, RestController controller) {
-        super(settings);
+    public RestAckWatchAction(RestController controller) {
         // TODO: remove deprecated endpoint in 8.0.0
         controller.registerWithDeprecatedHandler(
             POST, "/_watcher/watch/{id}/_ack", this,
@@ -60,7 +48,6 @@
         controller.registerWithDeprecatedHandler(
             PUT, "/_watcher/watch/{id}/_ack/{actions}", this,
             PUT, URI_BASE + "/watcher/watch/{id}/_ack/{actions}", deprecationLogger);
->>>>>>> 02d0f163
     }
 
     @Override

/*
 * Copyright Elasticsearch B.V. and/or licensed to Elasticsearch B.V. under one
 * or more contributor license agreements. Licensed under the Elastic License
 * 2.0; you may not use this file except in compliance with the Elastic License
 * 2.0.
 */
package org.elasticsearch.xpack.watcher;

import org.elasticsearch.common.settings.ClusterSettings;
import org.elasticsearch.common.settings.Settings;
import org.elasticsearch.env.TestEnvironment;
import org.elasticsearch.index.IndexModule;
import org.elasticsearch.index.IndexSettings;
import org.elasticsearch.index.SlowLogFieldProvider;
import org.elasticsearch.index.analysis.AnalysisRegistry;
import org.elasticsearch.index.engine.InternalEngineFactory;
import org.elasticsearch.index.engine.MergeMetrics;
import org.elasticsearch.index.mapper.MapperMetrics;
import org.elasticsearch.index.search.stats.SearchStatsSettings;
import org.elasticsearch.index.shard.IndexingStatsSettings;
import org.elasticsearch.indices.SystemIndexDescriptor;
import org.elasticsearch.indices.TestIndexNameExpressionResolver;
import org.elasticsearch.plugins.Plugin;
import org.elasticsearch.test.ESTestCase;
import org.elasticsearch.test.IndexSettingsModule;
import org.elasticsearch.threadpool.ExecutorBuilder;
import org.elasticsearch.xpack.core.watcher.watch.Watch;
import org.elasticsearch.xpack.watcher.notification.NotificationService;

import java.util.Collection;
import java.util.Collections;
import java.util.List;

import static java.util.Collections.emptyMap;
import static org.hamcrest.Matchers.equalTo;
import static org.hamcrest.Matchers.hasSize;
import static org.hamcrest.Matchers.is;
import static org.mockito.Mockito.mock;
import static org.mockito.Mockito.times;
import static org.mockito.Mockito.verify;
import static org.mockito.Mockito.verifyNoMoreInteractions;

public class WatcherPluginTests extends ESTestCase {

    public void testWatcherDisabledTests() throws Exception {
        Settings settings = Settings.builder().put("xpack.watcher.enabled", false).put("path.home", createTempDir()).build();
        Watcher watcher = new Watcher(settings);

        List<ExecutorBuilder<?>> executorBuilders = watcher.getExecutorBuilders(settings);
        assertThat(executorBuilders, hasSize(0));
        assertThat(watcher.getActions(), hasSize(2));
        assertThat(watcher.getRestHandlers(settings, null, null, null, null, null, null, null, null), hasSize(0));

        // ensure index module is not called, even if watches index is tried
        IndexSettings indexSettings = IndexSettingsModule.newIndexSettings(Watch.INDEX, settings);
        AnalysisRegistry registry = new AnalysisRegistry(
            TestEnvironment.newEnvironment(settings),
            emptyMap(),
            emptyMap(),
            emptyMap(),
            emptyMap(),
            emptyMap(),
            emptyMap(),
            emptyMap(),
            emptyMap(),
            emptyMap()
        );
        IndexModule indexModule = new IndexModule(
            indexSettings,
            registry,
            new InternalEngineFactory(),
            Collections.emptyMap(),
            () -> true,
            TestIndexNameExpressionResolver.newInstance(),
            Collections.emptyMap(),
            mock(SlowLogFieldProvider.class),
            MapperMetrics.NOOP,
            List.of(),
            new IndexingStatsSettings(ClusterSettings.createBuiltInClusterSettings()),
<<<<<<< HEAD
            MergeMetrics.NOOP
=======
            new SearchStatsSettings(ClusterSettings.createBuiltInClusterSettings())
>>>>>>> 778b8682
        );
        // this will trip an assertion if the watcher indexing operation listener is null (which it is) but we try to add it
        watcher.onIndexModule(indexModule);

        // also no component creation if not enabled
        assertThat(watcher.createComponents(mock(Plugin.PluginServices.class)), hasSize(0));

        watcher.close();
    }

    public void testThreadPoolSize() {
        // old calculation was 5 * number of processors
        assertThat(Watcher.getWatcherThreadPoolSize(true, 1), is(5));
        assertThat(Watcher.getWatcherThreadPoolSize(true, 2), is(10));
        assertThat(Watcher.getWatcherThreadPoolSize(true, 4), is(20));
        assertThat(Watcher.getWatcherThreadPoolSize(true, 8), is(40));
        assertThat(Watcher.getWatcherThreadPoolSize(true, 9), is(45));
        assertThat(Watcher.getWatcherThreadPoolSize(true, 10), is(50));
        assertThat(Watcher.getWatcherThreadPoolSize(true, 16), is(50));
        assertThat(Watcher.getWatcherThreadPoolSize(true, 24), is(50));
        assertThat(Watcher.getWatcherThreadPoolSize(true, 50), is(50));
        assertThat(Watcher.getWatcherThreadPoolSize(true, 51), is(51));
        assertThat(Watcher.getWatcherThreadPoolSize(true, 96), is(96));

        assertThat(Watcher.getWatcherThreadPoolSize(false, scaledRandomIntBetween(1, 100)), is(1));
    }

    public void testReload() {
        Settings settings = Settings.builder().put("xpack.watcher.enabled", true).put("path.home", createTempDir()).build();
        NotificationService<?> mockService = mock(NotificationService.class);
        Watcher watcher = new TestWatcher(settings, mockService);

        watcher.reload(settings);
        verify(mockService, times(1)).reload(settings);
    }

    public void testReloadDisabled() {
        Settings settings = Settings.builder().put("xpack.watcher.enabled", false).put("path.home", createTempDir()).build();
        NotificationService<?> mockService = mock(NotificationService.class);
        Watcher watcher = new TestWatcher(settings, mockService);

        watcher.reload(settings);
        verifyNoMoreInteractions(mockService);
    }

    public void testWatcherSystemIndicesFormat() {
        Settings settings = Settings.builder().put("xpack.watcher.enabled", false).put("path.home", createTempDir()).build();
        Watcher watcher = new Watcher(settings);

        Collection<SystemIndexDescriptor> descriptors = watcher.getSystemIndexDescriptors(settings);
        for (SystemIndexDescriptor descriptor : descriptors) {
            assertThat(descriptor.getIndexFormat(), equalTo(6));
        }
    }

    private class TestWatcher extends Watcher {

        TestWatcher(Settings settings, NotificationService<?> service) {
            super(settings);
            reloadableServices.add(service);
        }
    }
}<|MERGE_RESOLUTION|>--- conflicted
+++ resolved
@@ -77,11 +77,8 @@
             MapperMetrics.NOOP,
             List.of(),
             new IndexingStatsSettings(ClusterSettings.createBuiltInClusterSettings()),
-<<<<<<< HEAD
+            new SearchStatsSettings(ClusterSettings.createBuiltInClusterSettings()),
             MergeMetrics.NOOP
-=======
-            new SearchStatsSettings(ClusterSettings.createBuiltInClusterSettings())
->>>>>>> 778b8682
         );
         // this will trip an assertion if the watcher indexing operation listener is null (which it is) but we try to add it
         watcher.onIndexModule(indexModule);

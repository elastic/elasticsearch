--- conflicted
+++ resolved
@@ -69,7 +69,7 @@
     }
 
     @After
-    public void shutdown() {
+    public void shutdown() throws IOException {
         webServer.close();
         httpClient.close();
     }
@@ -167,71 +167,22 @@
         Path certPath = getDataPath("/org/elasticsearch/xpack/security/keystore/testnode.crt");
         Path keyPath = getDataPath("/org/elasticsearch/xpack/security/keystore/testnode.pem");
         MockSecureSettings secureSettings = new MockSecureSettings();
-<<<<<<< HEAD
-        secureSettings.setString("xpack.http.ssl.truststore.secure_password", "truststore-testnode-only");
         Settings settings = Settings.builder()
-                .put("xpack.http.ssl.truststore.path", resource.toString())
-                .setSecureSettings(secureSettings)
-                .build();
-        httpClient = new HttpClient(settings, authRegistry, new SSLService(settings, environment));
-        secureSettings = new MockSecureSettings();
-        // We can't use the client created above for the server since it is only a truststore
-        secureSettings.setString("xpack.http.ssl.keystore.secure_password", "testnode");
-        Settings settings2 = Settings.builder()
-                .put("xpack.http.ssl.keystore.path", getDataPath("/org/elasticsearch/xpack/security/keystore/testnode.jks"))
-                .setSecureSettings(secureSettings)
-                .build();
-
-        TestsSSLService sslService = new TestsSSLService(settings2, environment);
-        testSslMockWebserver(sslService.sslContext(settings2.getByPrefix("xpack.http.ssl.")), false);
-    }
-
-    public void testHttpsDisableHostnameVerification() throws Exception {
-        Path resource = getDataPath("/org/elasticsearch/xpack/security/transport/ssl/certs/simple/testnode-no-subjaltname.jks");
-        MockSecureSettings serverSecureSettings = new MockSecureSettings();
-        serverSecureSettings.setString("xpack.http.ssl.truststore.secure_password", "testnode-no-subjaltname");
-        final Settings settings = Settings.builder()
-                .put("xpack.http.ssl.truststore.path", resource.toString())
-                .put("xpack.http.ssl.verification_mode", randomFrom(VerificationMode.NONE, VerificationMode.CERTIFICATE))
-                .setSecureSettings(serverSecureSettings)
-                .build();
-        httpClient = new HttpClient(settings, authRegistry, new SSLService(settings, environment));
-        MockSecureSettings secureSettings = new MockSecureSettings();
-        // We can't use the client created above for the server since it only defines a truststore
-        secureSettings.setString("xpack.http.ssl.keystore.secure_password", "testnode-no-subjaltname");
-        Settings settings2 = Settings.builder()
-                .put("xpack.http.ssl.keystore.path",
-                        getDataPath("/org/elasticsearch/xpack/security/transport/ssl/certs/simple/testnode-no-subjaltname.jks"))
-                .setSecureSettings(secureSettings)
-                .build();
-
-        TestsSSLService sslService = new TestsSSLService(settings2, environment);
-        testSslMockWebserver(sslService.sslContext(settings2.getByPrefix("xpack.http.ssl.")), false);
-=======
-        Settings settings;
-        if (randomBoolean()) {
-            settings = Settings.builder()
-                .put("xpack.http.ssl.certificate_authorities", trustedCertPath)
-                .setSecureSettings(secureSettings)
-                .build();
-        } else {
-            settings = Settings.builder()
-                .put("xpack.ssl.certificate_authorities", trustedCertPath)
-                .setSecureSettings(secureSettings)
-                .build();
-        }
+            .put("xpack.http.ssl.certificate_authorities", trustedCertPath)
+            .setSecureSettings(secureSettings)
+            .build();
         try (HttpClient client = new HttpClient(settings, new SSLService(settings, environment), null)) {
             secureSettings = new MockSecureSettings();
             // We can't use the client created above for the server since it is only a truststore
-            secureSettings.setString("xpack.ssl.secure_key_passphrase", "testnode");
+            secureSettings.setString("xpack.security.transport.ssl.secure_key_passphrase", "testnode");
             Settings settings2 = Settings.builder()
-                .put("xpack.ssl.key", keyPath)
-                .put("xpack.ssl.certificate", certPath)
+                .put("xpack.security.transport.ssl.key", keyPath)
+                .put("xpack.security.transport.ssl.certificate", certPath)
                 .setSecureSettings(secureSettings)
                 .build();
 
             TestsSSLService sslService = new TestsSSLService(settings2, environment);
-            testSslMockWebserver(client, sslService.sslContext(), false);
+            testSslMockWebserver(client, sslService.sslContext("xpack.security.transport.ssl"), false);
         }
     }
 
@@ -239,71 +190,45 @@
         Path certPath = getDataPath("/org/elasticsearch/xpack/security/transport/ssl/certs/simple/testnode-no-subjaltname.crt");
         Path keyPath = getDataPath("/org/elasticsearch/xpack/security/transport/ssl/certs/simple/testnode-no-subjaltname.pem");
         Settings settings;
-        if (randomBoolean()) {
-            MockSecureSettings secureSettings = new MockSecureSettings();
-            Settings.Builder builder = Settings.builder()
-                .put("xpack.http.ssl.certificate_authorities", certPath);
-            if (inFipsJvm()) {
-                //Can't use TrustAllConfig in FIPS mode
-                builder.put("xpack.http.ssl.verification_mode", VerificationMode.CERTIFICATE);
-            } else {
-                builder.put("xpack.http.ssl.verification_mode", randomFrom(VerificationMode.NONE, VerificationMode.CERTIFICATE));
-            }
-            settings = builder.build();
+        Settings.Builder builder = Settings.builder()
+            .put("xpack.http.ssl.certificate_authorities", certPath);
+        if (inFipsJvm()) {
+            //Can't use TrustAllConfig in FIPS mode
+            builder.put("xpack.http.ssl.verification_mode", VerificationMode.CERTIFICATE);
         } else {
-            Settings.Builder builder = Settings.builder()
-                .put("xpack.ssl.certificate_authorities", certPath);
-            if (inFipsJvm()) {
-                //Can't use TrustAllConfig in FIPS mode
-                builder.put("xpack.ssl.verification_mode", VerificationMode.CERTIFICATE);
-            } else {
-                builder.put("xpack.ssl.verification_mode", randomFrom(VerificationMode.NONE, VerificationMode.CERTIFICATE));
-            }
-            settings = builder.build();
-        }
+            builder.put("xpack.http.ssl.verification_mode", randomFrom(VerificationMode.NONE, VerificationMode.CERTIFICATE));
+        }
+        settings = builder.build();
         try (HttpClient client = new HttpClient(settings, new SSLService(settings, environment), null)) {
             MockSecureSettings secureSettings = new MockSecureSettings();
             // We can't use the client created above for the server since it only defines a truststore
-            secureSettings.setString("xpack.ssl.secure_key_passphrase", "testnode-no-subjaltname");
+            secureSettings.setString("xpack.security.transport.ssl.secure_key_passphrase", "testnode-no-subjaltname");
             Settings settings2 = Settings.builder()
-                .put("xpack.ssl.key", keyPath)
-                .put("xpack.ssl.certificate", certPath)
+                .put("xpack.security.transport.ssl.key", keyPath)
+                .put("xpack.security.transport.ssl.certificate", certPath)
                 .setSecureSettings(secureSettings)
                 .build();
 
             TestsSSLService sslService = new TestsSSLService(settings2, environment);
-            testSslMockWebserver(client, sslService.sslContext(), false);
-        }
->>>>>>> 71a39d10
+            testSslMockWebserver(client, sslService.sslContext("xpack.security.transport.ssl"), false);
+        }
     }
 
     public void testHttpsClientAuth() throws Exception {
         Path certPath = getDataPath("/org/elasticsearch/xpack/security/keystore/testnode.crt");
         Path keyPath = getDataPath("/org/elasticsearch/xpack/security/keystore/testnode.pem");
         MockSecureSettings secureSettings = new MockSecureSettings();
-<<<<<<< HEAD
-        secureSettings.setString("xpack.http.ssl.keystore.secure_password", "testnode");
+        secureSettings.setString("xpack.http.ssl.secure_key_passphrase", "testnode");
         Settings settings = Settings.builder()
-                .put("xpack.http.ssl.keystore.path", resource.toString())
-                .setSecureSettings(secureSettings)
-                .build();
-
-        TestsSSLService sslService = new TestsSSLService(settings, environment);
-        httpClient = new HttpClient(settings, authRegistry, sslService);
-        testSslMockWebserver(sslService.sslContext(settings.getByPrefix("xpack.http.ssl.")), true);
-=======
-        secureSettings.setString("xpack.ssl.secure_key_passphrase", "testnode");
-        Settings settings = Settings.builder()
-            .put("xpack.ssl.key", keyPath)
-            .put("xpack.ssl.certificate", certPath)
+            .put("xpack.http.ssl.key", keyPath)
+            .put("xpack.http.ssl.certificate", certPath)
             .setSecureSettings(secureSettings)
             .build();
 
         TestsSSLService sslService = new TestsSSLService(settings, environment);
         try (HttpClient client = new HttpClient(settings, sslService, null)) {
-            testSslMockWebserver(client, sslService.sslContext(), true);
-        }
->>>>>>> 71a39d10
+            testSslMockWebserver(client, sslService.sslContext("xpack.http.ssl"), true);
+        }
     }
 
     private void testSslMockWebserver(HttpClient client, SSLContext sslContext, boolean needClientAuth) throws IOException {
@@ -429,27 +354,18 @@
         // on top of that the proxy request is HTTPS but the real request is HTTP only
         MockSecureSettings serverSecureSettings = new MockSecureSettings();
         // We can't use the client created above for the server since it is only a truststore
-<<<<<<< HEAD
-        serverSecureSettings.setString("xpack.http.ssl.keystore.secure_password", "testnode");
+        serverSecureSettings.setString("xpack.http.ssl.secure_key_passphrase", "testnode");
         Settings serverSettings = Settings.builder()
-                .put("xpack.http.ssl.keystore.path", getDataPath("/org/elasticsearch/xpack/security/keystore/testnode.jks"))
-                .setSecureSettings(serverSecureSettings)
-                .build();
-=======
-        serverSecureSettings.setString("xpack.ssl.secure_key_passphrase", "testnode");
-        Settings serverSettings = Settings.builder()
-            .put("xpack.ssl.key", keyPath)
-            .put("xpack.ssl.certificate", certPath)
+            .put("xpack.http.ssl.key", keyPath)
+            .put("xpack.http.ssl.certificate", certPath)
             .setSecureSettings(serverSecureSettings)
             .build();
->>>>>>> 71a39d10
         TestsSSLService sslService = new TestsSSLService(serverSettings, environment);
 
         try (MockWebServer proxyServer = new MockWebServer(sslService.sslContext(serverSettings.getByPrefix("xpack.http.ssl.")), false)) {
             proxyServer.enqueue(new MockResponse().setResponseCode(200).setBody("fullProxiedContent"));
             proxyServer.start();
 
-            MockSecureSettings secureSettings = new MockSecureSettings();
             Settings settings = Settings.builder()
                     .put(HttpSettings.PROXY_HOST.getKey(), "localhost")
                     .put(HttpSettings.PROXY_PORT.getKey(), proxyServer.getPort())

/*
 * Copyright Elasticsearch B.V. and/or licensed to Elasticsearch B.V. under one
 * or more contributor license agreements. Licensed under the Elastic License;
 * you may not use this file except in compliance with the Elastic License.
 */
package org.elasticsearch.xpack.watcher.transport.actions.ack;

import org.elasticsearch.ElasticsearchException;
import org.elasticsearch.Version;
import org.elasticsearch.action.ActionListener;
import org.elasticsearch.action.get.GetResponse;
import org.elasticsearch.action.support.ActionFilters;
import org.elasticsearch.action.support.ContextPreservingActionListener;
import org.elasticsearch.action.support.PlainActionFuture;
import org.elasticsearch.client.Client;
<<<<<<< HEAD
import org.elasticsearch.cluster.ClusterName;
import org.elasticsearch.cluster.metadata.IndexNameExpressionResolver;
import org.elasticsearch.cluster.node.DiscoveryNode;
=======
>>>>>>> 8b698f0b
import org.elasticsearch.common.bytes.BytesArray;
import org.elasticsearch.common.settings.Settings;
import org.elasticsearch.common.util.concurrent.ThreadContext;
import org.elasticsearch.index.get.GetResult;
import org.elasticsearch.license.XPackLicenseState;
import org.elasticsearch.rest.RestStatus;
import org.elasticsearch.test.ESTestCase;
import org.elasticsearch.threadpool.ThreadPool;
import org.elasticsearch.transport.TransportService;
import org.elasticsearch.xpack.core.watcher.WatcherMetaData;
import org.elasticsearch.xpack.core.watcher.execution.WatchExecutionSnapshot;
import org.elasticsearch.xpack.core.watcher.transport.actions.ack.AckWatchRequest;
import org.elasticsearch.xpack.core.watcher.transport.actions.ack.AckWatchResponse;
import org.elasticsearch.xpack.core.watcher.transport.actions.stats.WatcherStatsAction;
import org.elasticsearch.xpack.core.watcher.transport.actions.stats.WatcherStatsResponse;
import org.elasticsearch.xpack.core.watcher.watch.Watch;
import org.elasticsearch.xpack.watcher.watch.WatchParser;
import org.junit.Before;

import java.time.Clock;
import java.util.Collections;
import java.util.concurrent.ExecutionException;

import static org.hamcrest.Matchers.is;
import static org.mockito.Matchers.anyObject;
import static org.mockito.Matchers.eq;
import static org.mockito.Mockito.doAnswer;
import static org.mockito.Mockito.mock;
import static org.mockito.Mockito.when;

public class TransportAckWatchActionTests extends ESTestCase {

    private TransportAckWatchAction action;
    private Client client;

    @Before
    public void setupAction() {
        TransportService transportService = mock(TransportService.class);
        ThreadPool threadPool = mock(ThreadPool.class);
        ThreadContext threadContext = new ThreadContext(Settings.EMPTY);
        when(threadPool.getThreadContext()).thenReturn(threadContext);
        WatchParser watchParser = mock(WatchParser.class);
        client = mock(Client.class);
        when(client.threadPool()).thenReturn(threadPool);
<<<<<<< HEAD
        action = new TransportAckWatchAction(Settings.EMPTY, transportService, threadPool,
                new ActionFilters(Collections.emptySet()), new IndexNameExpressionResolver(Settings.EMPTY),
                Clock.systemUTC(), new XPackLicenseState(Settings.EMPTY), watchParser, client);
=======
        action = new TransportAckWatchAction(Settings.EMPTY, transportService, new ActionFilters(Collections.emptySet()),
            Clock.systemUTC(), new XPackLicenseState(Settings.EMPTY), watchParser, executionService, client);
>>>>>>> 8b698f0b
    }

    public void testWatchNotFound() {
        String watchId = "my_watch_id";
        doAnswer(invocation -> {
            ActionListener<GetResponse> listener = (ActionListener<GetResponse>) invocation.getArguments()[1];
            listener.onResponse(new GetResponse(new GetResult(Watch.INDEX, Watch.DOC_TYPE, watchId, -1, false,
                    BytesArray.EMPTY, Collections.emptyMap())));
            return null;
        }).when(client).get(anyObject(), anyObject());

        doAnswer(invocation -> {
            ContextPreservingActionListener listener = (ContextPreservingActionListener) invocation.getArguments()[2];
            listener.onResponse(new WatcherStatsResponse(new ClusterName("clusterName"), new WatcherMetaData(false),
                Collections.emptyList(), Collections.emptyList()));
            return null;
        }).when(client).execute(eq(WatcherStatsAction.INSTANCE), anyObject(), anyObject());

        AckWatchRequest ackWatchRequest = new AckWatchRequest(watchId);
        PlainActionFuture<AckWatchResponse> listener = PlainActionFuture.newFuture();
        action.doExecute(ackWatchRequest, listener);

        ExecutionException exception = expectThrows(ExecutionException.class, listener::get);
        ElasticsearchException e = (ElasticsearchException) exception.getCause();
        assertThat(e.getMessage(), is("Watch with id [" + watchId + "] does not exist"));
    }

    public void testThatWatchCannotBeAckedWhileRunning() {
        String watchId = "my_watch_id";

        doAnswer(invocation -> {
            ContextPreservingActionListener listener = (ContextPreservingActionListener) invocation.getArguments()[2];
            DiscoveryNode discoveryNode = new DiscoveryNode("node_2", buildNewFakeTransportAddress(), Version.CURRENT);
            WatcherStatsResponse.Node node = new WatcherStatsResponse.Node(discoveryNode);
            WatchExecutionSnapshot snapshot = mock(WatchExecutionSnapshot.class);
            when(snapshot.watchId()).thenReturn(watchId);
            node.setSnapshots(Collections.singletonList(snapshot));
            listener.onResponse(new WatcherStatsResponse(new ClusterName("clusterName"),
                new WatcherMetaData(false), Collections.singletonList(node), Collections.emptyList()));
            return null;
        }).when(client).execute(eq(WatcherStatsAction.INSTANCE), anyObject(), anyObject());

        AckWatchRequest ackWatchRequest = new AckWatchRequest(watchId);
        PlainActionFuture<AckWatchResponse> listener = PlainActionFuture.newFuture();
        action.doExecute(ackWatchRequest, listener);

        ExecutionException exception = expectThrows(ExecutionException.class, listener::get);
        ElasticsearchException e = (ElasticsearchException) exception.getCause();
        assertThat(e.getMessage(), is("watch[my_watch_id] is running currently, cannot ack until finished"));
        assertThat(e.status(), is(RestStatus.CONFLICT));
    }
}<|MERGE_RESOLUTION|>--- conflicted
+++ resolved
@@ -13,12 +13,8 @@
 import org.elasticsearch.action.support.ContextPreservingActionListener;
 import org.elasticsearch.action.support.PlainActionFuture;
 import org.elasticsearch.client.Client;
-<<<<<<< HEAD
 import org.elasticsearch.cluster.ClusterName;
-import org.elasticsearch.cluster.metadata.IndexNameExpressionResolver;
 import org.elasticsearch.cluster.node.DiscoveryNode;
-=======
->>>>>>> 8b698f0b
 import org.elasticsearch.common.bytes.BytesArray;
 import org.elasticsearch.common.settings.Settings;
 import org.elasticsearch.common.util.concurrent.ThreadContext;
@@ -63,14 +59,8 @@
         WatchParser watchParser = mock(WatchParser.class);
         client = mock(Client.class);
         when(client.threadPool()).thenReturn(threadPool);
-<<<<<<< HEAD
-        action = new TransportAckWatchAction(Settings.EMPTY, transportService, threadPool,
-                new ActionFilters(Collections.emptySet()), new IndexNameExpressionResolver(Settings.EMPTY),
-                Clock.systemUTC(), new XPackLicenseState(Settings.EMPTY), watchParser, client);
-=======
         action = new TransportAckWatchAction(Settings.EMPTY, transportService, new ActionFilters(Collections.emptySet()),
-            Clock.systemUTC(), new XPackLicenseState(Settings.EMPTY), watchParser, executionService, client);
->>>>>>> 8b698f0b
+            Clock.systemUTC(), new XPackLicenseState(Settings.EMPTY), watchParser, client);
     }
 
     public void testWatchNotFound() {

--- conflicted
+++ resolved
@@ -987,25 +987,9 @@
     }
 
     @Override
-<<<<<<< HEAD
     protected SyntheticSourceSupport syntheticSourceSupport() {
         var layers = new ArrayList<CompositeSyntheticFieldLoader.Layer>();
         layers.add(new WildcardSyntheticFieldLoader());
-=======
-    protected SyntheticSourceMode syntheticSourceMode() {
-        return SyntheticSourceMode.NATIVE;
-    }
-
-    @Override
-    public SourceLoader.SyntheticFieldLoader syntheticFieldLoader() {
-        if (copyTo().copyToFields().isEmpty() != true) {
-            throw new IllegalArgumentException(
-                "field [" + fullPath() + "] of type [" + typeName() + "] doesn't support synthetic source because it declares copy_to"
-            );
-        }
-
-        var loader = new WildcardSyntheticFieldLoader();
->>>>>>> 7cd6de76
         if (ignoreAbove != Defaults.IGNORE_ABOVE) {
             layers.add(new CompositeSyntheticFieldLoader.StoredFieldLayer(originalName()) {
                 @Override

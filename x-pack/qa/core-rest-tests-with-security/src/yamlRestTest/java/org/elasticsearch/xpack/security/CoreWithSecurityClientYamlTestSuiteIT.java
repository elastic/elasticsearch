/*
 * Copyright Elasticsearch B.V. and/or licensed to Elasticsearch B.V. under one
 * or more contributor license agreements. Licensed under the Elastic License
 * 2.0; you may not use this file except in compliance with the Elastic License
 * 2.0.
 */

package org.elasticsearch.xpack.security;

import com.carrotsearch.randomizedtesting.annotations.Name;
import com.carrotsearch.randomizedtesting.annotations.ParametersFactory;
import com.carrotsearch.randomizedtesting.annotations.TimeoutSuite;

import org.apache.lucene.tests.util.TimeUnits;
import org.elasticsearch.common.settings.SecureString;
import org.elasticsearch.common.settings.Settings;
import org.elasticsearch.common.util.concurrent.ThreadContext;
import org.elasticsearch.test.cluster.ElasticsearchCluster;
import org.elasticsearch.test.cluster.FeatureFlag;
import org.elasticsearch.test.rest.yaml.ClientYamlTestCandidate;
import org.elasticsearch.test.rest.yaml.ESClientYamlSuiteTestCase;
import org.junit.ClassRule;

import java.util.Objects;

@TimeoutSuite(millis = 30 * TimeUnits.MINUTE) // as default timeout seems not enough on the jenkins VMs
public class CoreWithSecurityClientYamlTestSuiteIT extends ESClientYamlSuiteTestCase {
    private static final String USER = Objects.requireNonNull(System.getProperty("tests.rest.cluster.username", "test_admin"));
    private static final String PASS = Objects.requireNonNull(System.getProperty("tests.rest.cluster.password", "x-pack-test-password"));

    @ClassRule
    public static ElasticsearchCluster cluster = ElasticsearchCluster.local()
        .module("constant-keyword")
        .module("mapper-extras")
        .module("rank-eval")
        .module("x-pack-ilm")
        .module("x-pack-stack")
        .module("ingest-common")
        .module("reindex")
        .module("wildcard")
        .module("analysis-common")
        .module("health-shards-availability")
        .module("data-streams")
        .setting("xpack.security.enabled", "true")
        .setting("xpack.watcher.enabled", "false")
        .setting("xpack.ml.enabled", "false")
        .setting("xpack.license.self_generated.type", "trial")
        .setting("xpack.security.autoconfiguration.enabled", "false")
        .systemProperty("es.queryable_built_in_roles_enabled", "false")
        .user(USER, PASS)
        .feature(FeatureFlag.TIME_SERIES_MODE)
        .feature(FeatureFlag.DOC_VALUES_SKIPPER)
        .feature(FeatureFlag.SYNTHETIC_VECTORS)
        .feature(FeatureFlag.RANDOM_SAMPLING)
<<<<<<< HEAD
        .feature(FeatureFlag.GENERIC_VECTOR_FORMAT)
        .feature(FeatureFlag.RERANK_SEMANTIC_TEXT_CHUNKS)
=======
>>>>>>> 97ee7fcf
        .build();

    public CoreWithSecurityClientYamlTestSuiteIT(@Name("yaml") ClientYamlTestCandidate testCandidate) {
        super(testCandidate);
    }

    @ParametersFactory
    public static Iterable<Object[]> parameters() throws Exception {
        return ESClientYamlSuiteTestCase.createParameters();
    }

    @Override
    protected Settings restClientSettings() {
        String token = basicAuthHeaderValue(USER, new SecureString(PASS.toCharArray()));
        return Settings.builder().put(super.restClientSettings()).put(ThreadContext.PREFIX + ".Authorization", token).build();
    }

    @Override
    protected String getTestRestCluster() {
        return cluster.getHttpAddresses();
    }
}<|MERGE_RESOLUTION|>--- conflicted
+++ resolved
@@ -52,11 +52,7 @@
         .feature(FeatureFlag.DOC_VALUES_SKIPPER)
         .feature(FeatureFlag.SYNTHETIC_VECTORS)
         .feature(FeatureFlag.RANDOM_SAMPLING)
-<<<<<<< HEAD
-        .feature(FeatureFlag.GENERIC_VECTOR_FORMAT)
         .feature(FeatureFlag.RERANK_SEMANTIC_TEXT_CHUNKS)
-=======
->>>>>>> 97ee7fcf
         .build();
 
     public CoreWithSecurityClientYamlTestSuiteIT(@Name("yaml") ClientYamlTestCandidate testCandidate) {

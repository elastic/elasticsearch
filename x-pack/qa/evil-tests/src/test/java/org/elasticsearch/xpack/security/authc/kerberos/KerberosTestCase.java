/*
 * Copyright Elasticsearch B.V. and/or licensed to Elasticsearch B.V. under one
 * or more contributor license agreements. Licensed under the Elastic License
 * 2.0; you may not use this file except in compliance with the Elastic License
 * 2.0.
 */

package org.elasticsearch.xpack.security.authc.kerberos;

import org.apache.logging.log4j.LogManager;
import org.apache.logging.log4j.Logger;
import org.elasticsearch.ExceptionsHelper;
import org.elasticsearch.common.Randomness;
import org.elasticsearch.common.settings.Setting;
import org.elasticsearch.common.settings.Settings;
import org.elasticsearch.env.Environment;
import org.elasticsearch.test.ESTestCase;
import org.elasticsearch.xpack.core.security.authc.kerberos.KerberosRealmSettings;
import org.junit.After;
import org.junit.AfterClass;
import org.junit.Before;
import org.junit.BeforeClass;

import java.io.IOException;
import java.nio.file.Path;
import java.security.AccessController;
import java.security.PrivilegedActionException;
import java.security.PrivilegedExceptionAction;
import java.util.ArrayList;
import java.util.List;
import java.util.Locale;
import java.util.Set;

import javax.security.auth.Subject;

/**
 * Base Test class for Kerberos.
 * <p>
 * Takes care of starting {@link SimpleKdcLdapServer} as Kdc server backed by
 * Ldap Server.
 * <p>
 * Also assists in building principal names, creation of principals and realm
 * settings.
 */
public abstract class KerberosTestCase extends ESTestCase {

    protected static final String REALM_NAME = "test-kerb-realm";

    protected Settings globalSettings;
    protected Settings settings;
    protected List<String> serviceUserNames;
    protected List<String> clientUserNames;
    protected Path workDir = null;

    protected SimpleKdcLdapServer simpleKdcLdapServer;

    private static Locale restoreLocale;

    /*
     * Arabic and other language have problems due to handling of generalized time in SimpleKdcServer. For more, look at
     * org.apache.kerby.asn1.type.Asn1GeneralizedTime#toBytes
     *
     * Note: several unsupported locales were added in CLDR. #109670 included these below.
     */
    private static final Set<String> UNSUPPORTED_LOCALE_LANGUAGES = Set.of(
        "ar",
        "ja",
        "th",
        "hi",
        "uz",
        "fa",
        "ks",
        "ckb",
        "ne",
        "dz",
        "mzn",
        "mr",
        "as",
        "bn",
        "lrc",
        "my",
        "ps",
        "ur",
        "pa",
        "ig",
        "sd",
        "mni",
        "sat",
        "sa",
        "bgc",
<<<<<<< HEAD
        "raj"
=======
        "raj",
        "nqo",
        "bho"
>>>>>>> 9aaaaa59
    );

    @BeforeClass
    public static void setupKerberos() throws Exception {
        if (isLocaleUnsupported()) {
            Logger logger = LogManager.getLogger(KerberosTestCase.class);
            logger.warn(
                "Attempting to run Kerberos test on {} locale, but that breaks SimpleKdcServer. Switching to English.",
                Locale.getDefault()
            );
            restoreLocale = Locale.getDefault();
            Locale.setDefault(Locale.ENGLISH);
        }
    }

    @AfterClass
    public static void restoreLocale() {
        if (restoreLocale != null) {
            Locale.setDefault(restoreLocale);
            restoreLocale = null;
        }
    }

    private static boolean isLocaleUnsupported() {
        return UNSUPPORTED_LOCALE_LANGUAGES.contains(Locale.getDefault().getLanguage());
    }

    @Before
    public void startSimpleKdcLdapServer() throws Exception {
        workDir = createTempDir();
        globalSettings = Settings.builder().put("path.home", workDir).build();

        final Path kdcLdiff = getDataPath("/kdc.ldiff");
        simpleKdcLdapServer = new SimpleKdcLdapServer(workDir, "com", "example", kdcLdiff);

        // Create SPNs and UPNs
        serviceUserNames = new ArrayList<>();
        Randomness.get().ints(randomIntBetween(1, 6)).forEach((i) -> { serviceUserNames.add("HTTP/" + randomAlphaOfLength(8)); });
        final Path ktabPathForService = createPrincipalKeyTab(workDir, serviceUserNames.toArray(new String[0]));
        clientUserNames = new ArrayList<>();
        Randomness.get().ints(randomIntBetween(1, 6)).forEach((i) -> {
            String clientUserName = "client-" + randomAlphaOfLength(8);
            clientUserNames.add(clientUserName);
            try {
                createPrincipal(clientUserName, "spnego-test-password".toCharArray());
            } catch (Exception e) {
                throw ExceptionsHelper.convertToRuntime(e);
            }
        });
        settings = KerberosRealmTestCase.buildKerberosRealmSettings(REALM_NAME, ktabPathForService.toString());
    }

    @After
    public void tearDownMiniKdc() throws IOException, PrivilegedActionException {
        if (simpleKdcLdapServer != null) {
            simpleKdcLdapServer.stop();
        }
    }

    protected Path getKeytabPath(Environment env) {
        final Setting<String> setting = KerberosRealmSettings.HTTP_SERVICE_KEYTAB_PATH.getConcreteSettingForNamespace(REALM_NAME);
        return env.configFile().resolve(setting.get(settings));
    }

    /**
     * Creates principals and exports them to the keytab created in the directory.
     *
     * @param dir        Directory where the key tab would be created.
     * @param princNames principal names to be created
     * @return {@link Path} to key tab file.
     * @throws Exception thrown if principal or keytab could not be created
     */
    protected Path createPrincipalKeyTab(final Path dir, final String... princNames) throws Exception {
        final Path path = dir.resolve(randomAlphaOfLength(10) + ".keytab");
        simpleKdcLdapServer.createPrincipal(path, princNames);
        return path;
    }

    /**
     * Creates principal with given name and password.
     *
     * @param principalName Principal name
     * @param password      Password
     * @throws Exception thrown if principal could not be created
     */
    protected void createPrincipal(final String principalName, final char[] password) throws Exception {
        simpleKdcLdapServer.createPrincipal(principalName, new String(password));
    }

    /**
     * Appends realm name to user to form principal name
     *
     * @param user user name
     * @return principal name in the form user@REALM
     */
    protected String principalName(final String user) {
        return user + "@" + simpleKdcLdapServer.getRealm();
    }

    /**
     * Invokes Subject.doAs inside a doPrivileged block
     *
     * @param subject {@link Subject}
     * @param action  {@link PrivilegedExceptionAction} action for performing inside
     *                Subject.doAs
     * @return T Type of value as returned by PrivilegedAction
     * @throws PrivilegedActionException when privileged action threw exception
     */
    static <T> T doAsWrapper(final Subject subject, final PrivilegedExceptionAction<T> action) throws PrivilegedActionException {
        return AccessController.doPrivileged((PrivilegedExceptionAction<T>) () -> Subject.doAs(subject, action));
    }

}<|MERGE_RESOLUTION|>--- conflicted
+++ resolved
@@ -88,13 +88,9 @@
         "sat",
         "sa",
         "bgc",
-<<<<<<< HEAD
-        "raj"
-=======
         "raj",
         "nqo",
         "bho"
->>>>>>> 9aaaaa59
     );
 
     @BeforeClass

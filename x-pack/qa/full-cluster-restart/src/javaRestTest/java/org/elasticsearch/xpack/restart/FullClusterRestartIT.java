/*
 * Copyright Elasticsearch B.V. and/or licensed to Elasticsearch B.V. under one
 * or more contributor license agreements. Licensed under the Elastic License
 * 2.0; you may not use this file except in compliance with the Elastic License
 * 2.0.
 */
package org.elasticsearch.xpack.restart;

import com.carrotsearch.randomizedtesting.annotations.Name;

import org.apache.http.entity.ContentType;
import org.apache.http.entity.StringEntity;
import org.apache.http.util.EntityUtils;
import org.elasticsearch.client.Request;
import org.elasticsearch.client.RequestOptions;
import org.elasticsearch.client.Response;
import org.elasticsearch.client.ResponseException;
import org.elasticsearch.client.RestClient;
import org.elasticsearch.client.WarningsHandler;
import org.elasticsearch.cluster.metadata.DataStreamTestHelper;
import org.elasticsearch.common.Strings;
import org.elasticsearch.common.settings.SecureString;
import org.elasticsearch.common.settings.Settings;
import org.elasticsearch.common.util.concurrent.ThreadContext;
import org.elasticsearch.common.xcontent.support.XContentMapValues;
import org.elasticsearch.rest.RestStatus;
import org.elasticsearch.rest.action.search.RestSearchAction;
import org.elasticsearch.test.StreamsUtils;
import org.elasticsearch.test.rest.ESRestTestCase;
import org.elasticsearch.upgrades.FullClusterRestartUpgradeStatus;
import org.elasticsearch.xcontent.ObjectPath;
import org.elasticsearch.xcontent.XContentBuilder;
import org.elasticsearch.xcontent.XContentParser;
import org.elasticsearch.xcontent.XContentParserConfiguration;
import org.elasticsearch.xcontent.XContentType;
import org.elasticsearch.xcontent.json.JsonXContent;
import org.elasticsearch.xpack.core.security.authc.support.UsernamePasswordToken;
import org.elasticsearch.xpack.core.slm.SnapshotLifecyclePolicy;
import org.elasticsearch.xpack.core.slm.SnapshotLifecycleStats;
import org.hamcrest.Matcher;

import java.io.IOException;
import java.nio.charset.StandardCharsets;
import java.util.Base64;
import java.util.Collections;
import java.util.List;
import java.util.Map;
import java.util.concurrent.TimeUnit;
import java.util.concurrent.atomic.AtomicBoolean;
import java.util.stream.Collectors;

import static org.elasticsearch.core.TimeValue.timeValueSeconds;
import static org.elasticsearch.upgrades.FullClusterRestartIT.assertNumHits;
import static org.hamcrest.Matchers.anyOf;
import static org.hamcrest.Matchers.containsString;
import static org.hamcrest.Matchers.empty;
import static org.hamcrest.Matchers.equalTo;
import static org.hamcrest.Matchers.everyItem;
import static org.hamcrest.Matchers.greaterThanOrEqualTo;
import static org.hamcrest.Matchers.hasEntry;
import static org.hamcrest.Matchers.hasItems;
import static org.hamcrest.Matchers.is;
import static org.hamcrest.Matchers.not;
import static org.hamcrest.Matchers.startsWith;

public class FullClusterRestartIT extends AbstractXpackFullClusterRestartTestCase {

    public static final int UPGRADE_FIELD_EXPECTED_INDEX_FORMAT_VERSION = 6;
    public static final int SECURITY_EXPECTED_INDEX_FORMAT_VERSION = 6;

    public FullClusterRestartIT(@Name("cluster") FullClusterRestartUpgradeStatus upgradeStatus) {
        super(upgradeStatus);
    }

    @Override
    protected Settings restClientSettings() {
        String token = "Basic " + Base64.getEncoder().encodeToString("test_user:x-pack-test-password".getBytes(StandardCharsets.UTF_8));
        return Settings.builder()
            .put(ThreadContext.PREFIX + ".Authorization", token)
            // we increase the timeout here to 90 seconds to handle long waits for a green
            // cluster health. the waits for green need to be longer than a minute to
            // account for delayed shards
            .put(ESRestTestCase.CLIENT_SOCKET_TIMEOUT, "90s")
            .build();
    }

    /**
     * Tests that a single document survives. Super basic smoke test.
     */
    public void testSingleDoc() throws IOException {
        String docLocation = "/testsingledoc/_doc/1";
        String doc = "{\"test\": \"test\"}";

        if (isRunningAgainstOldCluster()) {
            Request createDoc = new Request("PUT", docLocation);
            createDoc.addParameter("refresh", "true");
            createDoc.setJsonEntity(doc);
            createDoc.setOptions(RequestOptions.DEFAULT.toBuilder().setWarningsHandler(fieldNamesFieldOk()));
            client().performRequest(createDoc);
        }

        Request getRequest = new Request("GET", docLocation);
        assertThat(toStr(client().performRequest(getRequest)), containsString(doc));
    }

    public void testSecurityNativeRealm() throws Exception {
        if (isRunningAgainstOldCluster()) {
            createUser(true);
            createRole(true);
        } else {
            waitForYellow(".security");
            final Request getSettingsRequest = new Request("GET", "/.security/_settings/index.format");
            getSettingsRequest.setOptions(systemIndexWarningHandlerOptions(".security-7"));
            Response settingsResponse = client().performRequest(getSettingsRequest);
            Map<String, Object> settingsResponseMap = entityAsMap(settingsResponse);
            logger.info("settings response map {}", settingsResponseMap);
            final String concreteSecurityIndex;
            if (settingsResponseMap.isEmpty()) {
                fail("The security index does not have the expected setting [index.format]");
            } else {
                concreteSecurityIndex = settingsResponseMap.keySet().iterator().next();
                Map<?, ?> indexSettingsMap = (Map<?, ?>) settingsResponseMap.get(concreteSecurityIndex);
                Map<?, ?> settingsMap = (Map<?, ?>) indexSettingsMap.get("settings");
                logger.info("settings map {}", settingsMap);
                if (settingsMap.containsKey("index")) {
                    int format = Integer.parseInt(String.valueOf(((Map<?, ?>) settingsMap.get("index")).get("format")));
                    assertEquals("The security index needs to be upgraded", SECURITY_EXPECTED_INDEX_FORMAT_VERSION, format);
                }
            }

            // create additional user and role
            createUser(false);
            createRole(false);
        }

        assertUserInfo(isRunningAgainstOldCluster());
        assertRoleInfo(isRunningAgainstOldCluster());
    }

    public void testWatcher() throws Exception {
        if (isRunningAgainstOldCluster()) {
            logger.info("Adding a watch on old cluster {}", getOldClusterVersion());
            Request createBwcWatch = new Request("PUT", "/_watcher/watch/bwc_watch");
            createBwcWatch.setJsonEntity(loadWatch("simple-watch.json"));
            client().performRequest(createBwcWatch);

            logger.info("Adding a watch with \"fun\" throttle periods on old cluster");
            Request createBwcThrottlePeriod = new Request("PUT", "/_watcher/watch/bwc_throttle_period");
            createBwcThrottlePeriod.setJsonEntity(loadWatch("throttle-period-watch.json"));
            client().performRequest(createBwcThrottlePeriod);

            logger.info("Adding a watch with \"fun\" read timeout on old cluster");
            Request createFunnyTimeout = new Request("PUT", "/_watcher/watch/bwc_funny_timeout");
            createFunnyTimeout.setJsonEntity(loadWatch("funny-timeout-watch.json"));
            client().performRequest(createFunnyTimeout);

            logger.info("Waiting for watch results index to fill up...");
            try {
                waitForYellow(".watches,bwc_watch_index,.watcher-history*");
            } catch (ResponseException e) {
                {
                    String rsp = toStr(client().performRequest(new Request("GET", "/_cluster/state")));
                    logger.info("cluster_state_response=\n{}", rsp);
                }
                {
                    Request request = new Request("GET", "/_watcher/stats/_all");
                    request.addParameter("emit_stacktraces", "true");
                    String rsp = toStr(client().performRequest(request));
                    logger.info("watcher_stats_response=\n{}", rsp);
                }
                throw e;
            }
            waitForHits("bwc_watch_index", 2);
            waitForHits(".watcher-history*", 2);
            logger.info("Done creating watcher-related indices");
        } else {
            logger.info("testing against {}", getOldClusterVersion());
            try {
                waitForYellow(".watches,bwc_watch_index,.watcher-history*");
            } catch (ResponseException e) {
                String rsp = toStr(client().performRequest(new Request("GET", "/_cluster/state")));
                logger.info("cluster_state_response=\n{}", rsp);
                throw e;
            }

            logger.info("checking that the Watches index is the correct version");

            // Verify .watches index format:
            var getClusterStateResponse = entityAsMap(client().performRequest(new Request("GET", "/_cluster/state/metadata/.watches")));
            Map<?, ?> indices = ObjectPath.eval("metadata.indices", getClusterStateResponse);
            var dotWatchesIndex = indices.get(".watches"); // ObjectPath.eval(...) doesn't handle keys containing .
            var indexFormat = Integer.parseInt(ObjectPath.eval("settings.index.format", dotWatchesIndex));
            assertEquals("The watches index needs to be upgraded", UPGRADE_FIELD_EXPECTED_INDEX_FORMAT_VERSION, indexFormat);

            // Wait for watcher to actually start....
            startWatcher();

            try {
                assertOldTemplatesAreDeleted();
                assertWatchIndexContentsWork();
                assertBasicWatchInteractions();
            } finally {
                /* Shut down watcher after every test because watcher can be a bit finicky about shutting down when the node shuts
                 * down. This makes super sure it shuts down *and* causes the test to fail in a sensible spot if it doesn't shut down.
                 */
                stopWatcher();
            }
        }
    }

    @SuppressWarnings("unchecked")
    public void testWatcherWithApiKey() throws Exception {
        final Request getWatchStatusRequest = new Request("GET", "/_watcher/watch/watch_with_api_key");

        if (isRunningAgainstOldCluster()) {
            final Request createApiKeyRequest = new Request("PUT", "/_security/api_key");
            createApiKeyRequest.setJsonEntity("""
                {
                   "name": "key-1",
                   "role_descriptors": {
                     "r": {
                       "cluster": [ "all" ],
                       "indices": [
                         {
                           "names": [ "*" ],
                           "privileges": [ "all" ]
                         }
                       ]
                     }
                   }
                 }""");
            final Response response = client().performRequest(createApiKeyRequest);
            final Map<String, Object> createApiKeyResponse = entityAsMap(response);

            Request createWatchWithApiKeyRequest = new Request("PUT", "/_watcher/watch/watch_with_api_key");
            createWatchWithApiKeyRequest.setJsonEntity(loadWatch("logging-watch.json"));
            final byte[] keyBytes = (createApiKeyResponse.get("id") + ":" + createApiKeyResponse.get("api_key")).getBytes(
                StandardCharsets.UTF_8
            );
            final String authHeader = "ApiKey " + Base64.getEncoder().encodeToString(keyBytes);
            createWatchWithApiKeyRequest.setOptions(RequestOptions.DEFAULT.toBuilder().addHeader("Authorization", authHeader));
            client().performRequest(createWatchWithApiKeyRequest);

            assertBusy(() -> {
                final Map<String, Object> getWatchStatusResponse = entityAsMap(client().performRequest(getWatchStatusRequest));
                final Map<String, Object> status = (Map<String, Object>) getWatchStatusResponse.get("status");
                assertEquals("executed", status.get("execution_state"));
            }, 30, TimeUnit.SECONDS);

        } else {
            logger.info("testing against {}", getOldClusterVersion());
            try {
                waitForYellow(".watches,.watcher-history*");
            } catch (ResponseException e) {
                String rsp = toStr(client().performRequest(new Request("GET", "/_cluster/state")));
                logger.info("cluster_state_response=\n{}", rsp);
                throw e;
            }

            // Wait for watcher to actually start....
            startWatcher();

            try {
                final Map<String, Object> getWatchStatusResponse = entityAsMap(client().performRequest(getWatchStatusRequest));
                final Map<String, Object> status = (Map<String, Object>) getWatchStatusResponse.get("status");
                final int version = (int) status.get("version");

                final AtomicBoolean versionIncreased = new AtomicBoolean();
                final AtomicBoolean executed = new AtomicBoolean();
                assertBusy(() -> {
                    final Map<String, Object> newGetWatchStatusResponse = entityAsMap(client().performRequest(getWatchStatusRequest));
                    final Map<String, Object> newStatus = (Map<String, Object>) newGetWatchStatusResponse.get("status");
                    if (false == versionIncreased.get() && version < (int) newStatus.get("version")) {
                        versionIncreased.set(true);
                    }
                    if (false == executed.get() && "executed".equals(newStatus.get("execution_state"))) {
                        executed.set(true);
                    }
                    assertThat(
                        "version increased: [" + versionIncreased.get() + "], executed: [" + executed.get() + "]",
                        versionIncreased.get() && executed.get(),
                        is(true)
                    );
                }, 30, TimeUnit.SECONDS);
            } finally {
                stopWatcher();
            }
        }
    }

    public void testServiceAccountApiKey() throws IOException {
        if (isRunningAgainstOldCluster()) {
            final Request createServiceTokenRequest = new Request("POST", "/_security/service/elastic/fleet-server/credential/token");
            final Response createServiceTokenResponse = client().performRequest(createServiceTokenRequest);
            assertOK(createServiceTokenResponse);
            @SuppressWarnings("unchecked")
            final String serviceToken = ((Map<String, String>) responseAsMap(createServiceTokenResponse).get("token")).get("value");
            final Request createApiKeyRequest = new Request("PUT", "/_security/api_key");
            createApiKeyRequest.setOptions(RequestOptions.DEFAULT.toBuilder().addHeader("Authorization", "Bearer " + serviceToken));
            createApiKeyRequest.setJsonEntity("{\"name\":\"key-1\"}");
            final Response createApiKeyResponse = client().performRequest(createApiKeyRequest);
            final Map<String, Object> createApiKeyResponseMap = entityAsMap(createApiKeyResponse);
            final String authHeader = "ApiKey "
                + Base64.getEncoder()
                    .encodeToString(
                        (createApiKeyResponseMap.get("id") + ":" + createApiKeyResponseMap.get("api_key")).getBytes(StandardCharsets.UTF_8)
                    );

            final Request indexRequest = new Request("PUT", "/api_keys/_doc/key-1");
            indexRequest.setJsonEntity("{\"auth_header\":\"" + authHeader + "\"}");
            assertOK(client().performRequest(indexRequest));
        } else {
            final Request getRequest = new Request("GET", "/api_keys/_doc/key-1");
            final Response getResponse = client().performRequest(getRequest);
            assertOK(getResponse);
            final Map<String, Object> getResponseMap = responseAsMap(getResponse);
            @SuppressWarnings("unchecked")
            final String authHeader = ((Map<String, String>) getResponseMap.get("_source")).get("auth_header");

            final Request mainRequest = new Request("GET", "/");
            mainRequest.setOptions(RequestOptions.DEFAULT.toBuilder().addHeader("Authorization", authHeader));
            assertOK(client().performRequest(mainRequest));

            final Request getUserRequest = new Request("GET", "/_security/user");
            getUserRequest.setOptions(RequestOptions.DEFAULT.toBuilder().addHeader("Authorization", authHeader));
            final ResponseException e = expectThrows(ResponseException.class, () -> client().performRequest(getUserRequest));
            assertThat(e.getResponse().getStatusLine().getStatusCode(), equalTo(403));
            assertThat(e.getMessage(), containsString("is unauthorized"));
        }
    }

    public void testApiKeySuperuser() throws IOException {
        if (isRunningAgainstOldCluster()) {
            final Request createUserRequest = new Request("PUT", "/_security/user/api_key_super_creator");
            createUserRequest.setJsonEntity("""
                {
                   "password" : "l0ng-r4nd0m-p@ssw0rd",
                   "roles" : [ "superuser", "monitoring_user" ]
                }""");
            client().performRequest(createUserRequest);

            // Create API key
            final Request createApiKeyRequest = new Request("PUT", "/_security/api_key");
            createApiKeyRequest.setOptions(
                RequestOptions.DEFAULT.toBuilder()
                    .addHeader(
                        "Authorization",
                        UsernamePasswordToken.basicAuthHeaderValue(
                            "api_key_super_creator",
                            new SecureString("l0ng-r4nd0m-p@ssw0rd".toCharArray())
                        )
                    )
            );
            createApiKeyRequest.setJsonEntity("""
                {
                   "name": "super_legacy_key"
                }""");
            final Map<String, Object> createApiKeyResponse = entityAsMap(client().performRequest(createApiKeyRequest));
            final byte[] keyBytes = (createApiKeyResponse.get("id") + ":" + createApiKeyResponse.get("api_key")).getBytes(
                StandardCharsets.UTF_8
            );
            final String apiKeyAuthHeader = "ApiKey " + Base64.getEncoder().encodeToString(keyBytes);
            // Save the API key info across restart
            final Request saveApiKeyRequest = new Request("PUT", "/api_keys/_doc/super_legacy_key");
            saveApiKeyRequest.setJsonEntity("{\"auth_header\":\"" + apiKeyAuthHeader + "\"}");
            assertOK(client().performRequest(saveApiKeyRequest));
        } else {
            final Request getRequest = new Request("GET", "/api_keys/_doc/super_legacy_key");
            final Map<String, Object> getResponseMap = responseAsMap(client().performRequest(getRequest));
            @SuppressWarnings("unchecked")
            final String apiKeyAuthHeader = ((Map<String, String>) getResponseMap.get("_source")).get("auth_header");

            // read is ok
            final Request searchRequest = new Request("GET", ".security/_search");
            searchRequest.setOptions(systemIndexWarningHandlerOptions(".security-7").addHeader("Authorization", apiKeyAuthHeader));
            assertOK(client().performRequest(searchRequest));

            // write must not be allowed
            final Request indexRequest = new Request("POST", ".security/_doc");
            indexRequest.setJsonEntity("""
                {
                  "doc_type": "foo"
                }""");
            indexRequest.setOptions(systemIndexWarningHandlerOptions(".security-7").addHeader("Authorization", apiKeyAuthHeader));
            final ResponseException e = expectThrows(ResponseException.class, () -> client().performRequest(indexRequest));
            assertThat(e.getResponse().getStatusLine().getStatusCode(), equalTo(403));
            assertThat(e.getMessage(), containsString("is unauthorized"));
        }
    }

    /**
     * Tests that a RollUp job created on a old cluster is correctly restarted after the upgrade.
     */
    public void testRollupAfterRestart() throws Exception {
        if (isRunningAgainstOldCluster()) {
            // create dummy rollup index to circumvent the check that prohibits rollup usage in empty clusters:
            {
                Request req = new Request("PUT", "dummy-rollup-index");
                req.setJsonEntity("""
                    {
                        "mappings":{
                            "_meta": {
                                "_rollup":{
                                    "my-id": {}
                                }
                            }
                        }
                    }
                    """);
                req.setOptions(RequestOptions.DEFAULT.toBuilder().setWarningsHandler(fieldNamesFieldOk()));
                client().performRequest(req);
            }

            final int numDocs = 59;
            final int year = randomIntBetween(1970, 2018);

            // index documents for the rollup job
            final StringBuilder bulk = new StringBuilder();
            for (int i = 0; i < numDocs; i++) {
                bulk.append("{\"index\":{\"_index\":\"rollup-docs\"}}\n");
                String date = Strings.format("%04d-01-01T00:%02d:00Z", year, i);
                bulk.append("{\"timestamp\":\"").append(date).append("\",\"value\":").append(i).append("}\n");
            }
            bulk.append("\r\n");

            final Request bulkRequest = new Request("POST", "/_bulk");
            bulkRequest.setJsonEntity(bulk.toString());
            bulkRequest.setOptions(RequestOptions.DEFAULT.toBuilder().setWarningsHandler(fieldNamesFieldOk()));
            client().performRequest(bulkRequest);

            // create the rollup job
            final Request createRollupJobRequest = new Request("PUT", "/_rollup/job/rollup-job-test");
<<<<<<< HEAD
            createRollupJobRequest.setOptions(ROLLUP_REQUESTS_OPTIONS);
            String intervalType;
            if (clusterHasFeature(RestTestLegacyFeatures.SEARCH_AGGREGATIONS_FORCE_INTERVAL_SELECTION_DATE_HISTOGRAM)) {
                intervalType = "fixed_interval";
            } else {
                intervalType = "interval";
            }

            createRollupJobRequest.setJsonEntity(Strings.format("""
=======
            createRollupJobRequest.setJsonEntity("""
>>>>>>> 165f9304
                {
                  "index_pattern": "rollup-*",
                  "rollup_index": "results-rollup",
                  "cron": "*/30 * * * * ?",
                  "page_size": 100,
                  "groups": {
                    "date_histogram": {
                      "field": "timestamp",
                      "fixed_interval": "5m"
                    }
                  },
                  "metrics": [
                    {
                      "field": "value",
                      "metrics": [ "min", "max", "sum" ]
                    }
                  ]
                }""");

            Map<String, Object> createRollupJobResponse = entityAsMap(client().performRequest(createRollupJobRequest));
            assertThat(createRollupJobResponse.get("acknowledged"), equalTo(Boolean.TRUE));

            // start the rollup job
            final Request startRollupJobRequest = new Request("POST", "/_rollup/job/rollup-job-test/_start");
            startRollupJobRequest.setOptions(ROLLUP_REQUESTS_OPTIONS);
            Map<String, Object> startRollupJobResponse = entityAsMap(client().performRequest(startRollupJobRequest));
            assertThat(startRollupJobResponse.get("started"), equalTo(Boolean.TRUE));

            assertRollUpJob("rollup-job-test");

        } else {

            final Request clusterHealthRequest = new Request("GET", "/_cluster/health");
            clusterHealthRequest.addParameter("wait_for_status", "yellow");
            clusterHealthRequest.addParameter("wait_for_no_relocating_shards", "true");
            clusterHealthRequest.addParameter("wait_for_no_initializing_shards", "true");
            Map<String, Object> clusterHealthResponse = entityAsMap(client().performRequest(clusterHealthRequest));
            assertThat(clusterHealthResponse.get("timed_out"), equalTo(Boolean.FALSE));

            assertRollUpJob("rollup-job-test");
        }
    }

    public void testTransformLegacyTemplateCleanup() throws Exception {
        if (isRunningAgainstOldCluster()) {

            // create the source index
            final Request createIndexRequest = new Request("PUT", "customers");
            createIndexRequest.setJsonEntity("""
                {
                  "mappings": {
                    "properties": {
                      "customer_id": {
                        "type": "keyword"
                      },
                      "price": {
                        "type": "double"
                      }
                    }
                  }
                }""");
            createIndexRequest.setOptions(RequestOptions.DEFAULT.toBuilder().setWarningsHandler(fieldNamesFieldOk()));
            Map<String, Object> createIndexResponse = entityAsMap(client().performRequest(createIndexRequest));
            assertThat(createIndexResponse.get("acknowledged"), equalTo(Boolean.TRUE));

            // create a transform
            final Request createTransformRequest = new Request("PUT", "_transform/transform-full-cluster-restart-test");
            createTransformRequest.setJsonEntity("""
                {
                  "source": {
                    "index": "customers"
                  },
                  "description": "testing",
                  "dest": {
                    "index": "max_price"
                  },
                  "pivot": {
                    "group_by": {
                      "customer_id": {
                        "terms": {
                          "field": "customer_id"
                        }
                      }
                    },
                    "aggregations": {
                      "max_price": {
                        "max": {
                          "field": "price"
                        }
                      }
                    }
                  }
                }""");

            Map<String, Object> createTransformResponse = entityAsMap(client().performRequest(createTransformRequest));
            assertThat(createTransformResponse.get("acknowledged"), equalTo(Boolean.TRUE));
        } else {
            // legacy index templates created in previous releases should not be present anymore
            assertBusy(() -> {
                Request request = new Request("GET", "/_template/.transform-*,.data-frame-*");
                try {
                    Response response = client().performRequest(request);
                    Map<String, Object> responseLevel = entityAsMap(response);
                    assertNotNull(responseLevel);
                    assertThat(responseLevel.keySet(), empty());
                } catch (ResponseException e) {
                    // not found is fine
                    assertThat(
                        "Unexpected failure getting templates: " + e.getResponse().getStatusLine(),
                        e.getResponse().getStatusLine().getStatusCode(),
                        is(404)
                    );
                }
            });
        }
    }

    public void testSlmPolicyAndStats() throws IOException {
        SnapshotLifecyclePolicy slmPolicy = new SnapshotLifecyclePolicy(
            "test-policy",
            "test-policy",
            "* * * 31 FEB ? *",
            "test-repo",
            Collections.singletonMap("indices", Collections.singletonList("*")),
            null
        );
        if (isRunningAgainstOldCluster()) {
            Request createRepoRequest = new Request("PUT", "_snapshot/test-repo");
            String repoCreateJson = "{" + " \"type\": \"fs\"," + " \"settings\": {" + "   \"location\": \"test-repo\"" + "  }" + "}";
            createRepoRequest.setJsonEntity(repoCreateJson);
            Request createSlmPolicyRequest = new Request("PUT", "_slm/policy/test-policy");
            try (XContentBuilder builder = JsonXContent.contentBuilder()) {
                String createSlmPolicyJson = Strings.toString(slmPolicy.toXContent(builder, null));
                createSlmPolicyRequest.setJsonEntity(createSlmPolicyJson);
            }

            client().performRequest(createRepoRequest);
            client().performRequest(createSlmPolicyRequest);
        }

        if (isRunningAgainstOldCluster() == false) {
            Request getSlmPolicyRequest = new Request("GET", "_slm/policy/test-policy");
            Response response = client().performRequest(getSlmPolicyRequest);
            Map<String, Object> responseMap = entityAsMap(response);
            Map<?, ?> policy = (Map<?, ?>) ((Map<?, ?>) responseMap.get("test-policy")).get("policy");
            assertEquals(slmPolicy.getName(), policy.get("name"));
            assertEquals(slmPolicy.getRepository(), policy.get("repository"));
            assertEquals(slmPolicy.getSchedule(), policy.get("schedule"));
            assertEquals(slmPolicy.getConfig(), policy.get("config"));
        }

        if (isRunningAgainstOldCluster() == false) {
            Response response = client().performRequest(new Request("GET", "_slm/stats"));
            XContentType xContentType = XContentType.fromMediaType(response.getEntity().getContentType().getValue());
            try (
                XContentParser parser = xContentType.xContent()
                    .createParser(XContentParserConfiguration.EMPTY, response.getEntity().getContent())
            ) {
                assertEquals(new SnapshotLifecycleStats(), SnapshotLifecycleStats.parse(parser));
            }
        }
    }

    private String loadWatch(String watch) throws IOException {
        return StreamsUtils.copyToStringFromClasspath("/org/elasticsearch/xpack/restart/" + watch);
    }

    private void assertOldTemplatesAreDeleted() throws IOException {
        Map<String, Object> templates = entityAsMap(client().performRequest(new Request("GET", "/_template")));
        assertThat(templates.keySet(), not(hasItems(is("watches"), startsWith("watch-history"), is("triggered_watches"))));
    }

    private void assertWatchIndexContentsWork() throws Exception {
        // Fetch a basic watch
        Request getRequest = new Request("GET", "_watcher/watch/bwc_watch");

        Map<String, Object> bwcWatch = entityAsMap(client().performRequest(getRequest));

        logger.error("-----> {}", bwcWatch);

        assertThat(bwcWatch.get("found"), equalTo(true));
        Map<?, ?> source = (Map<?, ?>) bwcWatch.get("watch");
        assertEquals(1000, source.get("throttle_period_in_millis"));
        int timeout = (int) timeValueSeconds(100).millis();
        assertThat(ObjectPath.eval("input.search.timeout_in_millis", source), equalTo(timeout));
        assertThat(ObjectPath.eval("actions.index_payload.transform.search.timeout_in_millis", source), equalTo(timeout));
        assertThat(ObjectPath.eval("actions.index_payload.index.index", source), equalTo("bwc_watch_index"));
        assertThat(ObjectPath.eval("actions.index_payload.index.timeout_in_millis", source), equalTo(timeout));

        // Fetch a watch with "fun" throttle periods
        getRequest = new Request("GET", "_watcher/watch/bwc_throttle_period");

        bwcWatch = entityAsMap(client().performRequest(getRequest));
        assertThat(bwcWatch.get("found"), equalTo(true));
        source = (Map<?, ?>) bwcWatch.get("watch");
        assertEquals(timeout, source.get("throttle_period_in_millis"));
        assertThat(ObjectPath.eval("actions.index_payload.throttle_period_in_millis", source), equalTo(timeout));

        /*
         * Fetch a watch with a funny timeout to verify loading fractional time
         * values.
         */
        bwcWatch = entityAsMap(client().performRequest(new Request("GET", "_watcher/watch/bwc_funny_timeout")));
        assertThat(bwcWatch.get("found"), equalTo(true));
        source = (Map<?, ?>) bwcWatch.get("watch");

        Map<String, Object> attachments = ObjectPath.eval("actions.work.email.attachments", source);
        Map<?, ?> attachment = (Map<?, ?>) attachments.get("test_report.pdf");
        Map<String, Object> request = ObjectPath.eval("http.request", attachment);
        assertEquals(timeout, request.get("read_timeout_millis"));
        assertEquals("https", request.get("scheme"));
        assertEquals("example.com", request.get("host"));
        assertEquals("{{ctx.metadata.report_url}}", request.get("path"));
        assertEquals(8443, request.get("port"));
        Map<String, String> basic = ObjectPath.eval("auth.basic", request);
        assertThat(basic, hasEntry("username", "Aladdin"));
        // password doesn't come back because it is hidden
        assertThat(basic, hasEntry(is("password"), anyOf(startsWith("::es_encrypted::"), is("::es_redacted::"))));
        Request searchRequest = new Request("GET", ".watcher-history*/_search");
        if (isRunningAgainstOldCluster() == false) {
            searchRequest.addParameter(RestSearchAction.TOTAL_HITS_AS_INT_PARAM, "true");
        }
        Map<String, Object> history = entityAsMap(client().performRequest(searchRequest));
        Map<?, ?> hits = (Map<?, ?>) history.get("hits");
        assertThat((Integer) hits.get("total"), greaterThanOrEqualTo(2));
    }

    private void assertBasicWatchInteractions() throws Exception {
        String watch = """
            {
              "trigger": {
                "schedule": {
                  "interval": "1s"
                }
              },
              "input": {
                "none": {}
              },
              "condition": {
                "always": {}
              },
              "actions": {
                "awesome": {
                  "logging": {
                    "level": "info",
                    "text": "test"
                  }
                }
              }
            }""";
        Request createWatchRequest = new Request("PUT", "_watcher/watch/new_watch");
        createWatchRequest.setJsonEntity(watch);
        Map<String, Object> createWatch = entityAsMap(client().performRequest(createWatchRequest));

        logger.info("create watch {}", createWatch);

        assertThat(createWatch.get("created"), equalTo(true));
        assertThat(createWatch.get("_version"), equalTo(1));

        Map<String, Object> updateWatch = entityAsMap(client().performRequest(createWatchRequest));
        assertThat(updateWatch.get("created"), equalTo(false));
        assertThat((int) updateWatch.get("_version"), greaterThanOrEqualTo(2));

        Map<String, Object> get = entityAsMap(client().performRequest(new Request("GET", "_watcher/watch/new_watch")));
        assertThat(get.get("found"), equalTo(true));
        Map<?, ?> source = (Map<?, ?>) get.get("watch");
        Map<String, Object> logging = ObjectPath.eval("actions.awesome.logging", source);
        assertEquals("info", logging.get("level"));
        assertEquals("test", logging.get("text"));
    }

    private void waitForYellow(String indexName) throws IOException {
        Request request = new Request("GET", "/_cluster/health/" + indexName);
        request.addParameter("wait_for_status", "yellow");
        request.addParameter("timeout", "30s");
        request.addParameter("wait_for_no_relocating_shards", "true");
        request.addParameter("wait_for_no_initializing_shards", "true");
        Map<String, Object> response = entityAsMap(client().performRequest(request));
        assertThat(response.get("timed_out"), equalTo(Boolean.FALSE));
    }

    private void waitForHits(String indexName, int expectedHits) throws Exception {
        Request request = new Request("GET", "/" + indexName + "/_search");
        request.addParameter("ignore_unavailable", "true");
        request.addParameter("size", "0");
        assertBusy(() -> {
            try {
                Map<String, Object> response = entityAsMap(client().performRequest(request));
                Map<?, ?> hits = (Map<?, ?>) response.get("hits");
                logger.info("Hits are: {}", hits);
                Integer total;
                total = (Integer) ((Map<?, ?>) hits.get("total")).get("value");
                assertThat(total, greaterThanOrEqualTo(expectedHits));
            } catch (IOException ioe) {
                if (ioe instanceof ResponseException) {
                    Response response = ((ResponseException) ioe).getResponse();
                    if (RestStatus.fromCode(response.getStatusLine().getStatusCode()) == RestStatus.SERVICE_UNAVAILABLE) {
                        fail("shards are not yet active");
                    }
                }
                throw ioe;
            }
        }, 30, TimeUnit.SECONDS);
    }

    private void startWatcher() throws Exception {
        Map<String, Object> startWatchResponse = entityAsMap(client().performRequest(new Request("POST", "_watcher/_start")));
        assertThat(startWatchResponse.get("acknowledged"), equalTo(Boolean.TRUE));
        assertBusy(() -> {
            Map<String, Object> statsWatchResponse = entityAsMap(client().performRequest(new Request("GET", "_watcher/stats")));
            List<?> states = ((List<?>) statsWatchResponse.get("stats")).stream()
                .map(o -> ((Map<?, ?>) o).get("watcher_state"))
                .collect(Collectors.toList());
            assertThat(states, everyItem(is("started")));
        });
    }

    private void stopWatcher() throws Exception {
        Map<String, Object> stopWatchResponse = entityAsMap(client().performRequest(new Request("POST", "_watcher/_stop")));
        assertThat(stopWatchResponse.get("acknowledged"), equalTo(Boolean.TRUE));
        assertBusy(() -> {
            Map<String, Object> statsStoppedWatchResponse = entityAsMap(client().performRequest(new Request("GET", "_watcher/stats")));
            List<?> states = ((List<?>) statsStoppedWatchResponse.get("stats")).stream()
                .map(o -> ((Map<?, ?>) o).get("watcher_state"))
                .collect(Collectors.toList());
            assertThat(states, everyItem(is("stopped")));
        });
    }

    static String toStr(Response response) throws IOException {
        return EntityUtils.toString(response.getEntity());
    }

    private void createUser(final boolean oldCluster) throws Exception {
        final String id = oldCluster ? "preupgrade_user" : "postupgrade_user";
        Request request = new Request("PUT", "/_security/user/" + id);
        request.setJsonEntity(Strings.format("""
            {
               "password" : "l0ng-r4nd0m-p@ssw0rd",
               "roles" : [ "admin", "other_role1" ],
               "full_name" : "%s",
               "email" : "%s@example.com",
               "enabled": true
            }""", randomAlphaOfLength(5), id));
        client().performRequest(request);
    }

    private void createRole(final boolean oldCluster) throws Exception {
        final String id = oldCluster ? "preupgrade_role" : "postupgrade_role";
        Request request = new Request("PUT", "/_security/role/" + id);
        request.setJsonEntity("""
            {
              "run_as": [ "abc" ],
              "cluster": [ "monitor" ],
              "indices": [
                {
                  "names": [ "events-*" ],
                  "privileges": [ "read" ],
                  "field_security" : {
                    "grant" : [ "category", "@timestamp", "message" ]
                  },
                  "query": "{\\"match\\": {\\"category\\": \\"click\\"}}"
                }
              ]
            }""");
        client().performRequest(request);
    }

    private void assertUserInfo(final boolean oldCluster) throws Exception {
        final String user = oldCluster ? "preupgrade_user" : "postupgrade_user";
        Request request = new Request("GET", "/_security/user/" + user);
        ;
        Map<String, Object> response = entityAsMap(client().performRequest(request));
        Map<?, ?> userInfo = (Map<?, ?>) response.get(user);
        assertEquals(user + "@example.com", userInfo.get("email"));
        assertNotNull(userInfo.get("full_name"));
        assertNotNull(userInfo.get("roles"));
    }

    private void assertRoleInfo(final boolean oldCluster) throws Exception {
        final String role = oldCluster ? "preupgrade_role" : "postupgrade_role";
        Map<?, ?> response = (Map<?, ?>) entityAsMap(client().performRequest(new Request("GET", "/_security/role/" + role))).get(role);
        assertNotNull(response.get("run_as"));
        assertNotNull(response.get("cluster"));
        assertNotNull(response.get("indices"));
    }

    private void assertRollUpJob(final String rollupJob) throws Exception {
        final Matcher<?> expectedStates = anyOf(equalTo("indexing"), equalTo("started"));
        waitForRollUpJob(rollupJob, expectedStates);

        // check that the rollup job is started using the RollUp API
        final Request getRollupJobRequest = new Request("GET", "_rollup/job/" + rollupJob);
        getRollupJobRequest.setOptions(ROLLUP_REQUESTS_OPTIONS);
        Map<String, Object> getRollupJobResponse = entityAsMap(client().performRequest(getRollupJobRequest));
        Map<?, ?> job = getJob(getRollupJobResponse, rollupJob);
        assertNotNull(job);
        assertThat(ObjectPath.eval("status.job_state", job), expectedStates);

        // check that the rollup job is started using the Tasks API
        final Request taskRequest = new Request("GET", "_tasks");
        taskRequest.addParameter("detailed", "true");
        taskRequest.addParameter("actions", "xpack/rollup/*");
        Map<String, Object> taskResponse = entityAsMap(client().performRequest(taskRequest));
        Map<?, ?> taskResponseNodes = (Map<?, ?>) taskResponse.get("nodes");
        Map<?, ?> taskResponseNode = (Map<?, ?>) taskResponseNodes.values().iterator().next();
        Map<?, ?> taskResponseTasks = (Map<?, ?>) taskResponseNode.get("tasks");
        Map<?, ?> taskResponseStatus = (Map<?, ?>) taskResponseTasks.values().iterator().next();
        assertThat(ObjectPath.eval("status.job_state", taskResponseStatus), expectedStates);

        // check that the rollup job is started using the Cluster State API
        final Request clusterStateRequest = new Request("GET", "_cluster/state/metadata");
        Map<String, Object> clusterStateResponse = entityAsMap(client().performRequest(clusterStateRequest));
        List<Map<String, Object>> rollupJobTasks = ObjectPath.eval("metadata.persistent_tasks.tasks", clusterStateResponse);

        boolean hasRollupTask = false;
        for (Map<String, Object> task : rollupJobTasks) {
            if (ObjectPath.eval("id", task).equals(rollupJob)) {
                hasRollupTask = true;
                final String jobStateField = "task.xpack/rollup/job.state.job_state";
                assertThat(
                    "Expected field [" + jobStateField + "] to be started or indexing in " + task.get("id"),
                    ObjectPath.eval(jobStateField, task),
                    expectedStates
                );
                break;
            }
        }
        if (hasRollupTask == false) {
            fail("Expected persistent task for [" + rollupJob + "] but none found.");
        }
    }

    private void waitForRollUpJob(final String rollupJob, final Matcher<?> expectedStates) throws Exception {
        assertBusy(() -> {
            final Request getRollupJobRequest = new Request("GET", "/_rollup/job/" + rollupJob);
            getRollupJobRequest.setOptions(ROLLUP_REQUESTS_OPTIONS);
            Response getRollupJobResponse = client().performRequest(getRollupJobRequest);
            assertThat(getRollupJobResponse.getStatusLine().getStatusCode(), equalTo(RestStatus.OK.getStatus()));

            Map<?, ?> job = getJob(getRollupJobResponse, rollupJob);
            assertNotNull(job);
            assertThat(ObjectPath.eval("status.job_state", job), expectedStates);
        }, 30L, TimeUnit.SECONDS);
    }

    private Map<?, ?> getJob(Response response, String targetJobId) throws IOException {
        return getJob(ESRestTestCase.entityAsMap(response), targetJobId);
    }

    private Map<?, ?> getJob(Map<String, Object> jobsMap, String targetJobId) throws IOException {
        List<?> jobs = (List<?>) XContentMapValues.extractValue("jobs", jobsMap);
        if (jobs == null) {
            return null;
        }

        for (Object entry : jobs) {
            Map<?, ?> job = (Map<?, ?>) entry;
            String jobId = (String) ((Map<?, ?>) job.get("config")).get("id");
            if (jobId.equals(targetJobId)) {
                return job;
            }
        }
        return null;
    }

    @SuppressWarnings("unchecked")
    public void testDataStreams() throws Exception {
        if (isRunningAgainstOldCluster()) {
            createComposableTemplate(client(), "dst", "ds");

            Request indexRequest = new Request("POST", "/ds/_doc/1?op_type=create&refresh");
            XContentBuilder builder = JsonXContent.contentBuilder()
                .startObject()
                .field("f", "v")
                .field("@timestamp", System.currentTimeMillis())
                .endObject();
            indexRequest.setJsonEntity(Strings.toString(builder));
            indexRequest.setOptions(RequestOptions.DEFAULT.toBuilder().setWarningsHandler(fieldNamesFieldOk()));
            assertOK(client().performRequest(indexRequest));
        }

        // It's quite possible that this test will run where the data stream backing index is
        // created on one day, and then checked on a subsequent day. To avoid this failing the
        // test, we store the timestamp used when the document is indexed, then when we go to
        // check the backing index name, we retrieve the time and use it for the backing index
        // name resolution.
        Request getDoc = new Request("GET", "/ds/_search");
        Map<String, Object> doc = entityAsMap(client().performRequest(getDoc));
        logger.info("--> doc: {}", doc);
        Map<String, Object> hits = (Map<String, Object>) doc.get("hits");
        Map<String, Object> docBody = (Map<String, Object>) ((List<Object>) hits.get("hits")).get(0);
        Long timestamp = (Long) ((Map<String, Object>) docBody.get("_source")).get("@timestamp");
        logger.info("--> parsed out timestamp of {}", timestamp);

        Request getDataStream = new Request("GET", "/_data_stream/ds");
        Response response = client().performRequest(getDataStream);
        assertOK(response);
        List<Object> dataStreams = (List<Object>) entityAsMap(response).get("data_streams");
        assertEquals(1, dataStreams.size());
        Map<String, Object> ds = (Map<String, Object>) dataStreams.get(0);
        List<Map<String, String>> indices = (List<Map<String, String>>) ds.get("indices");
        assertEquals("ds", ds.get("name"));
        assertEquals(1, indices.size());
        assertEquals(DataStreamTestHelper.getLegacyDefaultBackingIndexName("ds", 1, timestamp), indices.get(0).get("index_name"));
        assertNumHits("ds", 1, 1);
    }

    /**
     * Ignore the warning about the {@code _field_names} field. We intentionally
     * turn that field off sometimes. And other times old versions spuriously
     * send it back to us.
     */
    private WarningsHandler fieldNamesFieldOk() {
        return warnings -> switch (warnings.size()) {
            case 0 -> false;  // old versions don't return a warning
            case 1 -> false == warnings.get(0).contains("_field_names");
            default -> true;
        };
    }

    private static void createComposableTemplate(RestClient client, String templateName, String indexPattern) throws IOException {
        StringEntity templateJSON = new StringEntity(Strings.format("""
            {
              "index_patterns": "%s",
              "data_stream": {}
            }""", indexPattern), ContentType.APPLICATION_JSON);
        Request createIndexTemplateRequest = new Request("PUT", "_index_template/" + templateName);
        createIndexTemplateRequest.setEntity(templateJSON);
        client.performRequest(createIndexTemplateRequest);
    }

    private RequestOptions.Builder systemIndexWarningHandlerOptions(String index) {
        return RequestOptions.DEFAULT.toBuilder()
            .setWarningsHandler(
                w -> w.size() > 0
                    && w.contains(
                        "this request accesses system indices: ["
                            + index
                            + "], but in a future major "
                            + "version, direct access to system indices will be prevented by default"
                    ) == false
            );
    }
}<|MERGE_RESOLUTION|>--- conflicted
+++ resolved
@@ -430,19 +430,8 @@
 
             // create the rollup job
             final Request createRollupJobRequest = new Request("PUT", "/_rollup/job/rollup-job-test");
-<<<<<<< HEAD
             createRollupJobRequest.setOptions(ROLLUP_REQUESTS_OPTIONS);
-            String intervalType;
-            if (clusterHasFeature(RestTestLegacyFeatures.SEARCH_AGGREGATIONS_FORCE_INTERVAL_SELECTION_DATE_HISTOGRAM)) {
-                intervalType = "fixed_interval";
-            } else {
-                intervalType = "interval";
-            }
-
-            createRollupJobRequest.setJsonEntity(Strings.format("""
-=======
             createRollupJobRequest.setJsonEntity("""
->>>>>>> 165f9304
                 {
                   "index_pattern": "rollup-*",
                   "rollup_index": "results-rollup",

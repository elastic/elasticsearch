/*
 * Copyright Elasticsearch B.V. and/or licensed to Elasticsearch B.V. under one
 * or more contributor license agreements. Licensed under the Elastic License
 * 2.0; you may not use this file except in compliance with the Elastic License
 * 2.0.
 */

package org.elasticsearch.xpack.restart;

import com.carrotsearch.randomizedtesting.annotations.Name;

import org.apache.http.util.EntityUtils;
import org.elasticsearch.client.Request;
import org.elasticsearch.client.Response;
import org.elasticsearch.client.ResponseException;
import org.elasticsearch.common.settings.Settings;
import org.elasticsearch.common.util.concurrent.ThreadContext;
import org.elasticsearch.common.xcontent.support.XContentMapValues;
import org.elasticsearch.core.RestApiVersion;
import org.elasticsearch.core.Strings;
import org.elasticsearch.upgrades.FullClusterRestartUpgradeStatus;
import org.elasticsearch.xcontent.XContentType;
import org.elasticsearch.xpack.core.ml.inference.assignment.AllocationStatus;
import org.junit.Before;

import java.io.IOException;
import java.nio.charset.StandardCharsets;
import java.util.ArrayList;
import java.util.Base64;
import java.util.List;
import java.util.Map;
import java.util.concurrent.TimeUnit;
import java.util.stream.Collectors;

import static org.elasticsearch.client.WarningsHandler.PERMISSIVE;
import static org.hamcrest.Matchers.equalTo;
import static org.hamcrest.Matchers.hasSize;

public class MLModelDeploymentFullClusterRestartIT extends AbstractXpackFullClusterRestartTestCase {

    // See PyTorchModelIT for how this model was created
    static final String BASE_64_ENCODED_MODEL =
        "UEsDBAAACAgAAAAAAAAAAAAAAAAAAAAAAAAUAA4Ac2ltcGxlbW9kZWwvZGF0YS5wa2xGQgoAWlpaWlpaWlpaWoACY19fdG9yY2hfXwp"
            + "TdXBlclNpbXBsZQpxACmBfShYCAAAAHRyYWluaW5ncQGIdWJxAi5QSwcIXOpBBDQAAAA0AAAAUEsDBBQACAgIAAAAAAAAAAAAAAAAAA"
            + "AAAAAdAEEAc2ltcGxlbW9kZWwvY29kZS9fX3RvcmNoX18ucHlGQj0AWlpaWlpaWlpaWlpaWlpaWlpaWlpaWlpaWlpaWlpaWlpaWlpaW"
            + "lpaWlpaWlpaWlpaWlpaWlpaWlpaWlpaWnWOMWvDMBCF9/yKI5MMrnHTQsHgjt2aJdlCEIp9SgWSTpykFvfXV1htaYds0nfv473Jqhjh"
            + "kAPywbhgUbzSnC02wwZAyqBYOUzIUUoY4XRe6SVr/Q8lVsYbf4UBLkS2kBk1aOIPxbOIaPVQtEQ8vUnZ/WlrSxTA+JCTNHMc4Ig+Ele"
            + "s+Jod+iR3N/jDDf74wxu4e/5+DmtE9mUyhdgFNq7bZ3ekehbruC6aTxS/c1rom6Z698WrEfIYxcn4JGTftLA7tzCnJeD41IJVC+U07k"
            + "umUHw3E47Vqh+xnULeFisYLx064mV8UTZibWFMmX0p23wBUEsHCE0EGH3yAAAAlwEAAFBLAwQUAAgICAAAAAAAAAAAAAAAAAAAAAAAJ"
            + "wA5AHNpbXBsZW1vZGVsL2NvZGUvX190b3JjaF9fLnB5LmRlYnVnX3BrbEZCNQBaWlpaWlpaWlpaWlpaWlpaWlpaWlpaWlpaWlpaWlpa"
            + "WlpaWlpaWlpaWlpaWlpaWlpaWlpaWrWST0+DMBiHW6bOod/BGS94kKpo2Mwyox5x3pbgiXSAFtdR/nQu3IwHiZ9oX88CaeGu9tL0efq"
            + "+v8P7fmiGA1wgTgoIcECZQqe6vmYD6G4hAJOcB1E8NazTm+ELyzY4C3Q0z8MsRwF+j4JlQUPEEo5wjH0WB9hCNFqgpOCExZY5QnnEw7"
            + "ME+0v8GuaIs8wnKI7RigVrKkBzm0lh2OdjkeHllG28f066vK6SfEypF60S+vuYt4gjj2fYr/uPrSvRv356TepfJ9iWJRN0OaELQSZN3"
            + "FRPNbcP1PTSntMr0x0HzLZQjPYIEo3UaFeiISRKH0Mil+BE/dyT1m7tCBLwVO1MX4DK3bbuTlXuy8r71j5Aoho66udAoseOnrdVzx28"
            + "UFW6ROuO/lT6QKKyo79VU54emj9QSwcInsUTEDMBAAAFAwAAUEsDBAAACAgAAAAAAAAAAAAAAAAAAAAAAAAZAAYAc2ltcGxlbW9kZWw"
            + "vY29uc3RhbnRzLnBrbEZCAgBaWoACKS5QSwcIbS8JVwQAAAAEAAAAUEsDBAAACAgAAAAAAAAAAAAAAAAAAAAAAAATADsAc2ltcGxlbW"
            + "9kZWwvdmVyc2lvbkZCNwBaWlpaWlpaWlpaWlpaWlpaWlpaWlpaWlpaWlpaWlpaWlpaWlpaWlpaWlpaWlpaWlpaWlpaWlpaMwpQSwcI0"
            + "Z5nVQIAAAACAAAAUEsBAgAAAAAICAAAAAAAAFzqQQQ0AAAANAAAABQAAAAAAAAAAAAAAAAAAAAAAHNpbXBsZW1vZGVsL2RhdGEucGts"
            + "UEsBAgAAFAAICAgAAAAAAE0EGH3yAAAAlwEAAB0AAAAAAAAAAAAAAAAAhAAAAHNpbXBsZW1vZGVsL2NvZGUvX190b3JjaF9fLnB5UEs"
            + "BAgAAFAAICAgAAAAAAJ7FExAzAQAABQMAACcAAAAAAAAAAAAAAAAAAgIAAHNpbXBsZW1vZGVsL2NvZGUvX190b3JjaF9fLnB5LmRlYn"
            + "VnX3BrbFBLAQIAAAAACAgAAAAAAABtLwlXBAAAAAQAAAAZAAAAAAAAAAAAAAAAAMMDAABzaW1wbGVtb2RlbC9jb25zdGFudHMucGtsU"
            + "EsBAgAAAAAICAAAAAAAANGeZ1UCAAAAAgAAABMAAAAAAAAAAAAAAAAAFAQAAHNpbXBsZW1vZGVsL3ZlcnNpb25QSwYGLAAAAAAAAAAe"
            + "Ay0AAAAAAAAAAAAFAAAAAAAAAAUAAAAAAAAAagEAAAAAAACSBAAAAAAAAFBLBgcAAAAA/AUAAAAAAAABAAAAUEsFBgAAAAAFAAUAagE"
            + "AAJIEAAAAAA==";
    static final long RAW_MODEL_SIZE; // size of the model before base64 encoding
    static {
        RAW_MODEL_SIZE = Base64.getDecoder().decode(BASE_64_ENCODED_MODEL).length;
    }

    public MLModelDeploymentFullClusterRestartIT(@Name("cluster") FullClusterRestartUpgradeStatus upgradeStatus) {
        super(upgradeStatus);
    }

    @Before
    public void setLogging() throws IOException {
        Request loggingSettings = new Request("PUT", "_cluster/settings");
        loggingSettings.setJsonEntity("""
            {"persistent" : {
                    "logger.org.elasticsearch.xpack.ml.inference.assignment" : "TRACE",
                    "logger.org.elasticsearch.xpack.ml.process.assignment.planning" : "TRACE",
                    "logger.org.elasticsearch.xpack.ml.inference.deployment" : "TRACE",
                    "logger.org.elasticsearch.xpack.ml.process.logging" : "TRACE"
                }}""");
        client().performRequest(loggingSettings);
    }

    @Override
    protected Settings restClientSettings() {
        String token = "Basic " + Base64.getEncoder().encodeToString("test_user:x-pack-test-password".getBytes(StandardCharsets.UTF_8));
        return Settings.builder().put(ThreadContext.PREFIX + ".Authorization", token).build();
    }

    public void testDeploymentSurvivesRestart() throws Exception {
<<<<<<< HEAD
=======

>>>>>>> e593eb37
        String modelId = "trained-model-full-cluster-restart";

        if (isRunningAgainstOldCluster()) {
            createTrainedModel(modelId);
            putModelDefinition(modelId);
            putVocabulary(List.of("these", "are", "my", "words"), modelId);
            startDeployment(modelId);
            assertInfer(modelId);
        } else {
            ensureHealth(".ml-inference-*,.ml-config*", (request -> {
                request.addParameter("wait_for_status", "yellow");
                request.addParameter("timeout", "70s");
            }));
            waitForDeploymentStarted(modelId);
            assertBusy(() -> {
                try {
                    assertInfer(modelId);
                    assertNewInfer(modelId);
                } catch (ResponseException e) {
                    // assertBusy only loops on AssertionErrors, so we have
                    // to convert failure status exceptions to these
                    throw new AssertionError("Inference failed", e);
                }
            }, 90, TimeUnit.SECONDS);
            stopDeployment(modelId);
        }
    }

    @SuppressWarnings("unchecked")
    private void waitForDeploymentStarted(String modelId) throws Exception {
        assertBusy(() -> {
            var response = getTrainedModelStats(modelId);
            Map<String, Object> map = entityAsMap(response);
            List<Map<String, Object>> stats = (List<Map<String, Object>>) map.get("trained_model_stats");
            assertThat(stats, hasSize(1));
            var stat = stats.get(0);
            assertThat(
                stat.toString(),
                XContentMapValues.extractValue("deployment_stats.allocation_status.state", stat),
                equalTo("fully_allocated")
            );
            assertThat(stat.toString(), XContentMapValues.extractValue("deployment_stats.state", stat), equalTo("started"));
        }, 120, TimeUnit.SECONDS);
    }

    private void assertInfer(String modelId) throws IOException {
        Response inference = infer("my words", modelId);
        assertThat(EntityUtils.toString(inference.getEntity()), equalTo("{\"predicted_value\":[[1.0,1.0]]}"));
    }

    private void assertNewInfer(String modelId) throws IOException {
        Response inference = newInfer("my words", modelId);
        assertThat(EntityUtils.toString(inference.getEntity()), equalTo("{\"inference_results\":[{\"predicted_value\":[[1.0,1.0]]}]}"));
    }

    private void putModelDefinition(String modelId) throws IOException {
        Request request = new Request("PUT", "_ml/trained_models/" + modelId + "/definition/0");
        request.setJsonEntity(Strings.format("""
            {"total_definition_length":%s,"definition": "%s","total_parts": 1}""", RAW_MODEL_SIZE, BASE_64_ENCODED_MODEL));
        client().performRequest(request);
    }

    private void putVocabulary(List<String> vocabulary, String modelId) throws IOException {
        List<String> vocabularyWithPad = new ArrayList<>();
        vocabularyWithPad.add("[PAD]");
        vocabularyWithPad.add("[UNK]");
        vocabularyWithPad.addAll(vocabulary);
        String quotedWords = vocabularyWithPad.stream().map(s -> "\"" + s + "\"").collect(Collectors.joining(","));

        Request request = new Request("PUT", "_ml/trained_models/" + modelId + "/vocabulary");
        request.setJsonEntity(Strings.format("""
            { "vocabulary": [%s] }
            """, quotedWords));
        client().performRequest(request);
    }

    private void createTrainedModel(String modelId) throws IOException {
        Request request = new Request("PUT", "/_ml/trained_models/" + modelId);
        request.setJsonEntity("""
            {
               "description": "simple model for testing",
               "model_type": "pytorch",
               "inference_config": {
                 "pass_through": {
                   "tokenization": {
                     "bert": {
                       "with_special_tokens": false
                     }
                   }
                 }
               }
             }""");
        client().performRequest(request);
    }

    private Response startDeployment(String modelId) throws IOException {
        return startDeployment(modelId, AllocationStatus.State.STARTED.toString());
    }

    private Response startDeployment(String modelId, String waitForState) throws IOException {
        String inferenceThreadParamName = "threads_per_allocation";
        String modelThreadParamName = "number_of_allocations";
        String compatibleHeader = null;
        if (isRunningAgainstOldCluster()) {
            compatibleHeader = compatibleMediaType(XContentType.VND_JSON, RestApiVersion.V_8);
            inferenceThreadParamName = "inference_threads";
            modelThreadParamName = "model_threads";
        }

        Request request = new Request(
            "POST",
            "/_ml/trained_models/"
                + modelId
                + "/deployment/_start?timeout=40s&wait_for="
                + waitForState
                + "&"
                + inferenceThreadParamName
                + "=1&"
                + modelThreadParamName
                + "=1"
        );
        if (compatibleHeader != null) {
            request.setOptions(request.getOptions().toBuilder().addHeader("Accept", compatibleHeader).build());
        }
        request.setOptions(request.getOptions().toBuilder().setWarningsHandler(PERMISSIVE).build());
        var response = client().performRequest(request);
        assertOK(response);
        return response;
    }

    private void stopDeployment(String modelId) throws IOException {
        String endpoint = "/_ml/trained_models/" + modelId + "/deployment/_stop";
        Request request = new Request("POST", endpoint);
        client().performRequest(request);
    }

    private Response getTrainedModelStats(String modelId) throws IOException {
        Request request = new Request("GET", "/_ml/trained_models/" + modelId + "/_stats");
        var response = client().performRequest(request);
        assertOK(response);
        return response;
    }

    private Response infer(String input, String modelId) throws IOException {
        Request request = new Request("POST", "/_ml/trained_models/" + modelId + "/deployment/_infer");
        request.setJsonEntity(Strings.format("""
            {  "docs": [{"input":"%s"}] }
            """, input));

        request.setOptions(request.getOptions().toBuilder().setWarningsHandler(PERMISSIVE).build());
        var response = client().performRequest(request);
        assertOK(response);
        return response;
    }

    private Response newInfer(String input, String modelId) throws IOException {
        Request request = new Request("POST", "/_ml/trained_models/" + modelId + "/_infer");
        request.setJsonEntity(Strings.format("""
            {  "docs": [{"input":"%s"}] }
            """, input));
        var response = client().performRequest(request);
        assertOK(response);
        return response;
    }
}<|MERGE_RESOLUTION|>--- conflicted
+++ resolved
@@ -91,10 +91,7 @@
     }
 
     public void testDeploymentSurvivesRestart() throws Exception {
-<<<<<<< HEAD
-=======
-
->>>>>>> e593eb37
+
         String modelId = "trained-model-full-cluster-restart";
 
         if (isRunningAgainstOldCluster()) {

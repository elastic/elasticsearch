--- conflicted
+++ resolved
@@ -20,10 +20,6 @@
 import org.elasticsearch.common.settings.Settings;
 import org.elasticsearch.common.util.concurrent.ThreadContext;
 import org.elasticsearch.common.xcontent.support.XContentMapValues;
-<<<<<<< HEAD
-import org.elasticsearch.index.IndexSettings;
-=======
->>>>>>> 30e15ba8
 import org.elasticsearch.rest.RestStatus;
 import org.elasticsearch.rest.action.search.RestSearchAction;
 import org.elasticsearch.test.StreamsUtils;
@@ -737,74 +733,6 @@
         return null;
     }
 
-<<<<<<< HEAD
-    public void testFrozenIndexAfterRestarted() throws Exception {
-        final String index = "test_frozen_index";
-        if (isRunningAgainstOldCluster()) {
-            Settings.Builder settings = Settings.builder();
-            if (minimumNodeVersion().before(Version.V_8_0_0) && randomBoolean()) {
-                settings.put(IndexSettings.INDEX_SOFT_DELETES_SETTING.getKey(), randomBoolean());
-            }
-            String mappings = randomBoolean() ? "\"_source\": { \"enabled\": false}" : null;
-            createIndex(index, settings.build(), mappings);
-            ensureGreen(index);
-            int numDocs = randomIntBetween(10, 500);
-            for (int i = 0; i < numDocs; i++) {
-                int id = randomIntBetween(0, 100);
-                final Request indexRequest = new Request("POST", "/" + index + "/" + "_doc/" + id);
-                indexRequest.setJsonEntity(Strings.toString(JsonXContent.contentBuilder().startObject().field("f", "v").endObject()));
-                assertOK(client().performRequest(indexRequest));
-                if (rarely()) {
-                    flush(index, randomBoolean());
-                }
-            }
-        } else {
-            ensureGreen(index);
-            final int totalHits = (int) XContentMapValues.extractValue(
-                "hits.total.value",
-                entityAsMap(client().performRequest(new Request("GET", "/" + index + "/_search")))
-            );
-            Request freezeRequest = new Request("POST", index + "/_freeze");
-            freezeRequest.setOptions(
-                expectWarnings(
-                    "Frozen indices are deprecated because they provide no benefit given "
-                        + "improvements in heap memory utilization. They will be removed in a future release."
-                )
-            );
-            assertOK(client().performRequest(freezeRequest));
-            ensureGreen(index);
-            assertNoFileBasedRecovery(index, n -> true);
-            final Request request = new Request("GET", "/" + index + "/_search");
-            request.setOptions(
-                expectWarnings(
-                    "[ignore_throttled] parameter is deprecated because frozen "
-                        + "indices have been deprecated. Consider cold or frozen tiers in place of frozen indices.",
-                    "Searching frozen indices ["
-                        + index
-                        + "] is deprecated. "
-                        + "Consider cold or frozen tiers in place of frozen indices. The frozen feature will be removed in a feature release."
-                )
-            );
-            request.addParameter("ignore_throttled", "false");
-            assertThat(
-                XContentMapValues.extractValue("hits.total.value", entityAsMap(client().performRequest(request))),
-                equalTo(totalHits)
-            );
-            final Request unfreezeRequest = new Request("POST", index + "/_unfreeze");
-            unfreezeRequest.setOptions(
-                expectWarnings(
-                    "Frozen indices are deprecated because they provide no benefit given "
-                        + "improvements in heap memory utilization. They will be removed in a future release."
-                )
-            );
-            assertOK(client().performRequest(unfreezeRequest));
-            ensureGreen(index);
-            assertNoFileBasedRecovery(index, n -> true);
-        }
-    }
-
-=======
->>>>>>> 30e15ba8
     @SuppressWarnings("unchecked")
     public void testDataStreams() throws Exception {
         assumeTrue("no data streams in versions before " + Version.V_7_9_0, getOldClusterVersion().onOrAfter(Version.V_7_9_0));

apply plugin: 'elasticsearch.internal-yaml-rest-test'

import org.elasticsearch.gradle.util.GradleUtils

dependencies {
  testImplementation project(xpackModule('core'))
  testImplementation(testArtifact(project(xpackModule('core'))))
  testImplementation project(':test:yaml-rest-runner')
  testImplementation project(':x-pack:qa:multi-project:yaml-test-framework')
  testImplementation(testArtifact(project(":x-pack:plugin:security:qa:service-account"), "javaRestTest"))
  restXpackTestConfig project(path: ':x-pack:plugin:downsample:qa:rest', configuration: "basicRestSpecs")
  restXpackTestConfig project(path: ':x-pack:plugin:stack', configuration: "basicRestSpecs")
}

// let the yamlRestTests see the classpath of test
GradleUtils.extendSourceSet(project, "test", "yamlRestTest", tasks.named("yamlRestTest"))

restResources {
  restTests {
    includeXpack '*'
  }
}

tasks.named("yamlRestTest").configure {
  usesDefaultDistribution("to be triaged")
  ArrayList<String> blacklist = [
    /* These tests don't work on multi-project yet - we need to go through each of them and make them work */
    // These analytics tests work in MP mode, they just don't work with security enabled.
    '^analytics/boxplot/*',
    '^analytics/histogram/*',
    '^analytics/moving_percentiles/*',
    '^analytics/top_metrics/*',
    '^analytics/usage/*',
    '^data_streams/10_data_stream_resolvability/*',
    '^deprecation/10_basic/*',
    '^dlm/10_usage/*',
    '^esql/60_enrich/*',
    '^esql/60_usage/*',
    '^esql/61_enrich_ip/*',
    '^esql/62_extra_enrich/*',
    '^esql/63_enrich_int_range/*',
    '^esql/64_enrich_int_match/*',
    '^esql/180_match_operator/*',
    '^esql/190_lookup_join/*',
    '^esql/191_lookup_join_on_datastreams/*',
    '^esql/191_lookup_join_text/*',
    '^esql/192_lookup_join_on_aliases/*',
    '^health/10_usage/*',
<<<<<<< HEAD
    '^ilm/10_basic/Test Undeletable Policy In Use',
    '^ilm/20_move_to_step/*',
    '^ilm/30_retry/*',
    '^ilm/60_remove_policy_for_index/*',
    '^ilm/70_downsampling/*',
=======
    '^ilm/60_operation_mode/*',
>>>>>>> 285b09ef
    '^ilm/80_health/*',
    '^logsdb/10_usage/*',
    '^migrate/10_reindex/*',
    '^migrate/20_reindex_status/*',
    '^migrate/30_create_from/*',
    '^migration/10_get_feature_upgrade_status/*',
    '^migration/20_post_feature_upgrade/*',
    '^ml/3rd_party_deployment/*',
    '^ml/bucket_correlation_agg/*',
    '^ml/bucket_count_ks_test_agg/*',
    '^ml/calendar_crud/*',
    '^ml/categorization_agg/*',
    '^ml/change_point_agg/*',
    '^ml/custom_all_field/*',
    '^ml/data_frame_analytics_cat_apis/*',
    '^ml/data_frame_analytics_crud/*',
    '^ml/datafeed_cat_apis/*',
    '^ml/datafeeds_crud/*',
    '^ml/delete_expired_data/*',
    '^ml/delete_job_force/*',
    '^ml/explain_data_frame_analytics/*',
    '^ml/filter_crud/*',
    '^ml/forecast/*',
    '^ml/frequent_item_sets_agg/*',
    '^ml/get_datafeed_stats/*',
    '^ml/get_datafeeds/*',
    '^ml/get_memory_stats/*',
    '^ml/get_model_snapshots/*',
    '^ml/get_model_snapshots/*/*',
    '^ml/get_trained_model_stats/*',
    '^ml/inference_crud/*',
    '^ml/inference_processor/*',
    '^ml/job_cat_apis/*',
    '^ml/job_groups/*',
    '^ml/jobs_crud/*',
    '^ml/jobs_get/*',
    '^ml/jobs_get_result_buckets/*',
    '^ml/jobs_get_result_categories/*',
    '^ml/jobs_get_result_influencers/*',
    '^ml/jobs_get_result_overall_buckets/*',
    '^ml/jobs_get_result_records/*',
    '^ml/jobs_get_stats/*',
    '^ml/learning_to_rank_rescorer/*',
    '^ml/ml_anomalies_default_mappings/*',
    '^ml/ml_info/*',
    '^ml/p_value_significant_term_score/*',
    '^ml/pipeline_inference/*',
    '^ml/post_data/*',
    '^ml/preview_data_frame_analytics/*',
    '^ml/preview_datafeed/*',
    '^ml/reset_job/*',
    '^ml/revert_model_snapshot/*',
    '^ml/search_knn_query_vector_builder/*',
    '^ml/set_upgrade_mode/*',
    '^ml/sparse_vector_search/*',
    '^ml/start_data_frame_analytics/*',
    '^ml/start_stop_datafeed/*',
    '^ml/stop_data_frame_analytics/*',
    '^ml/stop_data_frame_analytics/Test stop with inconsistent body/param ids',
    '^ml/text_embedding_search/*',
    '^ml/text_expansion_search/*',
    '^ml/text_expansion_search_rank_features/*',
    '^ml/text_expansion_search_sparse_vector/*',
    '^ml/trained_model_cat_apis/*',
    '^ml/update_trained_model_deployment/*',
    '^ml/upgrade_job_snapshot/*',
    '^monitoring/bulk/10_basic/*',
    '^monitoring/bulk/20_privileges/*',
    '^profiling/10_basic/*',
    '^rollup/delete_job/*',
    '^rollup/get_jobs/*',
    '^rollup/get_rollup_caps/*',
    '^rollup/get_rollup_index_caps/*',
    '^rollup/put_job/*',
    '^rollup/rollup_search/*',
    '^rollup/start_job/*',
    '^rollup/stop_job/*',
    '^searchable_snapshots/10_usage/*',
    '^searchable_snapshots/20_synthetic_source/*',
    '^security/authz/14_cat_indices/*',
    '^security/authz/14_cat_indices/Test explicit request while multiple opened/*',
    '^security/authz/60_resolve_index/*',
    '^security/settings/10_update_security_settings/*',
    '^snapshot/10_basic/*',
    '^snapshot/20_operator_privileges_disabled/*',
    '^spatial/50_feature_usage/*',
    '^spatial/100_geo_grid_ingest/*',
    '^transform/preview_transforms/*',
    '^transform/transforms_cat_apis/*',
    '^transform/transforms_crud/*',
    '^transform/transforms_force_delete/*',
    '^transform/transforms_reset/*',
    '^transform/transforms_start_stop/*',
    '^transform/transforms_start_stop/Test start/stop only starts/stops specified transform',
    '^transform/transforms_start_stop/Test start/stop with field alias',
    '^transform/transforms_start_stop/Test start/stop/start continuous transform',
    '^transform/transforms_start_stop/Test start/stop/start transform',
    '^transform/transforms_stats/*',
    '^transform/transforms_stats_continuous/*',
    '^transform/transforms_unattended/*',
    '^transform/transforms_update/*',
    '^transform/transforms_upgrade/*',
    '^voting_only_node/10_basic/*'
  ];
  if (buildParams.snapshotBuild == false) {
    blacklist += [];
  }
  systemProperty 'tests.rest.blacklist', blacklist.join(',')
  systemProperty "tests.multi_project.enabled", true
}<|MERGE_RESOLUTION|>--- conflicted
+++ resolved
@@ -46,15 +46,6 @@
     '^esql/191_lookup_join_text/*',
     '^esql/192_lookup_join_on_aliases/*',
     '^health/10_usage/*',
-<<<<<<< HEAD
-    '^ilm/10_basic/Test Undeletable Policy In Use',
-    '^ilm/20_move_to_step/*',
-    '^ilm/30_retry/*',
-    '^ilm/60_remove_policy_for_index/*',
-    '^ilm/70_downsampling/*',
-=======
-    '^ilm/60_operation_mode/*',
->>>>>>> 285b09ef
     '^ilm/80_health/*',
     '^logsdb/10_usage/*',
     '^migrate/10_reindex/*',

apply plugin: 'elasticsearch.internal-yaml-rest-test'

import org.elasticsearch.gradle.util.GradleUtils

dependencies {
  testImplementation project(xpackModule('core'))
  testImplementation(testArtifact(project(xpackModule('core'))))
  testImplementation project(':test:yaml-rest-runner')
  testImplementation project(':x-pack:qa:multi-project:yaml-test-framework')
  testImplementation(testArtifact(project(":x-pack:plugin:security:qa:service-account"), "javaRestTest"))
  restXpackTestConfig project(path: ':x-pack:plugin:downsample:qa:rest', configuration: "basicRestSpecs")
  restXpackTestConfig project(path: ':x-pack:plugin:stack', configuration: "basicRestSpecs")
}

// let the yamlRestTests see the classpath of test
GradleUtils.extendSourceSet(project, "test", "yamlRestTest", tasks.named("yamlRestTest"))

restResources {
  restTests {
    includeXpack '*'
  }
}

tasks.named("yamlRestTest").configure {
  usesDefaultDistribution("to be triaged")
  ArrayList<String> blacklist = [
    /* These tests don't work on multi-project yet - we need to go through each of them and make them work */
    // These analytics tests work in MP mode, they just don't work with security enabled.
    '^analytics/boxplot/*',
    '^analytics/histogram/*',
    '^analytics/moving_percentiles/*',
    '^analytics/top_metrics/*',
    '^data_streams/10_data_stream_resolvability/*',
    '^deprecation/10_basic/*',
<<<<<<< HEAD
    '^dlm/10_usage/*',
    '^esql/60_usage/*',
    '^health/10_usage/*',
    '^logsdb/10_usage/*',
=======
    '^health/10_usage/*', // The usage API is project-aware, this test just fails on the project-awareness of the SLM health indicator
    '^ilm/80_health/*',
>>>>>>> 8bd4645e
    '^migration/10_get_feature_upgrade_status/*',
    '^migration/20_post_feature_upgrade/*',
    '^ml/3rd_party_deployment/*',
    '^ml/bucket_correlation_agg/*',
    '^ml/bucket_count_ks_test_agg/*',
    '^ml/calendar_crud/*',
    '^ml/categorization_agg/*',
    '^ml/change_point_agg/*',
    '^ml/custom_all_field/*',
    '^ml/data_frame_analytics_cat_apis/*',
    '^ml/data_frame_analytics_crud/*',
    '^ml/datafeed_cat_apis/*',
    '^ml/datafeeds_crud/*',
    '^ml/delete_expired_data/*',
    '^ml/delete_job_force/*',
    '^ml/explain_data_frame_analytics/*',
    '^ml/filter_crud/*',
    '^ml/forecast/*',
    '^ml/frequent_item_sets_agg/*',
    '^ml/get_datafeed_stats/*',
    '^ml/get_datafeeds/*',
    '^ml/get_memory_stats/*',
    '^ml/get_model_snapshots/*',
    '^ml/get_model_snapshots/*/*',
    '^ml/get_trained_model_stats/*',
    '^ml/inference_crud/*',
    '^ml/inference_processor/*',
    '^ml/job_cat_apis/*',
    '^ml/job_groups/*',
    '^ml/jobs_crud/*',
    '^ml/jobs_get/*',
    '^ml/jobs_get_result_buckets/*',
    '^ml/jobs_get_result_categories/*',
    '^ml/jobs_get_result_influencers/*',
    '^ml/jobs_get_result_overall_buckets/*',
    '^ml/jobs_get_result_records/*',
    '^ml/jobs_get_stats/*',
    '^ml/learning_to_rank_rescorer/*',
    '^ml/ml_anomalies_default_mappings/*',
    '^ml/ml_info/*',
    '^ml/p_value_significant_term_score/*',
    '^ml/pipeline_inference/*',
    '^ml/post_data/*',
    '^ml/preview_data_frame_analytics/*',
    '^ml/preview_datafeed/*',
    '^ml/reset_job/*',
    '^ml/revert_model_snapshot/*',
    '^ml/search_knn_query_vector_builder/*',
    '^ml/set_upgrade_mode/*',
    '^ml/sparse_vector_search/*',
    '^ml/start_data_frame_analytics/*',
    '^ml/start_stop_datafeed/*',
    '^ml/stop_data_frame_analytics/*',
    '^ml/stop_data_frame_analytics/Test stop with inconsistent body/param ids',
    '^ml/text_embedding_search/*',
    '^ml/text_expansion_search/*',
    '^ml/text_expansion_search_rank_features/*',
    '^ml/text_expansion_search_sparse_vector/*',
    '^ml/trained_model_cat_apis/*',
    '^ml/update_trained_model_deployment/*',
    '^ml/upgrade_job_snapshot/*',
    '^monitoring/bulk/10_basic/*',
    '^monitoring/bulk/20_privileges/*',
    '^profiling/10_basic/*',
    '^rollup/delete_job/*',
    '^rollup/get_jobs/*',
    '^rollup/get_rollup_caps/*',
    '^rollup/get_rollup_index_caps/*',
    '^rollup/put_job/*',
    '^rollup/rollup_search/*',
    '^rollup/start_job/*',
    '^rollup/stop_job/*',
    '^searchable_snapshots/10_usage/*', // The usage API is project-aware, so this test can be unmuted once snapshot repositories are project-aware
    '^searchable_snapshots/20_synthetic_source/*',
    '^security/settings/10_update_security_settings/*',
    '^snapshot/10_basic/*',
    '^snapshot/20_operator_privileges_disabled/*',
<<<<<<< HEAD
    '^spatial/50_feature_usage/*',
=======
    '^spatial/100_geo_grid_ingest/*',
>>>>>>> 8bd4645e
    '^transform/preview_transforms/*',
    '^transform/transforms_cat_apis/*',
    '^transform/transforms_crud/*',
    '^transform/transforms_force_delete/*',
    '^transform/transforms_reset/*',
    '^transform/transforms_start_stop/*',
    '^transform/transforms_start_stop/Test start/stop only starts/stops specified transform',
    '^transform/transforms_start_stop/Test start/stop with field alias',
    '^transform/transforms_start_stop/Test start/stop/start continuous transform',
    '^transform/transforms_start_stop/Test start/stop/start transform',
    '^transform/transforms_stats/*',
    '^transform/transforms_stats_continuous/*',
    '^transform/transforms_unattended/*',
    '^transform/transforms_update/*',
    '^transform/transforms_upgrade/*',
  ];
  if (buildParams.snapshotBuild == false) {
    blacklist += [];
  }
  systemProperty 'tests.rest.blacklist', blacklist.join(',')
  systemProperty "tests.multi_project.enabled", true
}<|MERGE_RESOLUTION|>--- conflicted
+++ resolved
@@ -32,15 +32,7 @@
     '^analytics/top_metrics/*',
     '^data_streams/10_data_stream_resolvability/*',
     '^deprecation/10_basic/*',
-<<<<<<< HEAD
-    '^dlm/10_usage/*',
-    '^esql/60_usage/*',
-    '^health/10_usage/*',
-    '^logsdb/10_usage/*',
-=======
     '^health/10_usage/*', // The usage API is project-aware, this test just fails on the project-awareness of the SLM health indicator
-    '^ilm/80_health/*',
->>>>>>> 8bd4645e
     '^migration/10_get_feature_upgrade_status/*',
     '^migration/20_post_feature_upgrade/*',
     '^ml/3rd_party_deployment/*',
@@ -118,11 +110,6 @@
     '^security/settings/10_update_security_settings/*',
     '^snapshot/10_basic/*',
     '^snapshot/20_operator_privileges_disabled/*',
-<<<<<<< HEAD
-    '^spatial/50_feature_usage/*',
-=======
-    '^spatial/100_geo_grid_ingest/*',
->>>>>>> 8bd4645e
     '^transform/preview_transforms/*',
     '^transform/transforms_cat_apis/*',
     '^transform/transforms_crud/*',

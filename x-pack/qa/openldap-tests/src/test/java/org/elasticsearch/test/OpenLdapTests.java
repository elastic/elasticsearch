--- conflicted
+++ resolved
@@ -8,6 +8,7 @@
 import com.unboundid.ldap.sdk.LDAPConnection;
 import com.unboundid.ldap.sdk.LDAPException;
 import org.elasticsearch.action.support.PlainActionFuture;
+import org.elasticsearch.common.settings.MockSecureSettings;
 import org.elasticsearch.common.settings.SecureString;
 import org.elasticsearch.common.settings.Settings;
 import org.elasticsearch.common.unit.TimeValue;
@@ -32,7 +33,6 @@
 import org.junit.Before;
 
 import java.nio.file.Path;
-import java.util.Collections;
 import java.util.List;
 import java.util.Map;
 import java.util.concurrent.ExecutionException;
@@ -53,6 +53,7 @@
 
     public static final String PASSWORD = "NickFuryHeartsES";
     private static final String HAWKEYE_DN = "uid=hawkeye,ou=people,dc=oldap,dc=test,dc=elasticsearch,dc=com";
+    public static final String LDAPTRUST_PATH = "/idptrust.jks";
     public static final String LDAPCACERT_PATH = "/ca.crt";
     private static final SecureString PASSWORD_SECURE_STRING = new SecureString(PASSWORD.toCharArray());
     public static final String REALM_NAME = "oldap-test";
@@ -79,21 +80,16 @@
 
     @Before
     public void initializeSslSocketFactory() throws Exception {
-        Path certificateAuthority = getDataPath(LDAPCACERT_PATH);
+        Path truststore = getDataPath(LDAPTRUST_PATH);
         /*
          * Prior to each test we reinitialize the socket factory with a new SSLService so that we get a new SSLContext.
          * If we re-use a SSLContext, previously connected sessions can get re-established which breaks hostname
          * verification tests since a re-established connection does not perform hostname verification.
          */
         useGlobalSSL = randomBoolean();
+        MockSecureSettings mockSecureSettings = new MockSecureSettings();
         Settings.Builder builder = Settings.builder().put("path.home", createTempDir());
         if (useGlobalSSL) {
-<<<<<<< HEAD
-            builder.put("xpack.ssl.certificate_authorities", certificateAuthority);
-            // fake realm to load config with certificate verification mode
-            builder.put("xpack.security.authc.realms.bar.ssl.certificate_authorities", certificateAuthority);
-            builder.put("xpack.security.authc.realms.bar.ssl.verification_mode", VerificationMode.CERTIFICATE);
-=======
             builder.put("xpack.ssl.truststore.path", truststore);
             mockSecureSettings.setString("xpack.ssl.truststore.secure_password", "changeit");
 
@@ -101,21 +97,16 @@
             builder.put("xpack.security.authc.realms." + REALM_NAME + ".ssl.truststore.path", truststore);
             mockSecureSettings.setString("xpack.security.authc.realms." + REALM_NAME + ".ssl.truststore.secure_password", "changeit");
             builder.put("xpack.security.authc.realms." + REALM_NAME + ".ssl.verification_mode", VerificationMode.CERTIFICATE);
->>>>>>> b7f07f03
         } else {
             // fake realms so ssl will get loaded
-            builder.put("xpack.security.authc.realms.foo.ssl.certificate_authorities", certificateAuthority);
+            builder.put("xpack.security.authc.realms.foo.ssl.truststore.path", truststore);
+            mockSecureSettings.setString("xpack.security.authc.realms.foo.ssl.truststore.secure_password", "changeit");
             builder.put("xpack.security.authc.realms.foo.ssl.verification_mode", VerificationMode.FULL);
-<<<<<<< HEAD
-            builder.put("xpack.security.authc.realms.bar.ssl.certificate_authorities", certificateAuthority);
-            builder.put("xpack.security.authc.realms.bar.ssl.verification_mode", VerificationMode.CERTIFICATE);
-=======
             builder.put("xpack.security.authc.realms." + REALM_NAME + ".ssl.truststore.path", truststore);
             mockSecureSettings.setString("xpack.security.authc.realms." + REALM_NAME + ".ssl.truststore.secure_password", "changeit");
             builder.put("xpack.security.authc.realms." + REALM_NAME + ".ssl.verification_mode", VerificationMode.CERTIFICATE);
->>>>>>> b7f07f03
-        }
-        globalSettings = builder.build();
+        }
+        globalSettings = builder.setSecureSettings(mockSecureSettings).build();
         Environment environment = TestEnvironment.newEnvironment(globalSettings);
         sslService = new SSLService(globalSettings, environment);
     }
@@ -270,14 +261,10 @@
         if (useGlobalSSL) {
             return builder.build();
         }
-<<<<<<< HEAD
-        return builder.put("ssl.certificate_authorities", getDataPath(LDAPCACERT_PATH)).build();
-=======
         return builder
             .put("ssl.truststore.path", getDataPath(LDAPTRUST_PATH))
             .put("ssl.truststore.password", "changeit")
             .build();
->>>>>>> b7f07f03
     }
 
     private LdapSession session(SessionFactory factory, String username, SecureString password) {
@@ -293,9 +280,8 @@
     }
 
     private LDAPConnection setupOpenLdapConnection() throws Exception {
-        Path certificateAuthorities = getDataPath(LDAPCACERT_PATH);
-        return LdapTestUtils.openConnection(OpenLdapTests.OPEN_LDAP_DNS_URL, HAWKEYE_DN, OpenLdapTests.PASSWORD, Collections
-            .singletonList(certificateAuthorities.toString()));
+        Path truststore = getDataPath(LDAPTRUST_PATH);
+        return LdapTestUtils.openConnection(OpenLdapTests.OPEN_LDAP_DNS_URL, HAWKEYE_DN, OpenLdapTests.PASSWORD, truststore);
     }
 
     private Map<String, Object> resolve(LDAPConnection connection, LdapMetaDataResolver resolver) throws Exception {

/*
 * Copyright Elasticsearch B.V. and/or licensed to Elasticsearch B.V. under one
 * or more contributor license agreements. Licensed under the Elastic License
 * 2.0; you may not use this file except in compliance with the Elastic License
 * 2.0.
 */

package org.elasticsearch.oldrepos;

import com.carrotsearch.randomizedtesting.TestMethodAndParams;
import com.carrotsearch.randomizedtesting.annotations.Name;
import com.carrotsearch.randomizedtesting.annotations.ParametersFactory;
import com.carrotsearch.randomizedtesting.annotations.TestCaseOrdering;

import org.apache.http.util.EntityUtils;
import org.elasticsearch.client.Request;
import org.elasticsearch.client.Response;
import org.elasticsearch.client.RestClient;
import org.elasticsearch.common.settings.Settings;
import org.elasticsearch.repositories.fs.FsRepository;
import org.elasticsearch.test.cluster.ElasticsearchCluster;
import org.elasticsearch.test.cluster.local.LocalClusterConfigProvider;
import org.elasticsearch.test.cluster.local.distribution.DistributionType;
import org.elasticsearch.test.cluster.util.Version;
import org.elasticsearch.test.rest.ESRestTestCase;
import org.junit.Before;
import org.junit.ClassRule;
import org.junit.rules.RuleChain;
import org.junit.rules.TemporaryFolder;
import org.junit.rules.TestRule;

import java.io.IOException;
import java.io.OutputStream;
import java.net.URISyntaxException;
import java.nio.file.Files;
import java.nio.file.Path;
import java.nio.file.Paths;
import java.util.Comparator;
import java.util.List;
import java.util.Objects;
import java.util.function.Consumer;
import java.util.stream.Stream;
import java.util.zip.ZipEntry;
import java.util.zip.ZipInputStream;

import static org.elasticsearch.test.cluster.util.Version.CURRENT;
import static org.elasticsearch.test.cluster.util.Version.fromString;
import static org.elasticsearch.test.rest.ObjectPath.createFromResponse;
import static org.hamcrest.Matchers.equalTo;
import static org.hamcrest.Matchers.notNullValue;

@TestCaseOrdering(AbstractUpgradeCompatibilityTestCase.TestCaseOrdering.class)
public abstract class AbstractUpgradeCompatibilityTestCase extends ESRestTestCase {

    protected static final Version VERSION_MINUS_2 = fromString(System.getProperty("tests.minimum.index.compatible"));
    protected static final Version VERSION_MINUS_1 = fromString(System.getProperty("tests.minimum.wire.compatible"));
    protected static final Version VERSION_CURRENT = CURRENT;

    protected static TemporaryFolder REPOSITORY_PATH = new TemporaryFolder();

    protected static LocalClusterConfigProvider clusterConfig = c -> {};
    private static ElasticsearchCluster cluster = ElasticsearchCluster.local()
        .distribution(DistributionType.DEFAULT)
        .version(VERSION_MINUS_1)
        .nodes(2)
        .setting("xpack.security.enabled", "false")
        .setting("xpack.ml.enabled", "false")
        .setting("path.repo", () -> REPOSITORY_PATH.getRoot().getPath())
        .apply(() -> clusterConfig)
        .build();

    @ClassRule
    public static TestRule ruleChain = RuleChain.outerRule(REPOSITORY_PATH).around(cluster);

    private static boolean upgradeFailed = false;

    private final Version clusterVersion;
    private final String indexCreatedVersion;
    private final Consumer<List<String>> warningsConsumer;

    public AbstractUpgradeCompatibilityTestCase(
        @Name("cluster") Version clusterVersion,
        String indexCreatedVersion,
        Consumer<List<String>> warningsConsumer
    ) {
        this.clusterVersion = clusterVersion;
        this.indexCreatedVersion = indexCreatedVersion;
        this.warningsConsumer = warningsConsumer;
    }

    @ParametersFactory
    public static Iterable<Object[]> parameters() {
        return Stream.of(VERSION_MINUS_1, CURRENT).map(v -> new Object[] { v }).toList();
    }

    @Override
    protected String getTestRestCluster() {
        return cluster.getHttpAddresses();
    }

    @Override
    protected boolean preserveClusterUponCompletion() {
        return true;
    }

    /**
     * This method verifies the currentVersion against the clusterVersion and performs a "full cluster restart" upgrade if the current
     * is before clusterVersion. The cluster version is fetched externally and is controlled by the gradle setup.
     *
     * @throws Exception
     */
    @Before
    public void maybeUpgrade() throws Exception {
        // We want to use this test suite for the V9 upgrade, but we are not fully committed to necessarily having N-2 support
        // in V10, so we add a check here to ensure we'll revisit this decision once V10 exists.
        assertThat("Explicit check that N-2 version is Elasticsearch 7", VERSION_MINUS_2.getMajor(), equalTo(7));

        var currentVersion = clusterVersion();
        if (currentVersion.before(clusterVersion)) {
            try {
                cluster.upgradeToVersion(clusterVersion);
                closeClients();
                initClient();
            } catch (Exception e) {
                upgradeFailed = true;
                throw e;
            }
        }

        // Skip remaining tests if upgrade failed
        assumeFalse("Cluster upgrade failed", upgradeFailed);
    }

    protected static Version clusterVersion() throws Exception {
        var response = assertOK(client().performRequest(new Request("GET", "/")));
        var responseBody = createFromResponse(response);
        var version = Version.fromString(responseBody.evaluate("version.number").toString());
        assertThat("Failed to retrieve cluster version", version, notNullValue());
        return version;
    }

    /**
     * Execute the test suite with the parameters provided by the {@link #parameters()} in version order.
     */
    public static class TestCaseOrdering implements Comparator<TestMethodAndParams> {
        @Override
        public int compare(TestMethodAndParams o1, TestMethodAndParams o2) {
            var version1 = (Version) o1.getInstanceArguments().get(0);
            var version2 = (Version) o2.getInstanceArguments().get(0);
            return version1.compareTo(version2);
        }
    }

    protected final void verifyCompatibility(String version, Consumer<List<String>> warningsConsumer) throws Exception {
        final String repository = "repository";
        final String snapshot = "snapshot";
        final String index = "index";
        final int numDocs = 5;

        String repositoryPath = REPOSITORY_PATH.getRoot().getPath();

        if (VERSION_MINUS_1.equals(clusterVersion())) {
            assertEquals(VERSION_MINUS_1, clusterVersion());
            assertTrue(getIndices(client()).isEmpty());

            // Copy a snapshot of an index with 5 documents
            copySnapshotFromResources(repositoryPath, version);
            registerRepository(client(), repository, FsRepository.TYPE, true, Settings.builder().put("location", repositoryPath).build());
            recover(client(), repository, snapshot, index, warningsConsumer);

            assertTrue(getIndices(client()).contains(index));
            assertDocCount(client(), index, numDocs);

            return;
        }

        if (VERSION_CURRENT.equals(clusterVersion())) {
            assertEquals(VERSION_CURRENT, clusterVersion());
            assertTrue(getIndices(client()).contains(index));
            assertDocCount(client(), index, numDocs);
        }
    }

    protected abstract void recover(
        RestClient restClient,
        String repository,
        String snapshot,
        String index,
        Consumer<List<String>> warningsConsumer
    ) throws Exception;

    private static String getIndices(RestClient client) throws IOException {
        final Request request = new Request("GET", "_cat/indices");
        Response response = client.performRequest(request);
        return EntityUtils.toString(response.getEntity());
    }

    private static void copySnapshotFromResources(String repositoryPath, String version) throws IOException, URISyntaxException {
        Path zipFilePath = Paths.get(
            Objects.requireNonNull(AbstractUpgradeCompatibilityTestCase.class.getClassLoader().getResource("snapshot_v" + version + ".zip"))
                .toURI()
        );
        unzip(zipFilePath, Paths.get(repositoryPath));
    }

    private static void unzip(Path zipFilePath, Path outputDir) throws IOException {
        try (ZipInputStream zipIn = new ZipInputStream(Files.newInputStream(zipFilePath))) {
            ZipEntry entry;
            while ((entry = zipIn.getNextEntry()) != null) {
                Path outputPath = outputDir.resolve(entry.getName());
                if (entry.isDirectory()) {
                    Files.createDirectories(outputPath);
                } else {
                    Files.createDirectories(outputPath.getParent());
                    try (OutputStream out = Files.newOutputStream(outputPath)) {
                        byte[] buffer = new byte[1024];
                        int len;
                        while ((len = zipIn.read(buffer)) > 0) {
                            out.write(buffer, 0, len);
                        }
                    }
                }
                zipIn.closeEntry();
            }
        }
    }

<<<<<<< HEAD
    public final void testIndex() throws Exception {
        verifyCompatibility(indexCreatedVersion);
=======
    public final void testArchiveIndex() throws Exception {
        verifyCompatibility(indexCreatedVersion, warningsConsumer);
>>>>>>> f3e47ae1
    }
}<|MERGE_RESOLUTION|>--- conflicted
+++ resolved
@@ -14,8 +14,11 @@
 
 import org.apache.http.util.EntityUtils;
 import org.elasticsearch.client.Request;
+import org.elasticsearch.client.RequestOptions;
 import org.elasticsearch.client.Response;
 import org.elasticsearch.client.RestClient;
+import org.elasticsearch.client.WarningsHandler;
+import org.elasticsearch.common.Strings;
 import org.elasticsearch.common.settings.Settings;
 import org.elasticsearch.repositories.fs.FsRepository;
 import org.elasticsearch.test.cluster.ElasticsearchCluster;
@@ -50,7 +53,7 @@
 import static org.hamcrest.Matchers.notNullValue;
 
 @TestCaseOrdering(AbstractUpgradeCompatibilityTestCase.TestCaseOrdering.class)
-public abstract class AbstractUpgradeCompatibilityTestCase extends ESRestTestCase {
+public class AbstractUpgradeCompatibilityTestCase extends ESRestTestCase {
 
     protected static final Version VERSION_MINUS_2 = fromString(System.getProperty("tests.minimum.index.compatible"));
     protected static final Version VERSION_MINUS_1 = fromString(System.getProperty("tests.minimum.wire.compatible"));
@@ -75,17 +78,9 @@
     private static boolean upgradeFailed = false;
 
     private final Version clusterVersion;
-    private final String indexCreatedVersion;
-    private final Consumer<List<String>> warningsConsumer;
-
-    public AbstractUpgradeCompatibilityTestCase(
-        @Name("cluster") Version clusterVersion,
-        String indexCreatedVersion,
-        Consumer<List<String>> warningsConsumer
-    ) {
+
+    public AbstractUpgradeCompatibilityTestCase(@Name("cluster") Version clusterVersion) {
         this.clusterVersion = clusterVersion;
-        this.indexCreatedVersion = indexCreatedVersion;
-        this.warningsConsumer = warningsConsumer;
     }
 
     @ParametersFactory
@@ -131,7 +126,7 @@
         assumeFalse("Cluster upgrade failed", upgradeFailed);
     }
 
-    protected static Version clusterVersion() throws Exception {
+    private static Version clusterVersion() throws Exception {
         var response = assertOK(client().performRequest(new Request("GET", "/")));
         var responseBody = createFromResponse(response);
         var version = Version.fromString(responseBody.evaluate("version.number").toString());
@@ -151,48 +146,119 @@
         }
     }
 
-    protected final void verifyCompatibility(String version, Consumer<List<String>> warningsConsumer) throws Exception {
-        final String repository = "repository";
-        final String snapshot = "snapshot";
-        final String index = "index";
-        final int numDocs = 5;
+    /**
+     * This method executes in two phases. For cluster in version Current-1, restores and mounts an index snapshot and performs assertions.
+     * For cluster in version Current, asserts the previously restored/mounted index exists in the upgraded setup.
+     *
+     * @param extension  The snapshot suffix in resources covering different scenarios.
+     * @throws Exception
+     */
+    protected final void verifyCompatibility(String extension) throws Exception {
+        final String repository = "repository_" + extension;
+        final String index = "index_" + extension;
+        final String indexMount = index + "_" + repository;
+        final int numDocs = 1;
 
         String repositoryPath = REPOSITORY_PATH.getRoot().getPath();
 
         if (VERSION_MINUS_1.equals(clusterVersion())) {
             assertEquals(VERSION_MINUS_1, clusterVersion());
-            assertTrue(getIndices(client()).isEmpty());
-
-            // Copy a snapshot of an index with 5 documents
-            copySnapshotFromResources(repositoryPath, version);
-            registerRepository(client(), repository, FsRepository.TYPE, true, Settings.builder().put("location", repositoryPath).build());
-            recover(client(), repository, snapshot, index, warningsConsumer);
-
-            assertTrue(getIndices(client()).contains(index));
-            assertDocCount(client(), index, numDocs);
-
-            return;
+            restoreMountAndAssertSnapshot(extension, repository, repositoryPath, index, indexMount, numDocs, o -> {});
         }
 
         if (VERSION_CURRENT.equals(clusterVersion())) {
             assertEquals(VERSION_CURRENT, clusterVersion());
             assertTrue(getIndices(client()).contains(index));
             assertDocCount(client(), index, numDocs);
-        }
-    }
-
-    protected abstract void recover(
-        RestClient restClient,
+
+            assertTrue(getIndices(client()).contains(indexMount));
+            assertDocCount(client(), indexMount, numDocs);
+        }
+    }
+
+    /**
+     * This method executes in two phases. For cluster in version Current-1 it does not do anything. For cluster in version Current,
+     * restores and mounts an index snapshot and performs assertions. The test is performed only for the Current cluster.
+     *
+     * @param extension  The snapshot suffix in resources covering different scenarios.
+     * @throws Exception
+     */
+    protected final void verifyCompatibilityNoUpgrade(String extension) throws Exception {
+        verifyCompatibilityNoUpgrade(extension, o -> {});
+    }
+
+    protected final void verifyCompatibilityNoUpgrade(String extension, Consumer<List<String>> warningsConsumer) throws Exception {
+
+        if (VERSION_CURRENT.equals(clusterVersion())) {
+            String repository = "repository_" + extension;
+            String index = "index_" + extension;
+            String indexMount = index + "_" + repository;
+            int numDocs = 1;
+
+            assertEquals(VERSION_CURRENT, clusterVersion());
+            String repositoryPath = REPOSITORY_PATH.getRoot().getPath();
+            restoreMountAndAssertSnapshot(extension, repository, repositoryPath, index, indexMount, numDocs, warningsConsumer);
+        }
+    }
+
+    private void restoreMountAndAssertSnapshot(
+        String extension,
         String repository,
-        String snapshot,
+        String repositoryPath,
         String index,
+        String indexMount,
+        int numDocs,
         Consumer<List<String>> warningsConsumer
-    ) throws Exception;
+    ) throws Exception {
+        copySnapshotFromResources(repositoryPath, extension);
+        registerRepository(client(), repository, FsRepository.TYPE, true, Settings.builder().put("location", repositoryPath).build());
+
+        restore(client(), repository, index, warningsConsumer);
+        mount(client(), repository, index, indexMount, o -> {});
+
+        assertTrue(getIndices(client()).contains(index));
+        assertDocCount(client(), index, numDocs);
+
+        assertTrue(getIndices(client()).contains(indexMount));
+        assertTrue(getIndices(client()).contains(indexMount));
+    }
 
     private static String getIndices(RestClient client) throws IOException {
         final Request request = new Request("GET", "_cat/indices");
         Response response = client.performRequest(request);
         return EntityUtils.toString(response.getEntity());
+    }
+
+    private void restore(RestClient client, String repository, String index, Consumer<List<String>> warningsConsumer) throws Exception {
+        var request = new Request("POST", "/_snapshot/" + repository + "/snapshot/_restore");
+        request.addParameter("wait_for_completion", "true");
+        request.setJsonEntity(Strings.format("""
+            {
+              "indices": "%s",
+              "include_global_state": false,
+              "rename_pattern": "(.+)",
+              "include_aliases": false
+            }""", index));
+        request.setOptions(RequestOptions.DEFAULT.toBuilder().setWarningsHandler(WarningsHandler.PERMISSIVE));
+        Response response = client.performRequest(request);
+        assertOK(response);
+        warningsConsumer.accept(response.getWarnings());
+    }
+
+    private void mount(RestClient client, String repository, String index, String indexMount, Consumer<List<String>> warningsConsumer)
+        throws Exception {
+        var request = new Request("POST", "/_snapshot/" + repository + "/snapshot/_mount");
+        request.addParameter("wait_for_completion", "true");
+        request.addParameter("storage", "full_copy");
+        request.setJsonEntity(Strings.format("""
+             {
+              "index": "%s",
+              "renamed_index": "%s"
+            }""", index, indexMount));
+        request.setOptions(RequestOptions.DEFAULT.toBuilder().setWarningsHandler(WarningsHandler.PERMISSIVE));
+        Response response = client.performRequest(request);
+        assertOK(response);
+        warningsConsumer.accept(response.getWarnings());
     }
 
     private static void copySnapshotFromResources(String repositoryPath, String version) throws IOException, URISyntaxException {
@@ -225,12 +291,29 @@
         }
     }
 
-<<<<<<< HEAD
-    public final void testIndex() throws Exception {
-        verifyCompatibility(indexCreatedVersion);
-=======
-    public final void testArchiveIndex() throws Exception {
-        verifyCompatibility(indexCreatedVersion, warningsConsumer);
->>>>>>> f3e47ae1
+    protected static final class TestSnapshotCases {
+        // Index created in vES_5 - Basic mapping
+        public static final String ES_VERSION_5 = "5";
+
+        // Index created in vES_5 - Custom-Analyzer - standard token filter
+        public static final String ES_VERSION_5_STANDARD_TOKEN_FILTER = "5_standard_token_filter";
+
+        // Index created in vES_6 - Basic mapping
+        public static final String ES_VERSION_6 = "6";
+
+        // Index created in vES_6 - Custom-Analyzer - standard token filter
+        public static final String ES_VERSION_6_STANDARD_TOKEN_FILTER = "6_standard_token_filter";
+
+        // Index created in vES_6 - upgraded to vES_7 LuceneCodec80
+        public static final String ES_VERSION_6_LUCENE_CODEC_80 = "lucene_80";
+
+        // Index created in vES_6 - upgraded to vES_7 LuceneCodec84
+        public static final String ES_VERSION_6_LUCENE_CODEC_84 = "lucene_84";
+
+        // Index created in vES_6 - upgraded to vES_7 LuceneCodec86
+        public static final String ES_VERSION_6_LUCENE_CODEC_86 = "lucene_86";
+
+        // Index created in vES_6 - upgraded to vES_7 LuceneCodec87
+        public static final String ES_VERSION_6_LUCENE_CODEC_87 = "lucene_87";
     }
 }
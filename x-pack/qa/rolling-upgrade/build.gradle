import org.elasticsearch.gradle.test.NodeInfo
import org.elasticsearch.gradle.test.RestIntegTestTask
import org.elasticsearch.gradle.Version

import java.nio.charset.StandardCharsets

// Apply the java plugin to this project so the sources can be edited in an IDE
apply plugin: 'elasticsearch.standalone-test'

unitTest.enabled = false

dependencies {
  // "org.elasticsearch.plugin:x-pack-core:${version}" doesn't work with idea because the testArtifacts are also here
  testCompile project(path: xpackModule('core'), configuration: 'default')
  testCompile project(path: xpackModule('security'), configuration: 'runtime')
  testCompile project(path: xpackModule('core'), configuration: 'testArtifacts') // to be moved in a later commit
}

Closure waitWithAuth = { NodeInfo node, AntBuilder ant ->
    File tmpFile = new File(node.cwd, 'wait.success')

    // wait up to two minutes
    final long stopTime = System.currentTimeMillis() + (2 * 60000L);
    Exception lastException = null;
    int lastResponseCode = 0

    while (System.currentTimeMillis() < stopTime) {

        lastException = null;
        // we use custom wait logic here as the elastic user is not available immediately and ant.get will fail when a 401 is returned
        HttpURLConnection httpURLConnection = null;
        try {
            // TODO this sucks having to hardcode number of nodes, but node.config.numNodes isn't necessarily accurate for rolling
            httpURLConnection = (HttpURLConnection) new URL("http://${node.httpUri()}/_cluster/health?wait_for_nodes=3&wait_for_status=yellow").openConnection();
            httpURLConnection.setRequestProperty("Authorization", "Basic " +
                    Base64.getEncoder().encodeToString("test_user:x-pack-test-password".getBytes(StandardCharsets.UTF_8)));
            httpURLConnection.setRequestMethod("GET");
            httpURLConnection.setConnectTimeout(1000);
            httpURLConnection.setReadTimeout(30000); // read needs to wait for nodes!
            httpURLConnection.connect();
            lastResponseCode = httpURLConnection.getResponseCode()
            if (lastResponseCode == 200) {
                tmpFile.withWriter StandardCharsets.UTF_8.name(), {
                    it.write(httpURLConnection.getInputStream().getText(StandardCharsets.UTF_8.name()))
                }
                break;
            }
        } catch (Exception e) {
            logger.debug("failed to call cluster health", e)
            lastException = e
        } finally {
            if (httpURLConnection != null) {
                httpURLConnection.disconnect();
            }
        }

        // did not start, so wait a bit before trying again
        Thread.sleep(500L);
    }
    if (tmpFile.exists() == false) {
        final String message = "final attempt of calling cluster health failed [lastResponseCode=${lastResponseCode}]"
        if (lastException != null) {
            logger.error(message, lastException)
        } else {
            logger.error(message + " [no exception]")
        }
    }
    return tmpFile.exists()
}

compileTestJava.options.compilerArgs << "-Xlint:-cast,-deprecation,-rawtypes,-try,-unchecked"

forbiddenPatterns {
  exclude '**/system_key'
}

String outputDir = "${buildDir}/generated-resources/${project.name}"

// This is a top level task which we will add dependencies to below.
// It is a single task that can be used to backcompat tests against all versions.
task bwcTest {
    description = 'Runs backwards compatibility tests.'
    group = 'verification'
}

task copyTestNodeKeyMaterial(type: Copy) {
    from project(':x-pack:plugin:core').files('src/test/resources/org/elasticsearch/xpack/security/transport/ssl/certs/simple/testnode.pem',
            'src/test/resources/org/elasticsearch/xpack/security/transport/ssl/certs/simple/testnode.crt',
            'src/test/resources/org/elasticsearch/xpack/security/transport/ssl/certs/simple/testnode.jks')
    into outputDir
}

for (Version version : bwcVersions.wireCompatible) {
    String baseName = "v${version}"

    Task oldClusterTest = tasks.create(name: "${baseName}#oldClusterTest", type: RestIntegTestTask) {
        mustRunAfter(precommit)
    }

    configure(extensions.findByName("${baseName}#oldClusterTestCluster")) {
        dependsOn copyTestNodeKeyMaterial
        if (version.before('6.3.0')) {
            String depVersion = version;
            if (project.bwcVersions.unreleased.contains(version)) {
                depVersion += "-SNAPSHOT"
            }
            mavenPlugin 'x-pack', "org.elasticsearch.plugin:x-pack:${depVersion}"
        }
        String usersCli = version.before('6.3.0') ? 'bin/x-pack/users' : 'bin/elasticsearch-users'
        setupCommand 'setupTestUser', usersCli, 'useradd', 'test_user', '-p', 'x-pack-test-password', '-r', 'superuser'
        bwcVersion = version
        numBwcNodes = 3
        numNodes = 3
        clusterName = 'rolling-upgrade'
        waitCondition = waitWithAuth
        setting 'xpack.monitoring.exporters._http.type', 'http'
        setting 'xpack.monitoring.exporters._http.enabled', 'false'
        setting 'xpack.monitoring.exporters._http.auth.username', 'test_user'
        setting 'xpack.monitoring.exporters._http.auth.password', 'x-pack-test-password'
        setting 'xpack.license.self_generated.type', 'trial'
        setting 'xpack.security.enabled', 'true'
        setting 'xpack.security.transport.ssl.enabled', 'true'
        setting 'xpack.security.authc.token.enabled', 'true'
        setting 'xpack.security.audit.enabled', 'true'
        if (project.inFipsJvm) {
            setting 'xpack.security.transport.ssl.key', 'testnode.pem'
            setting 'xpack.security.transport.ssl.certificate', 'testnode.crt'
            keystoreSetting 'xpack.security.transport.ssl.secure_key_passphrase', 'testnode'
        } else {
            setting 'xpack.security.transport.ssl.keystore.path', 'testnode.jks'
            setting 'xpack.security.transport.ssl.keystore.password', 'testnode'
        }
        dependsOn copyTestNodeKeyMaterial
        extraConfigFile 'testnode.jks', new File(outputDir + '/testnode.jks')
        extraConfigFile 'testnode.pem', new File(outputDir + '/testnode.pem')
        extraConfigFile 'testnode.crt', new File(outputDir + '/testnode.crt')
        if (version.onOrAfter('7.0.0')) {
            setting 'xpack.security.authc.realms.file.file1.order', '0'
            setting 'xpack.security.authc.realms.native.native1.order', '1'
        } else {
            setting 'xpack.security.authc.realms.file1.type', 'file'
            setting 'xpack.security.authc.realms.file1.order', '0'
            setting 'xpack.security.authc.realms.native1.type', 'native'
            setting 'xpack.security.authc.realms.native1.order', '1'
        }

        keystoreFile 'xpack.watcher.encryption_key', "${project.projectDir}/src/test/resources/system_key"
        setting 'xpack.watcher.encrypt_sensitive_data', 'true'

        if (version.onOrAfter('6.6.0')) {
            setting 'ccr.auto_follow.wait_for_metadata_timeout', '1s'
        }

        // Old versions of the code contain an invalid assertion that trips
        // during tests.  Versions 5.6.9 and 6.2.4 have been fixed by removing
        // the assertion, but this is impossible for released versions.
        // However, released versions run without assertions, so end users won't
        // be suffering the effects.  This argument effectively removes the
        // incorrect assertion from the older versions used in the BWC tests.
        if (version.before('5.6.9') || (version.onOrAfter('6.0.0') && version.before('6.2.4'))) {
            jvmArgs '-da:org.elasticsearch.xpack.monitoring.exporter.http.HttpExportBulk'
        }
    }

    Task oldClusterTestRunner = tasks.getByName("${baseName}#oldClusterTestRunner")
    oldClusterTestRunner.configure {
        systemProperty 'tests.rest.suite', 'old_cluster'
    }

    Closure configureUpgradeCluster = {String name, Task lastRunner, int stopNode, Closure getOtherUnicastHostAddresses ->
        configure(extensions.findByName("${baseName}#${name}")) {
            dependsOn lastRunner, "${baseName}#oldClusterTestCluster#node${stopNode}.stop"
            setupCommand 'setupTestUser', 'bin/elasticsearch-users', 'useradd', 'test_user', '-p', 'x-pack-test-password', '-r', 'superuser'
            clusterName = 'rolling-upgrade'
            otherUnicastHostAddresses = { getOtherUnicastHostAddresses() }
            minimumMasterNodes = { 2 }
            autoSetInitialMasterNodes = false
            /* Override the data directory so the new node always gets the node we
            * just stopped's data directory. */
            dataDir = { nodeNumber -> oldClusterTest.nodes[stopNode].dataDir }
            waitCondition = waitWithAuth
            setting 'xpack.monitoring.exporters._http.type', 'http'
            setting 'xpack.monitoring.exporters._http.enabled', 'false'
            setting 'xpack.monitoring.exporters._http.auth.username', 'test_user'
            setting 'xpack.monitoring.exporters._http.auth.password', 'x-pack-test-password'
            setting 'xpack.license.self_generated.type', 'trial'
            setting 'xpack.security.enabled', 'true'
            setting 'xpack.security.transport.ssl.enabled', 'true'
            if (project.inFipsJvm) {
                setting 'xpack.security.transport.ssl.key', 'testnode.pem'
                setting 'xpack.security.transport.ssl.certificate', 'testnode.crt'
                keystoreSetting 'xpack.security.transport.ssl.secure_key_passphrase', 'testnode'
            } else {
                setting 'xpack.security.transport.ssl.keystore.path', 'testnode.jks'
                setting 'xpack.security.transport.ssl.keystore.password', 'testnode'
            }
            setting 'node.attr.upgraded', 'true'
            setting 'xpack.security.authc.token.enabled', 'true'
            setting 'xpack.security.audit.enabled', 'true'
            setting 'node.name', "upgraded-node-${stopNode}"
            dependsOn copyTestNodeKeyMaterial
            extraConfigFile 'testnode.jks', new File(outputDir + '/testnode.jks')
            extraConfigFile 'testnode.pem', new File(outputDir + '/testnode.pem')
            extraConfigFile 'testnode.crt', new File(outputDir + '/testnode.crt')
            setting 'xpack.security.authc.realms.file.file1.order', '0'
            setting 'xpack.security.authc.realms.native.native1.order', '1'
            setting 'xpack.watcher.encrypt_sensitive_data', 'true'
            keystoreFile 'xpack.watcher.encryption_key', "${project.projectDir}/src/test/resources/system_key"
        }
    }

    Task oneThirdUpgradedTest = tasks.create(name: "${baseName}#oneThirdUpgradedTest", type: RestIntegTestTask)

    configureUpgradeCluster("oneThirdUpgradedTestCluster", oldClusterTestRunner, 0,
            // Use all running nodes as seed nodes so there is no race between pinging and the tests
            { [oldClusterTest.nodes.get(1).transportUri(), oldClusterTest.nodes.get(2).transportUri()] })

    Task oneThirdUpgradedTestRunner = tasks.getByName("${baseName}#oneThirdUpgradedTestRunner")
    oneThirdUpgradedTestRunner.configure {
<<<<<<< HEAD
      systemProperty 'tests.rest.suite', 'mixed_cluster'
      systemProperty 'tests.first_round', 'true'
      // We only need to run these tests once so we may as well do it when we're two thirds upgraded
      systemProperty 'tests.rest.blacklist', [
          'mixed_cluster/10_basic/Start scroll in mixed cluster on upgraded node that we will continue after upgrade',
          'mixed_cluster/30_ml_jobs_crud/Create a job in the mixed cluster and write some data',
          'mixed_cluster/40_ml_datafeed_crud/Put job and datafeed without aggs in mixed cluster',
          'mixed_cluster/40_ml_datafeed_crud/Put job and datafeed with aggs in mixed cluster'
=======
        systemProperty 'tests.rest.suite', 'mixed_cluster'
        systemProperty 'tests.first_round', 'true'
        // We only need to run these tests once so we may as well do it when we're two thirds upgraded
        systemProperty 'tests.rest.blacklist', [
                'mixed_cluster/10_basic/Start scroll in mixed cluster on upgraded node that we will continue after upgrade',
                'mixed_cluster/30_ml_jobs_crud/Create a job in the mixed cluster and write some data',
                'mixed_cluster/40_ml_datafeed_crud/Put job and datafeed in mixed cluster',
>>>>>>> 12bf3b20
        ].join(',')
        finalizedBy "${baseName}#oldClusterTestCluster#node1.stop"
    }

    Task twoThirdsUpgradedTest = tasks.create(name: "${baseName}#twoThirdsUpgradedTest", type: RestIntegTestTask)

    configureUpgradeCluster("twoThirdsUpgradedTestCluster", oneThirdUpgradedTestRunner, 1,
            // Use all running nodes as seed nodes so there is no race between pinging and the tests
            { [oldClusterTest.nodes.get(2).transportUri(), oneThirdUpgradedTest.nodes.get(0).transportUri()] })

    Task twoThirdsUpgradedTestRunner = tasks.getByName("${baseName}#twoThirdsUpgradedTestRunner")
    twoThirdsUpgradedTestRunner.configure {
        systemProperty 'tests.rest.suite', 'mixed_cluster'
        systemProperty 'tests.first_round', 'false'
        finalizedBy "${baseName}#oldClusterTestCluster#node2.stop"
    }

    Task upgradedClusterTest = tasks.create(name: "${baseName}#upgradedClusterTest", type: RestIntegTestTask)

    configureUpgradeCluster("upgradedClusterTestCluster", twoThirdsUpgradedTestRunner, 2,
            // Use all running nodes as seed nodes so there is no race between pinging and the tests
            { [oneThirdUpgradedTest.nodes.get(0).transportUri(), twoThirdsUpgradedTest.nodes.get(0).transportUri()] })

    Task upgradedClusterTestRunner = tasks.getByName("${baseName}#upgradedClusterTestRunner")
    upgradedClusterTestRunner.configure {
        systemProperty 'tests.rest.suite', 'upgraded_cluster'
        /*
         * Force stopping all the upgraded nodes after the test runner
         * so they are alive during the test.
         */
        finalizedBy "${baseName}#oneThirdUpgradedTestCluster#stop"
        finalizedBy "${baseName}#twoThirdsUpgradedTestCluster#stop"

        // migration tests should only run when the original/old cluster nodes where versions < 5.2.0.
        // this stinks but we do the check here since our rest tests do not support conditionals
        // otherwise we could check the index created version
        String versionStr = project.extensions.findByName("${baseName}#oldClusterTestCluster").properties.get('bwcVersion')
        String[] versionParts = versionStr.split('\\.')
        if (versionParts[0].equals("5")) {
            Integer minor = Integer.parseInt(versionParts[1])
            if (minor >= 2) {
                systemProperty 'tests.rest.blacklist', '/20_security/Verify default password migration results in upgraded cluster'
            }
        }
    }

    Task versionBwcTest = tasks.create(name: "${baseName}#bwcTest") {
        dependsOn = [upgradedClusterTest]
    }

    if (project.bwc_tests_enabled) {
        bwcTest.dependsOn(versionBwcTest)
    }
}

// basic integ tests includes testing bwc against the most recent version
task bwcTestSnapshots {
    if (project.bwc_tests_enabled) {
        for (final def version : bwcVersions.unreleasedWireCompatible) {
            dependsOn "v${version}#bwcTest"
        }
    }
}
check.dependsOn(bwcTestSnapshots)

// copy x-pack plugin info so it is on the classpath and security manager has the right permissions
task copyXPackRestSpec(type: Copy) {
    dependsOn(project.configurations.restSpec, 'processTestResources')
    from project(xpackProject('plugin').path).sourceSets.test.resources
    include 'rest-api-spec/api/**'
    into project.sourceSets.test.output.resourcesDir
}

task copyXPackPluginProps(type: Copy) {
    dependsOn(copyXPackRestSpec)
    from project(xpackModule('core')).file('src/main/plugin-metadata')
    from project(xpackModule('core')).tasks.pluginProperties
    into outputDir
}
project.sourceSets.test.output.dir(outputDir, builtBy: copyXPackPluginProps)<|MERGE_RESOLUTION|>--- conflicted
+++ resolved
@@ -217,7 +217,6 @@
 
     Task oneThirdUpgradedTestRunner = tasks.getByName("${baseName}#oneThirdUpgradedTestRunner")
     oneThirdUpgradedTestRunner.configure {
-<<<<<<< HEAD
       systemProperty 'tests.rest.suite', 'mixed_cluster'
       systemProperty 'tests.first_round', 'true'
       // We only need to run these tests once so we may as well do it when we're two thirds upgraded
@@ -226,15 +225,6 @@
           'mixed_cluster/30_ml_jobs_crud/Create a job in the mixed cluster and write some data',
           'mixed_cluster/40_ml_datafeed_crud/Put job and datafeed without aggs in mixed cluster',
           'mixed_cluster/40_ml_datafeed_crud/Put job and datafeed with aggs in mixed cluster'
-=======
-        systemProperty 'tests.rest.suite', 'mixed_cluster'
-        systemProperty 'tests.first_round', 'true'
-        // We only need to run these tests once so we may as well do it when we're two thirds upgraded
-        systemProperty 'tests.rest.blacklist', [
-                'mixed_cluster/10_basic/Start scroll in mixed cluster on upgraded node that we will continue after upgrade',
-                'mixed_cluster/30_ml_jobs_crud/Create a job in the mixed cluster and write some data',
-                'mixed_cluster/40_ml_datafeed_crud/Put job and datafeed in mixed cluster',
->>>>>>> 12bf3b20
         ].join(',')
         finalizedBy "${baseName}#oldClusterTestCluster#node1.stop"
     }

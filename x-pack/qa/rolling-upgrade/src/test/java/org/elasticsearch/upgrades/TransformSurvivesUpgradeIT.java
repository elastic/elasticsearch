/*
 * Copyright Elasticsearch B.V. and/or licensed to Elasticsearch B.V. under one
 * or more contributor license agreements. Licensed under the Elastic License
 * 2.0; you may not use this file except in compliance with the Elastic License
 * 2.0.
 */
package org.elasticsearch.upgrades;

import org.apache.http.HttpHost;
import org.apache.http.entity.ContentType;
import org.apache.http.entity.StringEntity;
import org.elasticsearch.Version;
import org.elasticsearch.client.Request;
import org.elasticsearch.client.Response;
import org.elasticsearch.client.RestClient;
import org.elasticsearch.client.RestClientBuilder;
import org.elasticsearch.client.core.IndexerState;
import org.elasticsearch.client.transform.GetTransformStatsResponse;
import org.elasticsearch.client.transform.transforms.DestConfig;
import org.elasticsearch.client.transform.transforms.SourceConfig;
import org.elasticsearch.client.transform.transforms.TimeSyncConfig;
import org.elasticsearch.client.transform.transforms.TransformConfig;
import org.elasticsearch.client.transform.transforms.TransformStats;
import org.elasticsearch.client.transform.transforms.pivot.GroupConfig;
import org.elasticsearch.client.transform.transforms.pivot.PivotConfig;
import org.elasticsearch.client.transform.transforms.pivot.TermsGroupSource;
import org.elasticsearch.common.Strings;
import org.elasticsearch.common.settings.Settings;
import org.elasticsearch.common.xcontent.support.XContentMapValues;
import org.elasticsearch.core.Booleans;
import org.elasticsearch.core.TimeValue;
import org.elasticsearch.search.aggregations.AggregationBuilders;
import org.elasticsearch.search.aggregations.AggregatorFactories;
import org.elasticsearch.xcontent.DeprecationHandler;
import org.elasticsearch.xcontent.NamedXContentRegistry;
import org.elasticsearch.xcontent.XContentBuilder;
import org.elasticsearch.xcontent.XContentParser;
import org.elasticsearch.xcontent.XContentType;

import java.io.IOException;
import java.time.Instant;
import java.util.ArrayList;
import java.util.List;
import java.util.Map;
import java.util.concurrent.TimeUnit;
import java.util.function.Consumer;
import java.util.stream.Collectors;
import java.util.stream.Stream;

import static org.elasticsearch.xcontent.XContentFactory.jsonBuilder;
import static org.elasticsearch.xpack.test.rest.XPackRestTestConstants.TRANSFORM_INTERNAL_INDEX_PREFIX;
import static org.elasticsearch.xpack.test.rest.XPackRestTestConstants.TRANSFORM_INTERNAL_INDEX_PREFIX_DEPRECATED;
import static org.elasticsearch.xpack.test.rest.XPackRestTestConstants.TRANSFORM_TASK_NAME;
import static org.hamcrest.Matchers.containsString;
import static org.hamcrest.Matchers.equalTo;
import static org.hamcrest.Matchers.greaterThan;
import static org.hamcrest.Matchers.greaterThanOrEqualTo;
import static org.hamcrest.Matchers.hasSize;
import static org.hamcrest.Matchers.oneOf;

public class TransformSurvivesUpgradeIT extends AbstractUpgradeTestCase {

    private static final String TRANSFORM_ENDPOINT = "/_transform/";
    private static final String CONTINUOUS_TRANSFORM_ID = "continuous-transform-upgrade-job";
    private static final String CONTINUOUS_TRANSFORM_SOURCE = "transform-upgrade-continuous-source";
    private static final List<String> ENTITIES = Stream.iterate(1, n -> n + 1).limit(5).map(v -> "user_" + v).collect(Collectors.toList());
    private static final List<TimeValue> BUCKETS = Stream.iterate(1, n -> n + 1)
        .limit(5)
        .map(TimeValue::timeValueMinutes)
        .collect(Collectors.toList());

<<<<<<< HEAD
    @Before
    public void waitForTemplates() throws Exception {
        assertBusy(() -> {
            final Request catRequest = new Request("GET", "_cat/templates?h=n&s=n");
            final Response catResponse = adminClient().performRequest(catRequest);

            final SortedSet<String> templates = new TreeSet<>(Streams.readAllLines(catResponse.getEntity().getContent()));

            // match notifications index templates, independent of the version, at least 1 should exist
            SortedSet<String> notificationsDeprecated = templates.tailSet(TRANSFORM_NOTIFICATIONS_INDEX_PREFIX_DEPRECATED);
            SortedSet<String> notifications = templates.tailSet(TRANSFORM_NOTIFICATIONS_INDEX_PREFIX);

            int foundTemplates = 0;
            foundTemplates += notificationsDeprecated.isEmpty() ? 0
                : notificationsDeprecated.first().startsWith(TRANSFORM_NOTIFICATIONS_INDEX_PREFIX_DEPRECATED) ? 1
                : 0;
            foundTemplates += notifications.isEmpty() ? 0 : notifications.first().startsWith(TRANSFORM_NOTIFICATIONS_INDEX_PREFIX) ? 1 : 0;

            if (foundTemplates < 1) {
                fail("Transform index templates not found. The templates that exist are: " + templates);
            }
        });
    }

=======
>>>>>>> d90fa4eb
    protected static void waitForPendingTransformTasks() throws Exception {
        waitForPendingTasks(adminClient(), taskName -> taskName.startsWith(TRANSFORM_TASK_NAME) == false);
    }

    @Override
    protected RestClient buildClient(Settings settings, HttpHost[] hosts) throws IOException {
        RestClientBuilder builder = RestClient.builder(hosts);
        configureClient(builder, settings);
        builder.setStrictDeprecationMode(false);
        return builder.build();
    }

    /**
     * The purpose of this test is to ensure that when a transform is running through a rolling upgrade it
     * keeps working and does not fail
     */
    public void testTransformRollingUpgrade() throws Exception {
        Request adjustLoggingLevels = new Request("PUT", "/_cluster/settings");
        adjustLoggingLevels.setJsonEntity(
            "{\"persistent\": {"
                + "\"logger.org.elasticsearch.xpack.core.indexing.AsyncTwoPhaseIndexer\": \"trace\","
                + "\"logger.org.elasticsearch.xpack.dataframe\": \"trace\","
                + "\"logger.org.elasticsearch.xpack.transform\": \"trace\""
                + "}}"
        );
        client().performRequest(adjustLoggingLevels);
        Request waitForYellow = new Request("GET", "/_cluster/health");
        waitForYellow.addParameter("wait_for_nodes", "3");
        waitForYellow.addParameter("wait_for_status", "yellow");
        switch (CLUSTER_TYPE) {
            case OLD:
                client().performRequest(waitForYellow);
                createAndStartContinuousTransform();
                break;
            case MIXED:
                client().performRequest(waitForYellow);
                long lastCheckpoint = 1;
                if (Booleans.parseBoolean(System.getProperty("tests.first_round")) == false) {
                    lastCheckpoint = 2;
                }
                verifyContinuousTransformHandlesData(lastCheckpoint);
                verifyUpgradeFailsIfMixedCluster();
                break;
            case UPGRADED:
                client().performRequest(waitForYellow);
                verifyContinuousTransformHandlesData(3);
                verifyUpgrade();
                cleanUpTransforms();
                break;
            default:
                throw new UnsupportedOperationException("Unknown cluster type [" + CLUSTER_TYPE + "]");
        }
    }

    private void cleanUpTransforms() throws Exception {
        stopTransform(CONTINUOUS_TRANSFORM_ID);
        deleteTransform(CONTINUOUS_TRANSFORM_ID);
        waitForPendingTransformTasks();
    }

    private void createAndStartContinuousTransform() throws Exception {
        createIndex(CONTINUOUS_TRANSFORM_SOURCE);
        long totalDocsWrittenSum = 0;
        for (TimeValue bucket : BUCKETS) {
            int docs = randomIntBetween(1, 25);
            putData(CONTINUOUS_TRANSFORM_SOURCE, docs, bucket, ENTITIES);
            totalDocsWrittenSum += docs * ENTITIES.size();
        }
        long totalDocsWritten = totalDocsWrittenSum;
        TransformConfig config = TransformConfig.builder()
            .setSyncConfig(TimeSyncConfig.builder().setField("timestamp").setDelay(TimeValue.timeValueSeconds(1)).build())
            .setPivotConfig(
                PivotConfig.builder()
                    .setAggregations(new AggregatorFactories.Builder().addAggregator(AggregationBuilders.avg("stars").field("stars")))
                    .setGroups(GroupConfig.builder().groupBy("user_id", TermsGroupSource.builder().setField("user_id").build()).build())
                    .build()
            )
            .setDest(DestConfig.builder().setIndex(CONTINUOUS_TRANSFORM_ID + "_idx").build())
            .setSource(SourceConfig.builder().setIndex(CONTINUOUS_TRANSFORM_SOURCE).build())
            .setId(CONTINUOUS_TRANSFORM_ID)
            .setFrequency(TimeValue.timeValueSeconds(1))
            .build();
        putTransform(CONTINUOUS_TRANSFORM_ID, config);

        startTransform(CONTINUOUS_TRANSFORM_ID);
        waitUntilAfterCheckpoint(CONTINUOUS_TRANSFORM_ID, 0L);

        assertBusy(() -> {
            TransformStats stateAndStats = getTransformStats(CONTINUOUS_TRANSFORM_ID);
            assertThat(stateAndStats.getIndexerStats().getDocumentsIndexed(), equalTo((long) ENTITIES.size()));
            assertThat(stateAndStats.getIndexerStats().getDocumentsProcessed(), equalTo(totalDocsWritten));
            // Even if we get back to started, we may periodically get set back to `indexing` when triggered.
            // Though short lived due to no changes on the source indices, it could result in flaky test behavior
            assertThat(stateAndStats.getState(), oneOf(TransformStats.State.STARTED, TransformStats.State.INDEXING));
        }, 120, TimeUnit.SECONDS);

        // We want to make sure our latest state is written before we turn the node off, this makes the testing more reliable
        awaitWrittenIndexerState(CONTINUOUS_TRANSFORM_ID, IndexerState.STARTED.value());
    }

    @SuppressWarnings("unchecked")
    private void verifyContinuousTransformHandlesData(long expectedLastCheckpoint) throws Exception {

        // A continuous transform should automatically become started when it gets assigned to a node
        // if it was assigned to the node that was removed from the cluster
        assertBusy(() -> {
            TransformStats stateAndStats = getTransformStats(CONTINUOUS_TRANSFORM_ID);
            assertThat(stateAndStats.getState(), oneOf(TransformStats.State.STARTED, TransformStats.State.INDEXING));
        }, 120, TimeUnit.SECONDS);

        TransformStats previousStateAndStats = getTransformStats(CONTINUOUS_TRANSFORM_ID);

        // Add a new user and write data to it
        // This is so we can have more reliable data counts, as writing to existing entities requires
        // rescanning the past data
        List<String> entities = new ArrayList<>(1);
        entities.add("user_" + ENTITIES.size() + expectedLastCheckpoint);
        int docs = 5;
        // Index the data
        // The frequency and delay should see the data once its indexed
        putData(CONTINUOUS_TRANSFORM_SOURCE, docs, TimeValue.timeValueSeconds(0), entities);

        waitUntilAfterCheckpoint(CONTINUOUS_TRANSFORM_ID, expectedLastCheckpoint);

        assertBusy(
            () -> assertThat(
                getTransformStats(CONTINUOUS_TRANSFORM_ID).getIndexerStats().getDocumentsProcessed(),
                greaterThanOrEqualTo(docs + previousStateAndStats.getIndexerStats().getDocumentsProcessed())
            ),
            120,
            TimeUnit.SECONDS
        );
        TransformStats stateAndStats = getTransformStats(CONTINUOUS_TRANSFORM_ID);

        assertThat(stateAndStats.getState(), oneOf(TransformStats.State.STARTED, TransformStats.State.INDEXING));
        awaitWrittenIndexerState(CONTINUOUS_TRANSFORM_ID, (responseBody) -> {
            Map<String, Object> indexerStats = (Map<String, Object>) ((List<?>) XContentMapValues.extractValue(
                "hits.hits._source.stats",
                responseBody
            )).get(0);
            assertThat(
                (Integer) indexerStats.get("documents_indexed"),
                greaterThan(Long.valueOf(previousStateAndStats.getIndexerStats().getDocumentsIndexed()).intValue())
            );
            assertThat(
                (Integer) indexerStats.get("documents_processed"),
                greaterThan(Long.valueOf(previousStateAndStats.getIndexerStats().getDocumentsProcessed()).intValue())
            );
        });
    }

    private void verifyUpgradeFailsIfMixedCluster() {
        // upgrade tests by design are also executed with the same version, this check must be skipped in this case, see gh#39102.
        if (UPGRADE_FROM_VERSION.equals(Version.CURRENT)) {
            return;
        }
        final Request upgradeTransformRequest = new Request("POST", getTransformEndpoint() + "_upgrade");

        Exception ex = expectThrows(Exception.class, () -> client().performRequest(upgradeTransformRequest));
        assertThat(ex.getMessage(), containsString("All nodes must be the same version"));
    }

    private void verifyUpgrade() throws IOException {
        final Request upgradeTransformRequest = new Request("POST", getTransformEndpoint() + "_upgrade");
        Response response = client().performRequest(upgradeTransformRequest);
        assertEquals(200, response.getStatusLine().getStatusCode());
    }

    private void awaitWrittenIndexerState(String id, Consumer<Map<?, ?>> responseAssertion) throws Exception {
        Request getStatsDocsRequest = new Request(
            "GET",
            TRANSFORM_INTERNAL_INDEX_PREFIX + "*," + TRANSFORM_INTERNAL_INDEX_PREFIX_DEPRECATED + "*" + "/_search"
        );

        getStatsDocsRequest.setJsonEntity(
            "{\n"
                + "  \"query\": {\n"
                + "    \"bool\": {\n"
                + "      \"filter\": \n"
                + "        {\"term\": {\n"
                + "          \"_id\": \"data_frame_transform_state_and_stats-"
                + id
                + "\"\n"
                + "        }}\n"
                + "    }\n"
                + "  },\n"
                + "  \"sort\": [\n"
                + "    {\n"
                + "      \"_index\": {\n"
                + "        \"order\": \"desc\"\n"
                + "      }\n"
                + "    }\n"
                + "  ],\n"
                + "  \"size\": 1\n"
                + "}"
        );
        assertBusy(() -> {
            // Want to make sure we get the latest docs
            client().performRequest(new Request("POST", TRANSFORM_INTERNAL_INDEX_PREFIX + "*/_refresh"));
            client().performRequest(new Request("POST", TRANSFORM_INTERNAL_INDEX_PREFIX_DEPRECATED + "*/_refresh"));
            Response response = client().performRequest(getStatsDocsRequest);
            assertEquals(200, response.getStatusLine().getStatusCode());
            Map<String, Object> responseBody = entityAsMap(response);
            assertEquals("expected only 1 hit, got: " + responseBody, 1, XContentMapValues.extractValue("hits.total.value", responseBody));
            responseAssertion.accept(responseBody);
        }, 60, TimeUnit.SECONDS);
    }

    private void awaitWrittenIndexerState(String id, String indexerState) throws Exception {
        awaitWrittenIndexerState(id, (responseBody) -> {
            String storedState = ((List<?>) XContentMapValues.extractValue("hits.hits._source.state.indexer_state", responseBody)).get(0)
                .toString();
            assertThat(storedState, equalTo(indexerState));
        });
    }

    private String getTransformEndpoint() {
        return TRANSFORM_ENDPOINT;
    }

    private void putTransform(String id, TransformConfig config) throws IOException {
        final Request createDataframeTransformRequest = new Request("PUT", getTransformEndpoint() + id);
        createDataframeTransformRequest.setJsonEntity(Strings.toString(config));
        Response response = client().performRequest(createDataframeTransformRequest);
        assertEquals(200, response.getStatusLine().getStatusCode());
    }

    private void deleteTransform(String id) throws IOException {
        Response response = client().performRequest(new Request("DELETE", getTransformEndpoint() + id));
        assertEquals(200, response.getStatusLine().getStatusCode());
    }

    private void startTransform(String id) throws IOException {
        final Request startDataframeTransformRequest = new Request("POST", getTransformEndpoint() + id + "/_start");
        Response response = client().performRequest(startDataframeTransformRequest);
        assertEquals(200, response.getStatusLine().getStatusCode());
    }

    private void stopTransform(String id) throws IOException {
        final Request stopDataframeTransformRequest = new Request("POST", getTransformEndpoint() + id + "/_stop?wait_for_completion=true");
        Response response = client().performRequest(stopDataframeTransformRequest);
        assertEquals(200, response.getStatusLine().getStatusCode());
    }

    private TransformStats getTransformStats(String id) throws IOException {
        final Request getStats = new Request("GET", getTransformEndpoint() + id + "/_stats");
        Response response = client().performRequest(getStats);
        assertEquals(200, response.getStatusLine().getStatusCode());
        XContentType xContentType = XContentType.fromMediaType(response.getEntity().getContentType().getValue());
        try (
            XContentParser parser = xContentType.xContent()
                .createParser(
                    NamedXContentRegistry.EMPTY,
                    DeprecationHandler.THROW_UNSUPPORTED_OPERATION,
                    response.getEntity().getContent()
                )
        ) {
            GetTransformStatsResponse resp = GetTransformStatsResponse.fromXContent(parser);
            assertThat(resp.getTransformsStats(), hasSize(1));
            return resp.getTransformsStats().get(0);
        }
    }

    private void waitUntilAfterCheckpoint(String id, long currentCheckpoint) throws Exception {
        assertBusy(
            () -> assertThat(getTransformStats(id).getCheckpointingInfo().getLast().getCheckpoint(), greaterThan(currentCheckpoint)),
            60,
            TimeUnit.SECONDS
        );
    }

    private void createIndex(String indexName) throws IOException {
        // create mapping
        try (XContentBuilder builder = jsonBuilder()) {
            builder.startObject();
            {
                builder.startObject("mappings")
                    .startObject("properties")
                    .startObject("timestamp")
                    .field("type", "date")
                    .endObject()
                    .startObject("user_id")
                    .field("type", "keyword")
                    .endObject()
                    .startObject("stars")
                    .field("type", "integer")
                    .endObject()
                    .endObject()
                    .endObject();
            }
            builder.endObject();
            final StringEntity entity = new StringEntity(Strings.toString(builder), ContentType.APPLICATION_JSON);
            Request req = new Request("PUT", indexName);
            req.setEntity(entity);
            assertThat(client().performRequest(req).getStatusLine().getStatusCode(), equalTo(200));
        }
    }

    private void putData(String indexName, int numDocs, TimeValue fromTime, List<String> entityIds) throws IOException {
        long timeStamp = Instant.now().toEpochMilli() - fromTime.getMillis();

        // create index
        final StringBuilder bulk = new StringBuilder();
        for (int i = 0; i < numDocs; i++) {
            for (String entity : entityIds) {
                bulk.append("{\"index\":{\"_index\":\"" + indexName + "\"}}\n")
                    .append("{\"user_id\":\"")
                    .append(entity)
                    .append("\",\"stars\":")
                    .append(randomLongBetween(0, 5))
                    .append(",\"timestamp\":")
                    .append(timeStamp)
                    .append("}\n");
            }
        }
        bulk.append("\r\n");
        final Request bulkRequest = new Request("POST", "/_bulk");
        bulkRequest.addParameter("refresh", "true");
        bulkRequest.setJsonEntity(bulk.toString());
        entityAsMap(client().performRequest(bulkRequest));
    }
}<|MERGE_RESOLUTION|>--- conflicted
+++ resolved
@@ -69,33 +69,6 @@
         .map(TimeValue::timeValueMinutes)
         .collect(Collectors.toList());
 
-<<<<<<< HEAD
-    @Before
-    public void waitForTemplates() throws Exception {
-        assertBusy(() -> {
-            final Request catRequest = new Request("GET", "_cat/templates?h=n&s=n");
-            final Response catResponse = adminClient().performRequest(catRequest);
-
-            final SortedSet<String> templates = new TreeSet<>(Streams.readAllLines(catResponse.getEntity().getContent()));
-
-            // match notifications index templates, independent of the version, at least 1 should exist
-            SortedSet<String> notificationsDeprecated = templates.tailSet(TRANSFORM_NOTIFICATIONS_INDEX_PREFIX_DEPRECATED);
-            SortedSet<String> notifications = templates.tailSet(TRANSFORM_NOTIFICATIONS_INDEX_PREFIX);
-
-            int foundTemplates = 0;
-            foundTemplates += notificationsDeprecated.isEmpty() ? 0
-                : notificationsDeprecated.first().startsWith(TRANSFORM_NOTIFICATIONS_INDEX_PREFIX_DEPRECATED) ? 1
-                : 0;
-            foundTemplates += notifications.isEmpty() ? 0 : notifications.first().startsWith(TRANSFORM_NOTIFICATIONS_INDEX_PREFIX) ? 1 : 0;
-
-            if (foundTemplates < 1) {
-                fail("Transform index templates not found. The templates that exist are: " + templates);
-            }
-        });
-    }
-
-=======
->>>>>>> d90fa4eb
     protected static void waitForPendingTransformTasks() throws Exception {
         waitForPendingTasks(adminClient(), taskName -> taskName.startsWith(TRANSFORM_TASK_NAME) == false);
     }

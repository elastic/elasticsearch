/*
 * Copyright Elasticsearch B.V. and/or licensed to Elasticsearch B.V. under one
 * or more contributor license agreements. Licensed under the Elastic License;
 * you may not use this file except in compliance with the Elastic License.
 */
package org.elasticsearch.xpack.security.authc.ldap;

import org.elasticsearch.action.support.PlainActionFuture;
import org.elasticsearch.common.Strings;
import org.elasticsearch.common.settings.MockSecureSettings;
import org.elasticsearch.common.settings.SecureString;
import org.elasticsearch.common.settings.Settings;
import org.elasticsearch.common.util.concurrent.ThreadContext;
import org.elasticsearch.env.Environment;
import org.elasticsearch.env.TestEnvironment;
import org.elasticsearch.threadpool.TestThreadPool;
import org.elasticsearch.threadpool.ThreadPool;
import org.elasticsearch.xpack.core.security.authc.RealmConfig;
import org.elasticsearch.xpack.core.security.authc.ldap.support.LdapSearchScope;
import org.elasticsearch.xpack.core.ssl.SSLService;
import org.elasticsearch.xpack.security.authc.ldap.support.LdapSession;
import org.elasticsearch.xpack.security.authc.ldap.support.LdapTestCase;
import org.elasticsearch.xpack.security.authc.ldap.support.SessionFactory;
import org.junit.After;
import org.junit.Before;

import java.nio.file.Path;
import java.util.List;
import java.util.Objects;

import static org.elasticsearch.xpack.security.authc.ldap.LdapUserSearchSessionFactoryTests.getLdapUserSearchSessionFactory;
import static org.hamcrest.Matchers.containsInAnyOrder;
import static org.hamcrest.Matchers.containsString;

public class ADLdapUserSearchSessionFactoryTests extends AbstractActiveDirectoryTestCase {

    private SSLService sslService;
    private Settings globalSettings;
    private ThreadPool threadPool;

    @Before
    public void init() throws Exception {
        Path certPath = getDataPath("support/smb_ca.crt");
        Environment env = TestEnvironment.newEnvironment(Settings.builder().put("path.home", createTempDir()).build());
        /*
         * Prior to each test we reinitialize the socket factory with a new SSLService so that we get a new SSLContext.
         * If we re-use a SSLContext, previously connected sessions can get re-established which breaks hostname
         * verification tests since a re-established connection does not perform hostname verification.
         */

        globalSettings = Settings.builder()
<<<<<<< HEAD
                .put("path.home", createTempDir())
                .put("xpack.security.authc.realms.ldap.ssl.truststore.path", keystore)
                .setSecureSettings(newSecureSettings("xpack.security.authc.realms.ldap.ssl.truststore.secure_password", "changeit"))
                .build();
=======
            .put("path.home", createTempDir())
            .put("xpack.ssl.certificate_authorities", certPath)
            .build();
>>>>>>> 71a39d10
        sslService = new SSLService(globalSettings, env);
        threadPool = new TestThreadPool("ADLdapUserSearchSessionFactoryTests");
    }

    @After
    public void shutdown() throws InterruptedException {
        terminate(threadPool);
    }

    private MockSecureSettings newSecureSettings(String key, String value) {
        MockSecureSettings secureSettings = new MockSecureSettings();
        secureSettings.setString(key, value);
        return secureSettings;
    }

    @AwaitsFix(bugUrl = "https://github.com/elastic/elasticsearch/issues/35738")
    public void testUserSearchWithActiveDirectory() throws Exception {
        String groupSearchBase = "DC=ad,DC=test,DC=elasticsearch,DC=com";
        String userSearchBase = "CN=Users,DC=ad,DC=test,DC=elasticsearch,DC=com";
        Settings settings = Settings.builder()
                .put(LdapTestCase.buildLdapSettings(
                        new String[] { ActiveDirectorySessionFactoryTests.AD_LDAP_URL },
                        Strings.EMPTY_ARRAY, groupSearchBase, LdapSearchScope.SUB_TREE, null,
                        true))
                .put("user_search.base_dn", userSearchBase)
                .put("bind_dn", "ironman@ad.test.elasticsearch.com")
                .put("bind_password", ActiveDirectorySessionFactoryTests.PASSWORD)
                .put("user_search.filter", "(cn={0})")
                .put("user_search.pool.enabled", randomBoolean())
                .put("follow_referrals", ActiveDirectorySessionFactoryTests.FOLLOW_REFERRALS)
                .build();
        Settings.Builder builder = Settings.builder()
                .put(globalSettings);
        settings.keySet().forEach(k -> {
            builder.copy("xpack.security.authc.realms.ad-as-ldap-test." + k, k, settings);

        });
        Settings fullSettings = builder.build();
        sslService = new SSLService(fullSettings, TestEnvironment.newEnvironment(fullSettings));
        RealmConfig config = new RealmConfig(new RealmConfig.RealmIdentifier("ad", "ad-as-ldap-test"), globalSettings,
                TestEnvironment.newEnvironment(globalSettings), new ThreadContext(globalSettings));
        LdapUserSearchSessionFactory sessionFactory = getLdapUserSearchSessionFactory(config, sslService, threadPool);

        String user = "Bruce Banner";
        try {
            //auth
            try (LdapSession ldap = session(sessionFactory, user, new SecureString(ActiveDirectorySessionFactoryTests.PASSWORD))) {
                assertConnectionCanReconnect(ldap.getConnection());
                List<String> groups = groups(ldap);

                assertThat(groups, containsInAnyOrder(
                        containsString("Avengers"),
                        containsString("SHIELD"),
                        containsString("Geniuses"),
                        containsString("Philanthropists")));
            }

            //lookup
            try (LdapSession ldap = unauthenticatedSession(sessionFactory, user)) {
                assertConnectionCanReconnect(ldap.getConnection());
                List<String> groups = groups(ldap);

                assertThat(groups, containsInAnyOrder(
                        containsString("Avengers"),
                        containsString("SHIELD"),
                        containsString("Geniuses"),
                        containsString("Philanthropists")));
            }
        } finally {
            sessionFactory.close();
        }
    }

    @Override
    protected boolean enableWarningsCheck() {
        return false;
    }

    private LdapSession session(SessionFactory factory, String username, SecureString password) {
        PlainActionFuture<LdapSession> future = new PlainActionFuture<>();
        factory.session(username, password, future);
        return future.actionGet();
    }

    private List<String> groups(LdapSession ldapSession) {
        Objects.requireNonNull(ldapSession);
        PlainActionFuture<List<String>> future = new PlainActionFuture<>();
        ldapSession.groups(future);
        return future.actionGet();
    }

    private LdapSession unauthenticatedSession(SessionFactory factory, String username) {
        PlainActionFuture<LdapSession> future = new PlainActionFuture<>();
        factory.unauthenticatedSession(username, future);
        return future.actionGet();
    }
}<|MERGE_RESOLUTION|>--- conflicted
+++ resolved
@@ -7,7 +7,6 @@
 
 import org.elasticsearch.action.support.PlainActionFuture;
 import org.elasticsearch.common.Strings;
-import org.elasticsearch.common.settings.MockSecureSettings;
 import org.elasticsearch.common.settings.SecureString;
 import org.elasticsearch.common.settings.Settings;
 import org.elasticsearch.common.util.concurrent.ThreadContext;
@@ -49,29 +48,16 @@
          */
 
         globalSettings = Settings.builder()
-<<<<<<< HEAD
-                .put("path.home", createTempDir())
-                .put("xpack.security.authc.realms.ldap.ssl.truststore.path", keystore)
-                .setSecureSettings(newSecureSettings("xpack.security.authc.realms.ldap.ssl.truststore.secure_password", "changeit"))
-                .build();
-=======
             .put("path.home", createTempDir())
-            .put("xpack.ssl.certificate_authorities", certPath)
+            .put("xpack.security.authc.realms.active_directory.ad.ssl.certificate_authorities", certPath)
             .build();
->>>>>>> 71a39d10
         sslService = new SSLService(globalSettings, env);
         threadPool = new TestThreadPool("ADLdapUserSearchSessionFactoryTests");
     }
 
     @After
-    public void shutdown() throws InterruptedException {
+    public void shutdown() {
         terminate(threadPool);
-    }
-
-    private MockSecureSettings newSecureSettings(String key, String value) {
-        MockSecureSettings secureSettings = new MockSecureSettings();
-        secureSettings.setString(key, value);
-        return secureSettings;
     }
 
     @AwaitsFix(bugUrl = "https://github.com/elastic/elasticsearch/issues/35738")

--- conflicted
+++ resolved
@@ -105,44 +105,6 @@
   throw new IllegalArgumentException("not all options specified to run against external S3 service as permanent credentials are present")
 }
 
-<<<<<<< HEAD
-task writeDockerFile {
-    File minioDockerfile = new File("${project.buildDir}/minio-docker/Dockerfile")
-    outputs.file(minioDockerfile)
-    doLast {
-        minioDockerfile.parentFile.mkdirs()
-        minioDockerfile.text =
-                "FROM minio/minio:RELEASE.2019-01-23T23-18-58Z\n" +
-                        "RUN mkdir -p /minio/data/${s3PermanentBucket}\n" +
-                        "ENV MINIO_ACCESS_KEY ${s3PermanentAccessKey}\n" +
-                        "ENV MINIO_SECRET_KEY ${s3PermanentSecretKey}"
-    }
-}
-
-preProcessFixture {
-    dependsOn(writeDockerFile)
-}
-
-def minioAddress = {
-    int minioPort = postProcessFixture.ext."test.fixtures.minio-fixture.tcp.9000"
-    assert minioPort > 0
-    'http://127.0.0.1:' + minioPort
-}
-
-task thirdPartyTestS3(type: Test) {
-    include '**/S3CleanupTests.class'
-    systemProperty 'tests.security.manager', 'false'
-    systemProperty 'test.s3.account', s3PermanentAccessKey
-    systemProperty 'test.s3.key', s3PermanentSecretKey
-    systemProperty 'test.s3.bucket', s3PermanentBucket
-    systemProperty 'test.s3.base', s3PermanentBasePath
-    nonInputProperties.systemProperty 'test.s3.endpoint', "${-> minioAddress.call()}"
-}
-
-thirdPartyTest.dependsOn(thirdPartyTestS3)
-
-task thirdPartyTestGCS(type: Test) {
-=======
 task thirdPartyTest(type: Test) {
   include '**/S3CleanupTests.class'
   systemProperty 'tests.security.manager', 'false'
@@ -152,48 +114,48 @@
   systemProperty 'test.s3.base', s3PermanentBasePath
 }
 
-task s3ThirdPartyTests {
-  dependsOn check
-}
-
 if (useFixture) {
-  apply plugin: 'elasticsearch.test.fixtures'
-
-  task writeDockerFile {
-    File minioDockerfile = new File("${project.buildDir}/minio-docker/Dockerfile")
-    outputs.file(minioDockerfile)
-    doLast {
-      minioDockerfile.parentFile.mkdirs()
-      minioDockerfile.text =
-        "FROM minio/minio:RELEASE.2019-01-23T23-18-58Z\n" +
-          "RUN mkdir -p /minio/data/${s3PermanentBucket}\n" +
-          "ENV MINIO_ACCESS_KEY ${s3PermanentAccessKey}\n" +
-          "ENV MINIO_SECRET_KEY ${s3PermanentSecretKey}"
-    }
-  }
-
-  preProcessFixture {
-    dependsOn(writeDockerFile)
-  }
-
-  def minioAddress = {
-    int minioPort = postProcessFixture.ext."test.fixtures.minio-fixture.tcp.9000"
-    assert minioPort > 0
-    'http://127.0.0.1:' + minioPort
-  }
-
-  thirdPartyTest {
-    dependsOn tasks.postProcessFixture
-    nonInputProperties.systemProperty 'test.s3.endpoint', "${ -> minioAddress.call() }"
-  }
-
-  gradle.taskGraph.whenReady {
-    if (it.hasTask(s3ThirdPartyTests)) {
-      throw new IllegalStateException("Tried to run third party tests but not all of the necessary environment variables 'amazon_s3_access_key', " +
-        "'amazon_s3_secret_key', 'amazon_s3_bucket', and 'amazon_s3_base_path' are set.");
-    }
-  }
->>>>>>> 8ab1c9b4
+    apply plugin: 'elasticsearch.test.fixtures'
+
+    task writeDockerFile {
+        File minioDockerfile = new File("${project.buildDir}/minio-docker/Dockerfile")
+        outputs.file(minioDockerfile)
+        doLast {
+            minioDockerfile.parentFile.mkdirs()
+            minioDockerfile.text =
+                    "FROM minio/minio:RELEASE.2019-01-23T23-18-58Z\n" +
+                            "RUN mkdir -p /minio/data/${s3PermanentBucket}\n" +
+                            "ENV MINIO_ACCESS_KEY ${s3PermanentAccessKey}\n" +
+                            "ENV MINIO_SECRET_KEY ${s3PermanentSecretKey}"
+        }
+    }
+
+    preProcessFixture {
+        dependsOn(writeDockerFile)
+    }
+
+    def minioAddress = {
+        int minioPort = postProcessFixture.ext."test.fixtures.minio-fixture.tcp.9000"
+        assert minioPort > 0
+        'http://127.0.0.1:' + minioPort
+    }
+
+    thirdPartyTest {
+        dependsOn tasks.postProcessFixture
+        nonInputProperties.systemProperty 'test.s3.endpoint', "${ -> minioAddress.call() }"
+    }
+
+    gradle.taskGraph.whenReady {
+        if (it.hasTask(s3ThirdPartyTests)) {
+            throw new IllegalStateException("Tried to run third party tests but not all of the necessary environment variables 'amazon_s3_access_key', " +
+                    "'amazon_s3_secret_key', 'amazon_s3_bucket', and 'amazon_s3_base_path' are set.");
+        }
+    }
+}
+
+thirdPartyTest.dependsOn(thirdPartyTestS3)
+
+task thirdPartyTestGCS(type: Test) {
 }
 
 String gcsServiceAccount = System.getenv("google_storage_service_account")
